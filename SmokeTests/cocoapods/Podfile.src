abstract_target 'Common' do
  pod 'OpenTelemetrySwiftApi', '1.13.1'
  pod 'DatadogInternal', :git => 'https://github.com/DataDog/dd-sdk-ios.git', :GIT_REFERENCE
  pod 'DatadogCore', :git => 'https://github.com/DataDog/dd-sdk-ios.git', :GIT_REFERENCE
  pod 'DatadogLogs', :git => 'https://github.com/DataDog/dd-sdk-ios.git', :GIT_REFERENCE
  pod 'DatadogTrace', :git => 'https://github.com/DataDog/dd-sdk-ios.git', :GIT_REFERENCE
  pod 'DatadogRUM', :git => 'https://github.com/DataDog/dd-sdk-ios.git', :GIT_REFERENCE
  pod 'DatadogCore', :git => 'https://github.com/DataDog/dd-sdk-ios.git', :GIT_REFERENCE
  pod 'DatadogSessionReplay', :git => 'https://github.com/DataDog/dd-sdk-ios.git', :GIT_REFERENCE
  pod 'DatadogCrashReporting', :git => 'https://github.com/DataDog/dd-sdk-ios.git', :GIT_REFERENCE
<<<<<<< HEAD
  pod 'DatadogProfiling', :git => 'https://github.com/DataDog/dd-sdk-ios.git', :GIT_REFERENCE
  pod 'DatadogObjc', :git => 'https://github.com/DataDog/dd-sdk-ios.git', :GIT_REFERENCE
  pod 'Alamofire'
=======
>>>>>>> 5aaa7003

  target 'App Dynamic iOS' do
    platform :ios, '13.0'
    use_frameworks!
    pod 'DatadogWebViewTracking', :git => 'https://github.com/DataDog/dd-sdk-ios.git', :GIT_REFERENCE
  end

  target 'App Static iOS' do
    platform :ios, '13.0'
    pod 'DatadogWebViewTracking', :git => 'https://github.com/DataDog/dd-sdk-ios.git', :GIT_REFERENCE

    target 'App Static iOS Tests' do
      inherit! :search_paths
    end
  end

  target 'App Dynamic tvOS' do
    platform :tvos, '13.0'
    use_frameworks!
  end

  target 'App Static tvOS' do
    platform :tvos, '13.0'

    target 'App Static tvOS Tests' do
      inherit! :search_paths
    end
  end

end<|MERGE_RESOLUTION|>--- conflicted
+++ resolved
@@ -8,12 +8,7 @@
   pod 'DatadogCore', :git => 'https://github.com/DataDog/dd-sdk-ios.git', :GIT_REFERENCE
   pod 'DatadogSessionReplay', :git => 'https://github.com/DataDog/dd-sdk-ios.git', :GIT_REFERENCE
   pod 'DatadogCrashReporting', :git => 'https://github.com/DataDog/dd-sdk-ios.git', :GIT_REFERENCE
-<<<<<<< HEAD
   pod 'DatadogProfiling', :git => 'https://github.com/DataDog/dd-sdk-ios.git', :GIT_REFERENCE
-  pod 'DatadogObjc', :git => 'https://github.com/DataDog/dd-sdk-ios.git', :GIT_REFERENCE
-  pod 'Alamofire'
-=======
->>>>>>> 5aaa7003
 
   target 'App Dynamic iOS' do
     platform :ios, '13.0'
