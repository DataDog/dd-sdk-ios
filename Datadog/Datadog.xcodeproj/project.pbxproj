// !$*UTF8*$!
{
	archiveVersion = 1;
	classes = {
	};
	objectVersion = 52;
	objects = {

/* Begin PBXBuildFile section */
		6105D1A02508F1600040DD22 /* LoggingWithActiveSpanIntegration.swift in Sources */ = {isa = PBXBuildFile; fileRef = 6105D19F2508F1600040DD22 /* LoggingWithActiveSpanIntegration.swift */; };
		6111542525C992F8007C84C9 /* CrashReportingScenarios.swift in Sources */ = {isa = PBXBuildFile; fileRef = 6111542425C992F8007C84C9 /* CrashReportingScenarios.swift */; };
		6111543625C993C2007C84C9 /* CrashReportingScenario.storyboard in Resources */ = {isa = PBXBuildFile; fileRef = 6111543525C993C2007C84C9 /* CrashReportingScenario.storyboard */; };
		6111543F25C996A5007C84C9 /* CrashReportingViewController.swift in Sources */ = {isa = PBXBuildFile; fileRef = 6111543E25C996A5007C84C9 /* CrashReportingViewController.swift */; };
		6111544825C9A88B007C84C9 /* PersistenceHelper.swift in Sources */ = {isa = PBXBuildFile; fileRef = 6111544725C9A88B007C84C9 /* PersistenceHelper.swift */; };
		6111C58225C0081F00F5C4A2 /* RUMDataModels+objc.swift in Sources */ = {isa = PBXBuildFile; fileRef = 6111C58125C0081F00F5C4A2 /* RUMDataModels+objc.swift */; };
		61122ECE25B1B74500F9C7F5 /* SpanSanitizer.swift in Sources */ = {isa = PBXBuildFile; fileRef = 61122ECD25B1B74500F9C7F5 /* SpanSanitizer.swift */; };
		61122ED425B1B84D00F9C7F5 /* RUMEventSanitizer.swift in Sources */ = {isa = PBXBuildFile; fileRef = 61122ED325B1B84D00F9C7F5 /* RUMEventSanitizer.swift */; };
		61122EDA25B1BA9700F9C7F5 /* AttributesSanitizer.swift in Sources */ = {isa = PBXBuildFile; fileRef = 61122ED925B1BA9700F9C7F5 /* AttributesSanitizer.swift */; };
		61122EE825B1C92500F9C7F5 /* SpanSanitizerTests.swift in Sources */ = {isa = PBXBuildFile; fileRef = 61122EE725B1C92500F9C7F5 /* SpanSanitizerTests.swift */; };
		61122EEE25B1D75B00F9C7F5 /* RUMEventSanitizerTests.swift in Sources */ = {isa = PBXBuildFile; fileRef = 61122EED25B1D75B00F9C7F5 /* RUMEventSanitizerTests.swift */; };
		6112B10225C83D4E00B37771 /* CrashReportingWithLoggingIntegration.swift in Sources */ = {isa = PBXBuildFile; fileRef = 6112B10125C83D4E00B37771 /* CrashReportingWithLoggingIntegration.swift */; };
		6112B10B25C849C000B37771 /* CrashReportingWithRUMIntegration.swift in Sources */ = {isa = PBXBuildFile; fileRef = 6112B10A25C849C000B37771 /* CrashReportingWithRUMIntegration.swift */; };
		6112B11425C84E7900B37771 /* CrashReportingIntegration.swift in Sources */ = {isa = PBXBuildFile; fileRef = 6112B11325C84E7900B37771 /* CrashReportingIntegration.swift */; };
		61133B8C242393DE00786299 /* Datadog.framework in Frameworks */ = {isa = PBXBuildFile; fileRef = 61133B82242393DE00786299 /* Datadog.framework */; };
		61133B93242393DE00786299 /* Datadog.h in Headers */ = {isa = PBXBuildFile; fileRef = 61133B85242393DE00786299 /* Datadog.h */; settings = {ATTRIBUTES = (Public, ); }; };
		61133BCA2423979B00786299 /* EncodableValue.swift in Sources */ = {isa = PBXBuildFile; fileRef = 61133BA02423979B00786299 /* EncodableValue.swift */; };
		61133BCB2423979B00786299 /* CarrierInfoProvider.swift in Sources */ = {isa = PBXBuildFile; fileRef = 61133BA22423979B00786299 /* CarrierInfoProvider.swift */; };
		61133BCC2423979B00786299 /* MobileDevice.swift in Sources */ = {isa = PBXBuildFile; fileRef = 61133BA32423979B00786299 /* MobileDevice.swift */; };
		61133BCD2423979B00786299 /* NetworkConnectionInfoProvider.swift in Sources */ = {isa = PBXBuildFile; fileRef = 61133BA42423979B00786299 /* NetworkConnectionInfoProvider.swift */; };
		61133BCE2423979B00786299 /* BatteryStatusProvider.swift in Sources */ = {isa = PBXBuildFile; fileRef = 61133BA52423979B00786299 /* BatteryStatusProvider.swift */; };
		61133BCF2423979B00786299 /* FileWriter.swift in Sources */ = {isa = PBXBuildFile; fileRef = 61133BA72423979B00786299 /* FileWriter.swift */; };
		61133BD02423979B00786299 /* DateProvider.swift in Sources */ = {isa = PBXBuildFile; fileRef = 61133BA82423979B00786299 /* DateProvider.swift */; };
		61133BD12423979B00786299 /* FilesOrchestrator.swift in Sources */ = {isa = PBXBuildFile; fileRef = 61133BA92423979B00786299 /* FilesOrchestrator.swift */; };
		61133BD22423979B00786299 /* Directory.swift in Sources */ = {isa = PBXBuildFile; fileRef = 61133BAB2423979B00786299 /* Directory.swift */; };
		61133BD32423979B00786299 /* File.swift in Sources */ = {isa = PBXBuildFile; fileRef = 61133BAC2423979B00786299 /* File.swift */; };
		61133BD42423979B00786299 /* FileReader.swift in Sources */ = {isa = PBXBuildFile; fileRef = 61133BAD2423979B00786299 /* FileReader.swift */; };
		61133BD52423979B00786299 /* DataUploadConditions.swift in Sources */ = {isa = PBXBuildFile; fileRef = 61133BAF2423979B00786299 /* DataUploadConditions.swift */; };
		61133BD62423979B00786299 /* DataUploader.swift in Sources */ = {isa = PBXBuildFile; fileRef = 61133BB02423979B00786299 /* DataUploader.swift */; };
		61133BD72423979B00786299 /* DataUploadWorker.swift in Sources */ = {isa = PBXBuildFile; fileRef = 61133BB12423979B00786299 /* DataUploadWorker.swift */; };
		61133BD82423979B00786299 /* HTTPClient.swift in Sources */ = {isa = PBXBuildFile; fileRef = 61133BB22423979B00786299 /* HTTPClient.swift */; };
		61133BD92423979B00786299 /* DataUploadDelay.swift in Sources */ = {isa = PBXBuildFile; fileRef = 61133BB32423979B00786299 /* DataUploadDelay.swift */; };
		61133BDA2423979B00786299 /* HTTPHeaders.swift in Sources */ = {isa = PBXBuildFile; fileRef = 61133BB42423979B00786299 /* HTTPHeaders.swift */; };
		61133BDB2423979B00786299 /* DatadogConfiguration.swift in Sources */ = {isa = PBXBuildFile; fileRef = 61133BB52423979B00786299 /* DatadogConfiguration.swift */; };
		61133BDC2423979B00786299 /* Logger.swift in Sources */ = {isa = PBXBuildFile; fileRef = 61133BB62423979B00786299 /* Logger.swift */; };
		61133BDD2423979B00786299 /* InternalLoggers.swift in Sources */ = {isa = PBXBuildFile; fileRef = 61133BB82423979B00786299 /* InternalLoggers.swift */; };
		61133BDF2423979B00786299 /* SwiftExtensions.swift in Sources */ = {isa = PBXBuildFile; fileRef = 61133BBA2423979B00786299 /* SwiftExtensions.swift */; };
		61133BE02423979B00786299 /* Datadog.swift in Sources */ = {isa = PBXBuildFile; fileRef = 61133BBB2423979B00786299 /* Datadog.swift */; };
		61133BE32423979B00786299 /* UserInfoProvider.swift in Sources */ = {isa = PBXBuildFile; fileRef = 61133BC02423979B00786299 /* UserInfoProvider.swift */; };
		61133BE42423979B00786299 /* LogEncoder.swift in Sources */ = {isa = PBXBuildFile; fileRef = 61133BC22423979B00786299 /* LogEncoder.swift */; };
		61133BE52423979B00786299 /* LogBuilder.swift in Sources */ = {isa = PBXBuildFile; fileRef = 61133BC32423979B00786299 /* LogBuilder.swift */; };
		61133BE62423979B00786299 /* LogSanitizer.swift in Sources */ = {isa = PBXBuildFile; fileRef = 61133BC42423979B00786299 /* LogSanitizer.swift */; };
		61133BE72423979B00786299 /* LogUtilityOutputs.swift in Sources */ = {isa = PBXBuildFile; fileRef = 61133BC62423979B00786299 /* LogUtilityOutputs.swift */; };
		61133BE82423979B00786299 /* LogFileOutput.swift in Sources */ = {isa = PBXBuildFile; fileRef = 61133BC72423979B00786299 /* LogFileOutput.swift */; };
		61133BE92423979B00786299 /* LogOutput.swift in Sources */ = {isa = PBXBuildFile; fileRef = 61133BC82423979B00786299 /* LogOutput.swift */; };
		61133BEA2423979B00786299 /* LogConsoleOutput.swift in Sources */ = {isa = PBXBuildFile; fileRef = 61133BC92423979B00786299 /* LogConsoleOutput.swift */; };
		61133C00242397DA00786299 /* DatadogObjc.h in Headers */ = {isa = PBXBuildFile; fileRef = 61133BF2242397DA00786299 /* DatadogObjc.h */; settings = {ATTRIBUTES = (Public, ); }; };
		61133C0E2423983800786299 /* Datadog+objc.swift in Sources */ = {isa = PBXBuildFile; fileRef = 61133C092423983800786299 /* Datadog+objc.swift */; };
		61133C0F2423983800786299 /* AnyEncodable.swift in Sources */ = {isa = PBXBuildFile; fileRef = 61133C0B2423983800786299 /* AnyEncodable.swift */; };
		61133C102423983800786299 /* Logger+objc.swift in Sources */ = {isa = PBXBuildFile; fileRef = 61133C0C2423983800786299 /* Logger+objc.swift */; };
		61133C112423983800786299 /* DatadogConfiguration+objc.swift in Sources */ = {isa = PBXBuildFile; fileRef = 61133C0D2423983800786299 /* DatadogConfiguration+objc.swift */; };
		61133C482423990D00786299 /* DDDatadogTests.swift in Sources */ = {isa = PBXBuildFile; fileRef = 61133C142423990D00786299 /* DDDatadogTests.swift */; };
		61133C492423990D00786299 /* DDLoggerBuilderTests.swift in Sources */ = {isa = PBXBuildFile; fileRef = 61133C152423990D00786299 /* DDLoggerBuilderTests.swift */; };
		61133C4A2423990D00786299 /* DDConfigurationTests.swift in Sources */ = {isa = PBXBuildFile; fileRef = 61133C162423990D00786299 /* DDConfigurationTests.swift */; };
		61133C4B2423990D00786299 /* DDLoggerTests.swift in Sources */ = {isa = PBXBuildFile; fileRef = 61133C172423990D00786299 /* DDLoggerTests.swift */; };
		61133C4D2423990D00786299 /* CoreTelephonyMocks.swift in Sources */ = {isa = PBXBuildFile; fileRef = 61133C1B2423990D00786299 /* CoreTelephonyMocks.swift */; };
		61133C4E2423990D00786299 /* UIKitMocks.swift in Sources */ = {isa = PBXBuildFile; fileRef = 61133C1C2423990D00786299 /* UIKitMocks.swift */; };
		61133C522423990D00786299 /* FoundationMocks.swift in Sources */ = {isa = PBXBuildFile; fileRef = 61133C202423990D00786299 /* FoundationMocks.swift */; };
		61133C532423990D00786299 /* MobileDeviceTests.swift in Sources */ = {isa = PBXBuildFile; fileRef = 61133C232423990D00786299 /* MobileDeviceTests.swift */; };
		61133C542423990D00786299 /* NetworkConnectionInfoProviderTests.swift in Sources */ = {isa = PBXBuildFile; fileRef = 61133C242423990D00786299 /* NetworkConnectionInfoProviderTests.swift */; };
		61133C552423990D00786299 /* BatteryStatusProviderTests.swift in Sources */ = {isa = PBXBuildFile; fileRef = 61133C252423990D00786299 /* BatteryStatusProviderTests.swift */; };
		61133C562423990D00786299 /* CarrierInfoProviderTests.swift in Sources */ = {isa = PBXBuildFile; fileRef = 61133C262423990D00786299 /* CarrierInfoProviderTests.swift */; };
		61133C572423990D00786299 /* FileReaderTests.swift in Sources */ = {isa = PBXBuildFile; fileRef = 61133C282423990D00786299 /* FileReaderTests.swift */; };
		61133C582423990D00786299 /* FileWriterTests.swift in Sources */ = {isa = PBXBuildFile; fileRef = 61133C292423990D00786299 /* FileWriterTests.swift */; };
		61133C592423990D00786299 /* FilesOrchestratorTests.swift in Sources */ = {isa = PBXBuildFile; fileRef = 61133C2A2423990D00786299 /* FilesOrchestratorTests.swift */; };
		61133C5A2423990D00786299 /* FileTests.swift in Sources */ = {isa = PBXBuildFile; fileRef = 61133C2C2423990D00786299 /* FileTests.swift */; };
		61133C5B2423990D00786299 /* DirectoryTests.swift in Sources */ = {isa = PBXBuildFile; fileRef = 61133C2D2423990D00786299 /* DirectoryTests.swift */; };
		61133C5C2423990D00786299 /* DataUploadWorkerTests.swift in Sources */ = {isa = PBXBuildFile; fileRef = 61133C2F2423990D00786299 /* DataUploadWorkerTests.swift */; };
		61133C5D2423990D00786299 /* DataUploadConditionsTests.swift in Sources */ = {isa = PBXBuildFile; fileRef = 61133C302423990D00786299 /* DataUploadConditionsTests.swift */; };
		61133C5E2423990D00786299 /* DataUploadDelayTests.swift in Sources */ = {isa = PBXBuildFile; fileRef = 61133C312423990D00786299 /* DataUploadDelayTests.swift */; };
		61133C5F2423990D00786299 /* DataUploaderTests.swift in Sources */ = {isa = PBXBuildFile; fileRef = 61133C322423990D00786299 /* DataUploaderTests.swift */; };
		61133C602423990D00786299 /* HTTPHeadersTests.swift in Sources */ = {isa = PBXBuildFile; fileRef = 61133C332423990D00786299 /* HTTPHeadersTests.swift */; };
		61133C612423990D00786299 /* HTTPClientTests.swift in Sources */ = {isa = PBXBuildFile; fileRef = 61133C342423990D00786299 /* HTTPClientTests.swift */; };
		61133C622423990D00786299 /* InternalLoggersTests.swift in Sources */ = {isa = PBXBuildFile; fileRef = 61133C362423990D00786299 /* InternalLoggersTests.swift */; };
		61133C642423990D00786299 /* LoggerTests.swift in Sources */ = {isa = PBXBuildFile; fileRef = 61133C382423990D00786299 /* LoggerTests.swift */; };
		61133C652423990D00786299 /* LogBuilderTests.swift in Sources */ = {isa = PBXBuildFile; fileRef = 61133C3B2423990D00786299 /* LogBuilderTests.swift */; };
		61133C662423990D00786299 /* LogSanitizerTests.swift in Sources */ = {isa = PBXBuildFile; fileRef = 61133C3C2423990D00786299 /* LogSanitizerTests.swift */; };
		61133C672423990D00786299 /* LogConsoleOutputTests.swift in Sources */ = {isa = PBXBuildFile; fileRef = 61133C3E2423990D00786299 /* LogConsoleOutputTests.swift */; };
		61133C682423990D00786299 /* LogUtilityOutputsTests.swift in Sources */ = {isa = PBXBuildFile; fileRef = 61133C3F2423990D00786299 /* LogUtilityOutputsTests.swift */; };
		61133C692423990D00786299 /* LogFileOutputTests.swift in Sources */ = {isa = PBXBuildFile; fileRef = 61133C402423990D00786299 /* LogFileOutputTests.swift */; };
		61133C6A2423990D00786299 /* DatadogTests.swift in Sources */ = {isa = PBXBuildFile; fileRef = 61133C412423990D00786299 /* DatadogTests.swift */; };
		61133C6B2423990D00786299 /* LogMatcher.swift in Sources */ = {isa = PBXBuildFile; fileRef = 61133C432423990D00786299 /* LogMatcher.swift */; };
		61133C6C2423990D00786299 /* SwiftExtensions.swift in Sources */ = {isa = PBXBuildFile; fileRef = 61133C452423990D00786299 /* SwiftExtensions.swift */; };
		61133C6D2423990D00786299 /* TestsDirectory.swift in Sources */ = {isa = PBXBuildFile; fileRef = 61133C462423990D00786299 /* TestsDirectory.swift */; };
		61133C6E2423990D00786299 /* DatadogExtensions.swift in Sources */ = {isa = PBXBuildFile; fileRef = 61133C472423990D00786299 /* DatadogExtensions.swift */; };
		61133C702423993200786299 /* Datadog.framework in Frameworks */ = {isa = PBXBuildFile; fileRef = 61133B82242393DE00786299 /* Datadog.framework */; };
		6114FDEC257659E90084E372 /* FeatureDirectoriesMock.swift in Sources */ = {isa = PBXBuildFile; fileRef = 6114FDEB257659E90084E372 /* FeatureDirectoriesMock.swift */; };
		6114FE0F257667D40084E372 /* ConsentAwareDataWriter.swift in Sources */ = {isa = PBXBuildFile; fileRef = 6114FE0E257667D40084E372 /* ConsentAwareDataWriter.swift */; };
		6114FE1625766B310084E372 /* TrackingConsent.swift in Sources */ = {isa = PBXBuildFile; fileRef = 6114FE1525766B310084E372 /* TrackingConsent.swift */; };
		6114FE23257671F00084E372 /* ConsentAwareDataWriterTests.swift in Sources */ = {isa = PBXBuildFile; fileRef = 6114FE22257671F00084E372 /* ConsentAwareDataWriterTests.swift */; };
		6114FE2F257687310084E372 /* ConsentProvider.swift in Sources */ = {isa = PBXBuildFile; fileRef = 6114FE2E257687300084E372 /* ConsentProvider.swift */; };
		6114FE3B25768AA90084E372 /* ConsentProviderTests.swift in Sources */ = {isa = PBXBuildFile; fileRef = 6114FE3A25768AA90084E372 /* ConsentProviderTests.swift */; };
		6115299725E3BEF9004F740E /* UIKitExtensionsTests.swift in Sources */ = {isa = PBXBuildFile; fileRef = 6115299625E3BEF9004F740E /* UIKitExtensionsTests.swift */; };
		611529A525E3DD51004F740E /* ValuePublisher.swift in Sources */ = {isa = PBXBuildFile; fileRef = 611529A425E3DD51004F740E /* ValuePublisher.swift */; };
		611529AE25E3E429004F740E /* ValuePublisherTests.swift in Sources */ = {isa = PBXBuildFile; fileRef = 611529AD25E3E429004F740E /* ValuePublisherTests.swift */; };
		61163C37252DDD60007DD5BF /* RUMMVSViewController.swift in Sources */ = {isa = PBXBuildFile; fileRef = 61163C36252DDD60007DD5BF /* RUMMVSViewController.swift */; };
		61163C3E252E0015007DD5BF /* RUMMVSModalViewController.swift in Sources */ = {isa = PBXBuildFile; fileRef = 61163C3D252E0015007DD5BF /* RUMMVSModalViewController.swift */; };
		61163C4A252E03D6007DD5BF /* RUMModalViewsScenarioTests.swift in Sources */ = {isa = PBXBuildFile; fileRef = 61163C49252E03D6007DD5BF /* RUMModalViewsScenarioTests.swift */; };
		6116563B25D2A6C90070EC03 /* ArbitraryDataWriter.swift in Sources */ = {isa = PBXBuildFile; fileRef = 6116563A25D2A6C90070EC03 /* ArbitraryDataWriter.swift */; };
		611720D52524D9FB00634D9E /* DDURLSessionDelegate+objc.swift in Sources */ = {isa = PBXBuildFile; fileRef = 611720D42524D9FB00634D9E /* DDURLSessionDelegate+objc.swift */; };
		611EA12D2580F42600BC0E56 /* TrackingConsentScenarios.swift in Sources */ = {isa = PBXBuildFile; fileRef = 611EA12C2580F42600BC0E56 /* TrackingConsentScenarios.swift */; };
		611EA13C2580F77400BC0E56 /* TrackingConsentScenario.storyboard in Resources */ = {isa = PBXBuildFile; fileRef = 611EA13B2580F77400BC0E56 /* TrackingConsentScenario.storyboard */; };
		611EA14225810E1900BC0E56 /* TSHomeViewController.swift in Sources */ = {isa = PBXBuildFile; fileRef = 611EA14125810E1900BC0E56 /* TSHomeViewController.swift */; };
		611EA14825810E2600BC0E56 /* TSPictureViewController.swift in Sources */ = {isa = PBXBuildFile; fileRef = 611EA14725810E2600BC0E56 /* TSPictureViewController.swift */; };
		611EA14E25810E3700BC0E56 /* TSConsentSettingViewController.swift in Sources */ = {isa = PBXBuildFile; fileRef = 611EA14D25810E3700BC0E56 /* TSConsentSettingViewController.swift */; };
		611EA16625825FB300BC0E56 /* TrackingConsentScenarioTests.swift in Sources */ = {isa = PBXBuildFile; fileRef = 611EA16525825FB300BC0E56 /* TrackingConsentScenarioTests.swift */; };
		611F82032563C66100CB9BDB /* UIKitRUMViewsPredicateTests.swift in Sources */ = {isa = PBXBuildFile; fileRef = 611F82022563C66100CB9BDB /* UIKitRUMViewsPredicateTests.swift */; };
		61216276247D1CD700AC5D67 /* LoggingForTracingAdapter.swift in Sources */ = {isa = PBXBuildFile; fileRef = 61216275247D1CD700AC5D67 /* LoggingForTracingAdapter.swift */; };
		6121627C247D220500AC5D67 /* LoggingForTracingAdapterTests.swift in Sources */ = {isa = PBXBuildFile; fileRef = 61216279247D21FE00AC5D67 /* LoggingForTracingAdapterTests.swift */; };
		612983CD2449E62E00D4424B /* LoggingFeature.swift in Sources */ = {isa = PBXBuildFile; fileRef = 612983CC2449E62E00D4424B /* LoggingFeature.swift */; };
		612D8F6925AEE68F000E2E09 /* RUMScrubbingScenario.storyboard in Resources */ = {isa = PBXBuildFile; fileRef = 612D8F6825AEE68F000E2E09 /* RUMScrubbingScenario.storyboard */; };
		612D8F6F25AEE6A7000E2E09 /* RUMScrubbingViewController.swift in Sources */ = {isa = PBXBuildFile; fileRef = 612D8F6E25AEE6A7000E2E09 /* RUMScrubbingViewController.swift */; };
		612D8F8125AF1C74000E2E09 /* RUMScrubbingScenarioTests.swift in Sources */ = {isa = PBXBuildFile; fileRef = 612D8F8025AF1C74000E2E09 /* RUMScrubbingScenarioTests.swift */; };
		6132BF4224A38D2400D7BD17 /* OTTracer+objc.swift in Sources */ = {isa = PBXBuildFile; fileRef = 6132BF4124A38D2400D7BD17 /* OTTracer+objc.swift */; };
		6132BF4724A498D800D7BD17 /* DDSpan+objc.swift in Sources */ = {isa = PBXBuildFile; fileRef = 6132BF4624A498D800D7BD17 /* DDSpan+objc.swift */; };
		6132BF4924A49B6800D7BD17 /* DDSpanContext+objc.swift in Sources */ = {isa = PBXBuildFile; fileRef = 6132BF4824A49B6800D7BD17 /* DDSpanContext+objc.swift */; };
		6132BF4C24A49C8F00D7BD17 /* HTTPHeadersWriter+objc.swift in Sources */ = {isa = PBXBuildFile; fileRef = 6132BF4B24A49C8F00D7BD17 /* HTTPHeadersWriter+objc.swift */; };
		6132BF5124A49F7400D7BD17 /* Casting.swift in Sources */ = {isa = PBXBuildFile; fileRef = 6132BF5024A49F7400D7BD17 /* Casting.swift */; };
		61337032250F82AE00236D58 /* LoggingManualInstrumentationScenario.storyboard in Resources */ = {isa = PBXBuildFile; fileRef = 61337031250F82AE00236D58 /* LoggingManualInstrumentationScenario.storyboard */; };
		61337035250F84BF00236D58 /* TracingManualInstrumentationScenario.storyboard in Resources */ = {isa = PBXBuildFile; fileRef = 61337034250F84BF00236D58 /* TracingManualInstrumentationScenario.storyboard */; };
		61337039250F852E00236D58 /* RUMManualInstrumentationScenario.storyboard in Resources */ = {isa = PBXBuildFile; fileRef = 61337038250F852E00236D58 /* RUMManualInstrumentationScenario.storyboard */; };
		61345613244756E300E7DA6B /* PerformancePresetTests.swift in Sources */ = {isa = PBXBuildFile; fileRef = 61345612244756E300E7DA6B /* PerformancePresetTests.swift */; };
		61363D9D24D999F70084CD6F /* DDError.swift in Sources */ = {isa = PBXBuildFile; fileRef = 61363D9C24D999F70084CD6F /* DDError.swift */; };
		61363D9F24D99BAA0084CD6F /* DDErrorTests.swift in Sources */ = {isa = PBXBuildFile; fileRef = 61363D9E24D99BAA0084CD6F /* DDErrorTests.swift */; };
		6137E649252DD88D00720485 /* RUMModalViewsAutoInstrumentationScenario.storyboard in Resources */ = {isa = PBXBuildFile; fileRef = 6137E648252DD88D00720485 /* RUMModalViewsAutoInstrumentationScenario.storyboard */; };
		6139CD712589FAFD007E8BB7 /* Retrying.swift in Sources */ = {isa = PBXBuildFile; fileRef = 6139CD702589FAFD007E8BB7 /* Retrying.swift */; };
		6139CD772589FEE3007E8BB7 /* RetryingTests.swift in Sources */ = {isa = PBXBuildFile; fileRef = 6139CD762589FEE3007E8BB7 /* RetryingTests.swift */; };
		613B77382521E80800155458 /* RUMTabBarControllerScenarioTests.swift in Sources */ = {isa = PBXBuildFile; fileRef = 613B77372521E80800155458 /* RUMTabBarControllerScenarioTests.swift */; };
		613BE0432563FB9E0015216C /* RUMBenchmarkTests.swift in Sources */ = {isa = PBXBuildFile; fileRef = 613BE0422563FB9E0015216C /* RUMBenchmarkTests.swift */; };
		613BE04A25640FF80015216C /* BenchmarkTests.swift in Sources */ = {isa = PBXBuildFile; fileRef = 613BE04925640FF80015216C /* BenchmarkTests.swift */; };
		613BE06225642F790015216C /* RUMStorageBenchmarkTests.swift in Sources */ = {isa = PBXBuildFile; fileRef = 613BE06125642F790015216C /* RUMStorageBenchmarkTests.swift */; };
		613BE073256431960015216C /* FoundationMocks.swift in Sources */ = {isa = PBXBuildFile; fileRef = 61133C202423990D00786299 /* FoundationMocks.swift */; };
		613E79282577B0EE00DFCC17 /* Writer.swift in Sources */ = {isa = PBXBuildFile; fileRef = 613E79272577B0EE00DFCC17 /* Writer.swift */; };
		613E792F2577B0F900DFCC17 /* Reader.swift in Sources */ = {isa = PBXBuildFile; fileRef = 613E792E2577B0F900DFCC17 /* Reader.swift */; };
		613E793B2577B6EE00DFCC17 /* DataReader.swift in Sources */ = {isa = PBXBuildFile; fileRef = 613E793A2577B6EE00DFCC17 /* DataReader.swift */; };
		613E81F025A740140084B751 /* RUMEventsMapper.swift in Sources */ = {isa = PBXBuildFile; fileRef = 613E81EF25A740140084B751 /* RUMEventsMapper.swift */; };
		613E81F725A743600084B751 /* RUMEventsMapperTests.swift in Sources */ = {isa = PBXBuildFile; fileRef = 613E81F625A743600084B751 /* RUMEventsMapperTests.swift */; };
		613E820525A879AF0084B751 /* RUMDataModelMocks.swift in Sources */ = {isa = PBXBuildFile; fileRef = 613E820425A879AF0084B751 /* RUMDataModelMocks.swift */; };
		613F23E4252B062F006CD2D7 /* TaskInterceptionTests.swift in Sources */ = {isa = PBXBuildFile; fileRef = 613F23E3252B062F006CD2D7 /* TaskInterceptionTests.swift */; };
		613F23F1252B129E006CD2D7 /* URLSessionRUMResourcesHandlerTests.swift in Sources */ = {isa = PBXBuildFile; fileRef = 613F23F0252B129E006CD2D7 /* URLSessionRUMResourcesHandlerTests.swift */; };
		613F23FD252B3755006CD2D7 /* URLSessionAutoInstrumentationTests.swift in Sources */ = {isa = PBXBuildFile; fileRef = 613F23FC252B3755006CD2D7 /* URLSessionAutoInstrumentationTests.swift */; };
		61410141251A454500E3C2D9 /* TracingCommonAsserts.swift in Sources */ = {isa = PBXBuildFile; fileRef = 61410140251A454500E3C2D9 /* TracingCommonAsserts.swift */; };
		6141014F251A57AF00E3C2D9 /* UIApplicationSwizzler.swift in Sources */ = {isa = PBXBuildFile; fileRef = 6141014E251A57AF00E3C2D9 /* UIApplicationSwizzler.swift */; };
		6141015B251A601D00E3C2D9 /* UIKitRUMUserActionsHandler.swift in Sources */ = {isa = PBXBuildFile; fileRef = 6141015A251A601D00E3C2D9 /* UIKitRUMUserActionsHandler.swift */; };
		61410167251A661D00E3C2D9 /* UIApplicationSwizzlerTests.swift in Sources */ = {isa = PBXBuildFile; fileRef = 61410166251A661D00E3C2D9 /* UIApplicationSwizzlerTests.swift */; };
		61411B1024EC15AC0012EAB2 /* Casting+RUM.swift in Sources */ = {isa = PBXBuildFile; fileRef = 61411B0F24EC15AC0012EAB2 /* Casting+RUM.swift */; };
		61441C0524616DE9003D8BB8 /* ExampleAppDelegate.swift in Sources */ = {isa = PBXBuildFile; fileRef = 61441C0424616DE9003D8BB8 /* ExampleAppDelegate.swift */; };
		61441C0C24616DE9003D8BB8 /* Main.storyboard in Resources */ = {isa = PBXBuildFile; fileRef = 61441C0A24616DE9003D8BB8 /* Main.storyboard */; };
		61441C0E24616DEC003D8BB8 /* Assets.xcassets in Resources */ = {isa = PBXBuildFile; fileRef = 61441C0D24616DEC003D8BB8 /* Assets.xcassets */; };
		61441C1124616DEC003D8BB8 /* LaunchScreen.storyboard in Resources */ = {isa = PBXBuildFile; fileRef = 61441C0F24616DEC003D8BB8 /* LaunchScreen.storyboard */; };
		61441C4024617013003D8BB8 /* IntegrationTests.swift in Sources */ = {isa = PBXBuildFile; fileRef = 61441C3B24617013003D8BB8 /* IntegrationTests.swift */; };
		61441C4124617013003D8BB8 /* LoggingScenarioTests.swift in Sources */ = {isa = PBXBuildFile; fileRef = 61441C3C24617013003D8BB8 /* LoggingScenarioTests.swift */; };
		61441C44246174CE003D8BB8 /* HTTPServerMock in Frameworks */ = {isa = PBXBuildFile; productRef = 61441C43246174CE003D8BB8 /* HTTPServerMock */; };
		61441C4924618052003D8BB8 /* JSONDataMatcher.swift in Sources */ = {isa = PBXBuildFile; fileRef = 61E45BE624519A3700F2C652 /* JSONDataMatcher.swift */; };
		61441C4A24618052003D8BB8 /* LogMatcher.swift in Sources */ = {isa = PBXBuildFile; fileRef = 61133C432423990D00786299 /* LogMatcher.swift */; };
		61441C4B24618052003D8BB8 /* SpanMatcher.swift in Sources */ = {isa = PBXBuildFile; fileRef = 61E45ED02451A8730061DAC7 /* SpanMatcher.swift */; };
		61441C4E24619498003D8BB8 /* Datadog.framework in ⚙️ Embed Framework Dependencies */ = {isa = PBXBuildFile; fileRef = 61133B82242393DE00786299 /* Datadog.framework */; settings = {ATTRIBUTES = (CodeSignOnCopy, RemoveHeadersOnCopy, ); }; };
		61441C6D24619FE4003D8BB8 /* Datadog.framework in Frameworks */ = {isa = PBXBuildFile; fileRef = 61133B82242393DE00786299 /* Datadog.framework */; platformFilter = ios; };
		61441C7A2461A204003D8BB8 /* LoggingBenchmarkTests.swift in Sources */ = {isa = PBXBuildFile; fileRef = 61441C782461A204003D8BB8 /* LoggingBenchmarkTests.swift */; };
		61441C7B2461A204003D8BB8 /* LoggingStorageBenchmarkTests.swift in Sources */ = {isa = PBXBuildFile; fileRef = 61441C792461A204003D8BB8 /* LoggingStorageBenchmarkTests.swift */; };
		61441C7C2461A244003D8BB8 /* TestsDirectory.swift in Sources */ = {isa = PBXBuildFile; fileRef = 61133C462423990D00786299 /* TestsDirectory.swift */; };
		61441C952461A649003D8BB8 /* ConsoleOutputInterceptor.swift in Sources */ = {isa = PBXBuildFile; fileRef = 61441C902461A648003D8BB8 /* ConsoleOutputInterceptor.swift */; };
		61441C962461A649003D8BB8 /* UIButton+Disabling.swift in Sources */ = {isa = PBXBuildFile; fileRef = 61441C912461A648003D8BB8 /* UIButton+Disabling.swift */; };
		61441C972461A649003D8BB8 /* UIViewController+KeyboardControlling.swift in Sources */ = {isa = PBXBuildFile; fileRef = 61441C922461A648003D8BB8 /* UIViewController+KeyboardControlling.swift */; };
		61441C982461A649003D8BB8 /* DebugTracingViewController.swift in Sources */ = {isa = PBXBuildFile; fileRef = 61441C932461A649003D8BB8 /* DebugTracingViewController.swift */; };
		61441C992461A649003D8BB8 /* DebugLoggingViewController.swift in Sources */ = {isa = PBXBuildFile; fileRef = 61441C942461A649003D8BB8 /* DebugLoggingViewController.swift */; };
		61441C9D2461A796003D8BB8 /* AppConfiguration.swift in Sources */ = {isa = PBXBuildFile; fileRef = 61441C9C2461A796003D8BB8 /* AppConfiguration.swift */; };
		614872772485067300E3EBDB /* SpanTagsReducer.swift in Sources */ = {isa = PBXBuildFile; fileRef = 614872762485067300E3EBDB /* SpanTagsReducer.swift */; };
		61494CB124C839460082C633 /* RUMResourceScope.swift in Sources */ = {isa = PBXBuildFile; fileRef = 61494CB024C839460082C633 /* RUMResourceScope.swift */; };
		61494CB524C864680082C633 /* RUMResourceScopeTests.swift in Sources */ = {isa = PBXBuildFile; fileRef = 61494CB424C864680082C633 /* RUMResourceScopeTests.swift */; };
		61494CBA24CB126F0082C633 /* RUMUserActionScope.swift in Sources */ = {isa = PBXBuildFile; fileRef = 61494CB924CB126F0082C633 /* RUMUserActionScope.swift */; };
		6149FB3A2529D17F00EE387A /* InternalURLsFilter.swift in Sources */ = {isa = PBXBuildFile; fileRef = 6149FB392529D17F00EE387A /* InternalURLsFilter.swift */; };
		6149FB412529DEBD00EE387A /* InternalURLsFilterTests.swift in Sources */ = {isa = PBXBuildFile; fileRef = 6149FB402529DEBD00EE387A /* InternalURLsFilterTests.swift */; };
		614AD086254C3027004999A3 /* LaunchTimeProviderTests.swift in Sources */ = {isa = PBXBuildFile; fileRef = 614AD085254C3027004999A3 /* LaunchTimeProviderTests.swift */; };
		614B0A4B24EBC43D00A2A780 /* RUMUserInfoProvider.swift in Sources */ = {isa = PBXBuildFile; fileRef = 614B0A4A24EBC43D00A2A780 /* RUMUserInfoProvider.swift */; };
		614B0A4D24EBD71500A2A780 /* RUMUserInfoProviderTests.swift in Sources */ = {isa = PBXBuildFile; fileRef = 614B0A4C24EBD71500A2A780 /* RUMUserInfoProviderTests.swift */; };
		614B0A4F24EBDC6B00A2A780 /* RUMConnectivityInfoProvider.swift in Sources */ = {isa = PBXBuildFile; fileRef = 614B0A4E24EBDC6B00A2A780 /* RUMConnectivityInfoProvider.swift */; };
		614B0A5124EBDC8000A2A780 /* RUMConnectivityInfoProviderTests.swift in Sources */ = {isa = PBXBuildFile; fileRef = 614B0A5024EBDC8000A2A780 /* RUMConnectivityInfoProviderTests.swift */; };
		614B0A5324EBFE5500A2A780 /* DDRUMMonitor.swift in Sources */ = {isa = PBXBuildFile; fileRef = 614B0A5224EBFE5500A2A780 /* DDRUMMonitor.swift */; };
		614CADCE250FCA0200B93D2D /* TestScenarios.swift in Sources */ = {isa = PBXBuildFile; fileRef = 614CADCD250FCA0200B93D2D /* TestScenarios.swift */; };
		614CADD72510BAC000B93D2D /* Environment.swift in Sources */ = {isa = PBXBuildFile; fileRef = 614CADD62510BAC000B93D2D /* Environment.swift */; };
		614D812C24E3EA15004C9C5D /* Feature.swift in Sources */ = {isa = PBXBuildFile; fileRef = 614D812B24E3EA15004C9C5D /* Feature.swift */; };
		614E9EB3244719FA007EE3E1 /* BundleType.swift in Sources */ = {isa = PBXBuildFile; fileRef = 614E9EB2244719FA007EE3E1 /* BundleType.swift */; };
		6152C83E24BE1C91006A1679 /* HTTPServerMock in Frameworks */ = {isa = PBXBuildFile; productRef = 6152C83D24BE1C91006A1679 /* HTTPServerMock */; };
		6152C84024BE1CC8006A1679 /* DataUploaderBenchmarkTests.swift in Sources */ = {isa = PBXBuildFile; fileRef = 6152C83F24BE1CC8006A1679 /* DataUploaderBenchmarkTests.swift */; };
		6156CB8E24DDA1B5008CB2B2 /* RUMContextProvider.swift in Sources */ = {isa = PBXBuildFile; fileRef = 6156CB8D24DDA1B5008CB2B2 /* RUMContextProvider.swift */; };
		6156CB9024DDA8BE008CB2B2 /* RUMCurrentContext.swift in Sources */ = {isa = PBXBuildFile; fileRef = 6156CB8F24DDA8BE008CB2B2 /* RUMCurrentContext.swift */; };
		6156CB9324DDAA34008CB2B2 /* RUMCurrentContextTests.swift in Sources */ = {isa = PBXBuildFile; fileRef = 6156CB9224DDAA34008CB2B2 /* RUMCurrentContextTests.swift */; };
		6156CB9824DEFD44008CB2B2 /* LoggingWithRUMIntegration.swift in Sources */ = {isa = PBXBuildFile; fileRef = 6156CB9724DEFD44008CB2B2 /* LoggingWithRUMIntegration.swift */; };
		6156CB9D24E18600008CB2B2 /* TracingWithRUMIntegration.swift in Sources */ = {isa = PBXBuildFile; fileRef = 6156CB9B24E18224008CB2B2 /* TracingWithRUMIntegration.swift */; };
		61570005246AADFA00E96950 /* DatadogObjc.framework in Frameworks */ = {isa = PBXBuildFile; fileRef = 61133BF0242397DA00786299 /* DatadogObjc.framework */; };
		61570006246AAE5E00E96950 /* DatadogObjc.framework in ⚙️ Embed Framework Dependencies */ = {isa = PBXBuildFile; fileRef = 61133BF0242397DA00786299 /* DatadogObjc.framework */; settings = {ATTRIBUTES = (CodeSignOnCopy, RemoveHeadersOnCopy, ); }; };
		61570007246AAED100E96950 /* DatadogObjc.framework in Frameworks */ = {isa = PBXBuildFile; fileRef = 61133BF0242397DA00786299 /* DatadogObjc.framework */; };
		6157FA5E252767CB009A8A3B /* URLSessionRUMResourcesHandler.swift in Sources */ = {isa = PBXBuildFile; fileRef = 6157FA5D252767CB009A8A3B /* URLSessionRUMResourcesHandler.swift */; };
		615A4A8324A3431600233986 /* Tracer+objc.swift in Sources */ = {isa = PBXBuildFile; fileRef = 615A4A8224A3431600233986 /* Tracer+objc.swift */; };
		615A4A8524A3445700233986 /* TracerConfiguration+objc.swift in Sources */ = {isa = PBXBuildFile; fileRef = 615A4A8424A3445700233986 /* TracerConfiguration+objc.swift */; };
		615A4A8724A3452800233986 /* DDTracerConfigurationTests.swift in Sources */ = {isa = PBXBuildFile; fileRef = 615A4A8624A3452800233986 /* DDTracerConfigurationTests.swift */; };
		615A4A8924A34FD700233986 /* DDTracerTests.swift in Sources */ = {isa = PBXBuildFile; fileRef = 615A4A8824A34FD700233986 /* DDTracerTests.swift */; };
		615A4A8B24A3568900233986 /* OTSpan+objc.swift in Sources */ = {isa = PBXBuildFile; fileRef = 615A4A8A24A3568900233986 /* OTSpan+objc.swift */; };
		615A4A8D24A356A000233986 /* OTSpanContext+objc.swift in Sources */ = {isa = PBXBuildFile; fileRef = 615A4A8C24A356A000233986 /* OTSpanContext+objc.swift */; };
		615AAC07251E217B00C89EE9 /* RUMTapActionScenarioTests.swift in Sources */ = {isa = PBXBuildFile; fileRef = 615AAC06251E217B00C89EE9 /* RUMTapActionScenarioTests.swift */; };
		615AAC29251E322D00C89EE9 /* RUMCommonAsserts.swift in Sources */ = {isa = PBXBuildFile; fileRef = 615AAC28251E322D00C89EE9 /* RUMCommonAsserts.swift */; };
		615AAC36251E353700C89EE9 /* RUMTabBarAutoInstrumentationScenario.storyboard in Resources */ = {isa = PBXBuildFile; fileRef = 615AAC35251E353700C89EE9 /* RUMTabBarAutoInstrumentationScenario.storyboard */; };
		615C3155251C9D7A0018781C /* RUMTASVariousUIControllsViewController.swift in Sources */ = {isa = PBXBuildFile; fileRef = 615C3154251C9D7A0018781C /* RUMTASVariousUIControllsViewController.swift */; };
		615C3196251DD5080018781C /* UIKitRUMUserActionsHandlerTests.swift in Sources */ = {isa = PBXBuildFile; fileRef = 615C3195251DD5080018781C /* UIKitRUMUserActionsHandlerTests.swift */; };
		615F197C25B5A64B00BE14B5 /* UIKitExtensions.swift in Sources */ = {isa = PBXBuildFile; fileRef = 615F197B25B5A64B00BE14B5 /* UIKitExtensions.swift */; };
		6161247925CA9CA6009901BE /* CrashReporter.swift in Sources */ = {isa = PBXBuildFile; fileRef = 6161247825CA9CA6009901BE /* CrashReporter.swift */; };
		6161249E25CAB340009901BE /* CrashContext.swift in Sources */ = {isa = PBXBuildFile; fileRef = 6161249D25CAB340009901BE /* CrashContext.swift */; };
		616124A725CAC268009901BE /* CrashContextProvider.swift in Sources */ = {isa = PBXBuildFile; fileRef = 616124A625CAC268009901BE /* CrashContextProvider.swift */; };
		6164AE89252B4ECA000D78C4 /* SendThirdPartyRequestsViewController.swift in Sources */ = {isa = PBXBuildFile; fileRef = 6164AE88252B4ECA000D78C4 /* SendThirdPartyRequestsViewController.swift */; };
		6164AF06252C9004000D78C4 /* ObjcSendFirstPartyRequestsViewController.m in Sources */ = {isa = PBXBuildFile; fileRef = 6164AF05252C9004000D78C4 /* ObjcSendFirstPartyRequestsViewController.m */; };
		6164AF0E252C9016000D78C4 /* ObjcSendThirdPartyRequestsViewController.m in Sources */ = {isa = PBXBuildFile; fileRef = 6164AF0D252C9016000D78C4 /* ObjcSendThirdPartyRequestsViewController.m */; };
		6164AF2E252C9C51000D78C4 /* RUMResourcesScenarioTests.swift in Sources */ = {isa = PBXBuildFile; fileRef = 6164AF2D252C9C51000D78C4 /* RUMResourcesScenarioTests.swift */; };
		6167ACC7251A0BCE0012B4D0 /* NSURLSessionScenario.storyboard in Resources */ = {isa = PBXBuildFile; fileRef = 6167ACC6251A0BCE0012B4D0 /* NSURLSessionScenario.storyboard */; };
		6167ACFD251A22E00012B4D0 /* TracingURLSessionScenarioTests.swift in Sources */ = {isa = PBXBuildFile; fileRef = 6167ACFC251A22E00012B4D0 /* TracingURLSessionScenarioTests.swift */; };
		6167AD19251A27B80012B4D0 /* URLSessionScenario.storyboard in Resources */ = {isa = PBXBuildFile; fileRef = 6167AD18251A27B80012B4D0 /* URLSessionScenario.storyboard */; };
		6167AD20251A27CC0012B4D0 /* SendFirstPartyRequestsViewController.swift in Sources */ = {isa = PBXBuildFile; fileRef = 6167AD1F251A27CC0012B4D0 /* SendFirstPartyRequestsViewController.swift */; };
		616A9CD22535D38200DB83CF /* UIKitHierarchyInspectorTests.swift in Sources */ = {isa = PBXBuildFile; fileRef = 616A9CD12535D38200DB83CF /* UIKitHierarchyInspectorTests.swift */; };
		616B6684259CAE3300968EE8 /* DDGlobalTests.swift in Sources */ = {isa = PBXBuildFile; fileRef = 616B6683259CAE3300968EE8 /* DDGlobalTests.swift */; };
		616B668E259CC28E00968EE8 /* DDRUMMonitorTests.swift in Sources */ = {isa = PBXBuildFile; fileRef = 616B668D259CC28E00968EE8 /* DDRUMMonitorTests.swift */; };
		616CCE13250A1868009FED46 /* RUMCommandSubscriber.swift in Sources */ = {isa = PBXBuildFile; fileRef = 616CCE12250A1868009FED46 /* RUMCommandSubscriber.swift */; };
		616CCE16250A467E009FED46 /* RUMAutoInstrumentation.swift in Sources */ = {isa = PBXBuildFile; fileRef = 616CCE15250A467E009FED46 /* RUMAutoInstrumentation.swift */; };
		6170DC1C25C18729003AED5C /* DDCrashReportingPlugin.swift in Sources */ = {isa = PBXBuildFile; fileRef = 6170DC1B25C18729003AED5C /* DDCrashReportingPlugin.swift */; };
		6170DC5125C18E57003AED5C /* DatadogCrashReporting.framework in ⚙️ Embed Framework Dependencies */ = {isa = PBXBuildFile; fileRef = 61B7885425C180CB002675B5 /* DatadogCrashReporting.framework */; settings = {ATTRIBUTES = (CodeSignOnCopy, RemoveHeadersOnCopy, ); }; };
		6172472725D673D7007085B3 /* CrashContextTests.swift in Sources */ = {isa = PBXBuildFile; fileRef = 6172472625D673D7007085B3 /* CrashContextTests.swift */; };
		617247AF25DA9BEA007085B3 /* CrashReportingObjcHelpers.m in Sources */ = {isa = PBXBuildFile; fileRef = 617247AE25DA9BEA007085B3 /* CrashReportingObjcHelpers.m */; };
		617247B825DAB0E2007085B3 /* PLCrashReportFormatter.swift in Sources */ = {isa = PBXBuildFile; fileRef = 617247B725DAB0E2007085B3 /* PLCrashReportFormatter.swift */; };
		61786F7724FCDE05009E6BAB /* RUMDebuggingTests.swift in Sources */ = {isa = PBXBuildFile; fileRef = 61786F7624FCDE04009E6BAB /* RUMDebuggingTests.swift */; };
		6179FFD3254ADB1700556A0B /* ObjcAppLaunchHandler.m in Sources */ = {isa = PBXBuildFile; fileRef = 6179FFD2254ADB1100556A0B /* ObjcAppLaunchHandler.m */; };
		6179FFDE254ADBEF00556A0B /* ObjcAppLaunchHandler.h in Headers */ = {isa = PBXBuildFile; fileRef = 6179FFD1254ADB1100556A0B /* ObjcAppLaunchHandler.h */; settings = {ATTRIBUTES = (Private, ); }; };
		617B953D24BF4D8F00E6F443 /* RUMMonitorTests.swift in Sources */ = {isa = PBXBuildFile; fileRef = 617B953C24BF4D8F00E6F443 /* RUMMonitorTests.swift */; };
		617B954024BF4DB300E6F443 /* RUMApplicationScopeTests.swift in Sources */ = {isa = PBXBuildFile; fileRef = 617B953F24BF4DB300E6F443 /* RUMApplicationScopeTests.swift */; };
		617B954224BF4E7600E6F443 /* RUMMonitorConfigurationTests.swift in Sources */ = {isa = PBXBuildFile; fileRef = 617B954124BF4E7600E6F443 /* RUMMonitorConfigurationTests.swift */; };
		617CD0DD24CEDDD300B0B557 /* RUMUserActionScopeTests.swift in Sources */ = {isa = PBXBuildFile; fileRef = 617CD0DC24CEDDD300B0B557 /* RUMUserActionScopeTests.swift */; };
		617CEB392456BC3A00AD4669 /* TracingUUID.swift in Sources */ = {isa = PBXBuildFile; fileRef = 617CEB382456BC3A00AD4669 /* TracingUUID.swift */; };
		6182374325D3DFD5006A375B /* CrashReportingWithRUMIntegrationTests.swift in Sources */ = {isa = PBXBuildFile; fileRef = 6182374225D3DFD5006A375B /* CrashReportingWithRUMIntegrationTests.swift */; };
		618715F724DC0CDE00FC0F69 /* RUMCommandTests.swift in Sources */ = {isa = PBXBuildFile; fileRef = 618715F624DC0CDE00FC0F69 /* RUMCommandTests.swift */; };
		618715F924DC13A100FC0F69 /* RUMDataModelsMapping.swift in Sources */ = {isa = PBXBuildFile; fileRef = 618715F824DC13A100FC0F69 /* RUMDataModelsMapping.swift */; };
		618715FC24DC5F0800FC0F69 /* RUMDataModelsMappingTests.swift in Sources */ = {isa = PBXBuildFile; fileRef = 618715FB24DC5F0800FC0F69 /* RUMDataModelsMappingTests.swift */; };
		618C365F248E85B400520CDE /* DateFormattingTests.swift in Sources */ = {isa = PBXBuildFile; fileRef = 618C365E248E85B400520CDE /* DateFormattingTests.swift */; };
		618DCFD724C7265300589570 /* RUMUUID.swift in Sources */ = {isa = PBXBuildFile; fileRef = 618DCFD624C7265300589570 /* RUMUUID.swift */; };
		618DCFD924C7269500589570 /* RUMUUIDGenerator.swift in Sources */ = {isa = PBXBuildFile; fileRef = 618DCFD824C7269500589570 /* RUMUUIDGenerator.swift */; };
		618DCFDF24C75FD300589570 /* RUMScopeTests.swift in Sources */ = {isa = PBXBuildFile; fileRef = 618DCFDE24C75FD300589570 /* RUMScopeTests.swift */; };
		618DCFE124C766F500589570 /* SendRUMFixture2ViewController.swift in Sources */ = {isa = PBXBuildFile; fileRef = 618DCFE024C766F500589570 /* SendRUMFixture2ViewController.swift */; };
		618DCFE324C766FB00589570 /* SendRUMFixture3ViewController.swift in Sources */ = {isa = PBXBuildFile; fileRef = 618DCFE224C766FB00589570 /* SendRUMFixture3ViewController.swift */; };
		6193DCA4251B5691009B8011 /* RUMTapActionScenario.storyboard in Resources */ = {isa = PBXBuildFile; fileRef = 6193DCA3251B5691009B8011 /* RUMTapActionScenario.storyboard */; };
		6193DCCE251B6201009B8011 /* RUMTASScreen1ViewController.swift in Sources */ = {isa = PBXBuildFile; fileRef = 6193DCCD251B6201009B8011 /* RUMTASScreen1ViewController.swift */; };
		6193DCE1251B692C009B8011 /* RUMTASTableViewController.swift in Sources */ = {isa = PBXBuildFile; fileRef = 6193DCE0251B692C009B8011 /* RUMTASTableViewController.swift */; };
		6193DCE8251B9AB1009B8011 /* RUMTASCollectionViewController.swift in Sources */ = {isa = PBXBuildFile; fileRef = 6193DCE7251B9AB1009B8011 /* RUMTASCollectionViewController.swift */; };
		61940C7C25668EC600A20043 /* URLSessionInterceptionHandler.swift in Sources */ = {isa = PBXBuildFile; fileRef = 61940C7B25668EC600A20043 /* URLSessionInterceptionHandler.swift */; };
		6198D27124C6E3B700493501 /* RUMViewScopeTests.swift in Sources */ = {isa = PBXBuildFile; fileRef = 6198D27024C6E3B700493501 /* RUMViewScopeTests.swift */; };
		619E16D82577C1CB00B2516B /* DataProcessor.swift in Sources */ = {isa = PBXBuildFile; fileRef = 619E16D72577C1CB00B2516B /* DataProcessor.swift */; };
		619E16E92578E73E00B2516B /* DataMigrator.swift in Sources */ = {isa = PBXBuildFile; fileRef = 619E16E82578E73E00B2516B /* DataMigrator.swift */; };
		619E16F12578E89700B2516B /* DeleteAllDataMigrator.swift in Sources */ = {isa = PBXBuildFile; fileRef = 619E16F02578E89700B2516B /* DeleteAllDataMigrator.swift */; };
		61A763DC252DB2B3005A23F2 /* NSURLSessionBridge.m in Sources */ = {isa = PBXBuildFile; fileRef = 61A763DB252DB2B3005A23F2 /* NSURLSessionBridge.m */; };
		61A9238E256FCAA2009B9667 /* DateCorrectionTests.swift in Sources */ = {isa = PBXBuildFile; fileRef = 61A9238D256FCAA2009B9667 /* DateCorrectionTests.swift */; };
		61AD4E182451C7FF006E34EA /* TracingFeatureMocks.swift in Sources */ = {isa = PBXBuildFile; fileRef = 61AD4E172451C7FF006E34EA /* TracingFeatureMocks.swift */; };
		61AD4E3824531500006E34EA /* DataFormat.swift in Sources */ = {isa = PBXBuildFile; fileRef = 61AD4E3724531500006E34EA /* DataFormat.swift */; };
		61AD4E3A24534075006E34EA /* TracingFeatureTests.swift in Sources */ = {isa = PBXBuildFile; fileRef = 61AD4E3924534075006E34EA /* TracingFeatureTests.swift */; };
		61B0384E2527246900518F3C /* URLSessionAutoInstrumentation.swift in Sources */ = {isa = PBXBuildFile; fileRef = 618E136C252384D90098C6B0 /* URLSessionAutoInstrumentation.swift */; };
		61B038542527246D00518F3C /* URLSessionSwizzler.swift in Sources */ = {isa = PBXBuildFile; fileRef = 618E132B25233EC90098C6B0 /* URLSessionSwizzler.swift */; };
		61B0385A2527247000518F3C /* DDURLSessionDelegate.swift in Sources */ = {isa = PBXBuildFile; fileRef = 618E1365252383D80098C6B0 /* DDURLSessionDelegate.swift */; };
		61B038602527247200518F3C /* URLSessionTracingHandler.swift in Sources */ = {isa = PBXBuildFile; fileRef = 61B03810252656F500518F3C /* URLSessionTracingHandler.swift */; };
		61B038662527247800518F3C /* URLSessionInterceptor.swift in Sources */ = {isa = PBXBuildFile; fileRef = 618E1337252340810098C6B0 /* URLSessionInterceptor.swift */; };
		61B0386C2527247B00518F3C /* TaskInterception.swift in Sources */ = {isa = PBXBuildFile; fileRef = 61417DC52525CDDE00E2D55C /* TaskInterception.swift */; };
		61B03879252724AB00518F3C /* URLSessionInterceptorTests.swift in Sources */ = {isa = PBXBuildFile; fileRef = 61B03874252724AB00518F3C /* URLSessionInterceptorTests.swift */; };
		61B0387A252724AB00518F3C /* FirstPartyURLsFilterTests.swift in Sources */ = {isa = PBXBuildFile; fileRef = 61B03875252724AB00518F3C /* FirstPartyURLsFilterTests.swift */; };
		61B0387B252724AB00518F3C /* URLSessionTracingHandlerTests.swift in Sources */ = {isa = PBXBuildFile; fileRef = 61B03876252724AB00518F3C /* URLSessionTracingHandlerTests.swift */; };
		61B0387C252724AB00518F3C /* DDURLSessionDelegateTests.swift in Sources */ = {isa = PBXBuildFile; fileRef = 61B03877252724AB00518F3C /* DDURLSessionDelegateTests.swift */; };
		61B0387D252724AB00518F3C /* URLSessionSwizzlerTests.swift in Sources */ = {isa = PBXBuildFile; fileRef = 61B03878252724AB00518F3C /* URLSessionSwizzlerTests.swift */; };
		61B03892252724D900518F3C /* HTTPHeadersReader.swift in Sources */ = {isa = PBXBuildFile; fileRef = 618E13A92524B8700098C6B0 /* HTTPHeadersReader.swift */; };
		61B03898252724DE00518F3C /* TracingHTTPHeaders.swift in Sources */ = {isa = PBXBuildFile; fileRef = 618E13B02524B8F80098C6B0 /* TracingHTTPHeaders.swift */; };
		61B038BA2527257B00518F3C /* URLSessionAutoInstrumentationMocks.swift in Sources */ = {isa = PBXBuildFile; fileRef = 61B038B92527257B00518F3C /* URLSessionAutoInstrumentationMocks.swift */; };
		61B038C62527259300518F3C /* XCTestCase.swift in Sources */ = {isa = PBXBuildFile; fileRef = 61B038C52527259300518F3C /* XCTestCase.swift */; };
		61B22E5A24F3E6B700DC26D2 /* RUMDebugging.swift in Sources */ = {isa = PBXBuildFile; fileRef = 61B22E5924F3E6B700DC26D2 /* RUMDebugging.swift */; };
		61B558CF2469561C001460D3 /* LoggerBuilderTests.swift in Sources */ = {isa = PBXBuildFile; fileRef = 61B558CE2469561C001460D3 /* LoggerBuilderTests.swift */; };
		61B558D42469CDD8001460D3 /* TracingUUIDGeneratorTests.swift in Sources */ = {isa = PBXBuildFile; fileRef = 61B558D32469CDD8001460D3 /* TracingUUIDGeneratorTests.swift */; };
		61B6811F25F0EA860015B4AF /* CrashReportingWithLoggingScenarioTests.swift in Sources */ = {isa = PBXBuildFile; fileRef = 61B6811E25F0EA860015B4AF /* CrashReportingWithLoggingScenarioTests.swift */; };
		61B6815E25F135890015B4AF /* CrashReportingWithRUMScenarioTests.swift in Sources */ = {isa = PBXBuildFile; fileRef = 61B6815D25F135890015B4AF /* CrashReportingWithRUMScenarioTests.swift */; };
		61B7885D25C180CB002675B5 /* DatadogCrashReporting.framework in Frameworks */ = {isa = PBXBuildFile; fileRef = 61B7885425C180CB002675B5 /* DatadogCrashReporting.framework */; };
		61B7886225C180CB002675B5 /* DDCrashReportingPluginTests.swift in Sources */ = {isa = PBXBuildFile; fileRef = 61B7886125C180CB002675B5 /* DDCrashReportingPluginTests.swift */; };
		61B7886425C180CB002675B5 /* DatadogCrashReporting.h in Headers */ = {isa = PBXBuildFile; fileRef = 61B7885625C180CB002675B5 /* DatadogCrashReporting.h */; settings = {ATTRIBUTES = (Public, ); }; };
		61B9ED1C2461E12000C0DCFF /* SendLogsFixtureViewController.swift in Sources */ = {isa = PBXBuildFile; fileRef = 61B9ED1A2461E12000C0DCFF /* SendLogsFixtureViewController.swift */; };
		61B9ED1D2461E12000C0DCFF /* SendTracesFixtureViewController.swift in Sources */ = {isa = PBXBuildFile; fileRef = 61B9ED1B2461E12000C0DCFF /* SendTracesFixtureViewController.swift */; };
		61B9ED1F2461E57700C0DCFF /* UITestsHelpers.swift in Sources */ = {isa = PBXBuildFile; fileRef = 61B9ED1E2461E57700C0DCFF /* UITestsHelpers.swift */; };
		61B9ED212462089600C0DCFF /* TracingManualInstrumentationScenarioTests.swift in Sources */ = {isa = PBXBuildFile; fileRef = 61B9ED202462089600C0DCFF /* TracingManualInstrumentationScenarioTests.swift */; };
		61BB2B1B244A185D009F3F56 /* PerformancePreset.swift in Sources */ = {isa = PBXBuildFile; fileRef = 61BB2B1A244A185D009F3F56 /* PerformancePreset.swift */; };
		61BBD19524ED4E9E0023E65F /* FeaturesConfiguration.swift in Sources */ = {isa = PBXBuildFile; fileRef = 61BBD19424ED4E9E0023E65F /* FeaturesConfiguration.swift */; };
		61BBD19724ED50040023E65F /* FeaturesConfigurationTests.swift in Sources */ = {isa = PBXBuildFile; fileRef = 61BBD19624ED50040023E65F /* FeaturesConfigurationTests.swift */; };
		61BCB81F256EB77F0039887B /* ServerDateProvider.swift in Sources */ = {isa = PBXBuildFile; fileRef = 61BCB81E256EB77F0039887B /* ServerDateProvider.swift */; };
		61C1510D25AC8C1B00362D4B /* RUMViewIdentityTests.swift in Sources */ = {isa = PBXBuildFile; fileRef = 61C1510C25AC8C1B00362D4B /* RUMViewIdentityTests.swift */; };
		61C2C20724C098FC00C0321C /* RUMSessionScope.swift in Sources */ = {isa = PBXBuildFile; fileRef = 61C2C20624C098FC00C0321C /* RUMSessionScope.swift */; };
		61C2C20924C0C75500C0321C /* RUMSessionScopeTests.swift in Sources */ = {isa = PBXBuildFile; fileRef = 61C2C20824C0C75500C0321C /* RUMSessionScopeTests.swift */; };
		61C2C20B24C1045300C0321C /* SendRUMFixture1ViewController.swift in Sources */ = {isa = PBXBuildFile; fileRef = 61C2C20A24C1045300C0321C /* SendRUMFixture1ViewController.swift */; };
		61C2C20D24C1831700C0321C /* RUMManualInstrumentationScenarioTests.swift in Sources */ = {isa = PBXBuildFile; fileRef = 61C2C20C24C1831700C0321C /* RUMManualInstrumentationScenarioTests.swift */; };
		61C2C21224C5951400C0321C /* RUMViewScope.swift in Sources */ = {isa = PBXBuildFile; fileRef = 61C2C21124C5951400C0321C /* RUMViewScope.swift */; };
		61C363802436164B00C4D4E6 /* ObjcExceptionHandlerTests.swift in Sources */ = {isa = PBXBuildFile; fileRef = 61C3637F2436164B00C4D4E6 /* ObjcExceptionHandlerTests.swift */; };
		61C3638324361BE200C4D4E6 /* DatadogPrivateMocks.swift in Sources */ = {isa = PBXBuildFile; fileRef = 61C3638224361BE200C4D4E6 /* DatadogPrivateMocks.swift */; };
		61C3638524361E9200C4D4E6 /* Globals.swift in Sources */ = {isa = PBXBuildFile; fileRef = 61C3638424361E9200C4D4E6 /* Globals.swift */; };
		61C36470243B5C8300C4D4E6 /* ServerMock.swift in Sources */ = {isa = PBXBuildFile; fileRef = 61C3646F243B5C8300C4D4E6 /* ServerMock.swift */; };
		61C3E63524BF1794008053F2 /* Attributes.swift in Sources */ = {isa = PBXBuildFile; fileRef = 61C3E63424BF1794008053F2 /* Attributes.swift */; };
		61C3E63724BF191F008053F2 /* RUMScope.swift in Sources */ = {isa = PBXBuildFile; fileRef = 61C3E63624BF191F008053F2 /* RUMScope.swift */; };
		61C3E63924BF19B4008053F2 /* RUMContext.swift in Sources */ = {isa = PBXBuildFile; fileRef = 61C3E63824BF19B4008053F2 /* RUMContext.swift */; };
		61C3E63B24BF1A4B008053F2 /* RUMCommand.swift in Sources */ = {isa = PBXBuildFile; fileRef = 61C3E63A24BF1A4B008053F2 /* RUMCommand.swift */; };
		61C3E63E24BF1B91008053F2 /* RUMApplicationScope.swift in Sources */ = {isa = PBXBuildFile; fileRef = 61C3E63D24BF1B91008053F2 /* RUMApplicationScope.swift */; };
		61C4DBAD25C2E6570058DED4 /* CrashReporter.framework in Frameworks */ = {isa = PBXBuildFile; fileRef = 61C4DBAC25C2E6570058DED4 /* CrashReporter.framework */; };
		61C4DC5925C41D130058DED4 /* CrashReporter.framework in Frameworks */ = {isa = PBXBuildFile; fileRef = 61C4DBAC25C2E6570058DED4 /* CrashReporter.framework */; };
		61C4DC5A25C41D130058DED4 /* CrashReporter.framework in ⚙️ Embed Framework Dependencies */ = {isa = PBXBuildFile; fileRef = 61C4DBAC25C2E6570058DED4 /* CrashReporter.framework */; settings = {ATTRIBUTES = (CodeSignOnCopy, RemoveHeadersOnCopy, ); }; };
		61C576C6256E65BD00295F7C /* DateCorrector.swift in Sources */ = {isa = PBXBuildFile; fileRef = 61C576C5256E65BD00295F7C /* DateCorrector.swift */; };
		61C5A88424509A0C00DA608C /* DDSpan.swift in Sources */ = {isa = PBXBuildFile; fileRef = 61C5A87824509A0C00DA608C /* DDSpan.swift */; };
		61C5A88524509A0C00DA608C /* DDNoOps.swift in Sources */ = {isa = PBXBuildFile; fileRef = 61C5A87924509A0C00DA608C /* DDNoOps.swift */; };
		61C5A88624509A0C00DA608C /* TracingUUIDGenerator.swift in Sources */ = {isa = PBXBuildFile; fileRef = 61C5A87B24509A0C00DA608C /* TracingUUIDGenerator.swift */; };
		61C5A88724509A0C00DA608C /* Casting.swift in Sources */ = {isa = PBXBuildFile; fileRef = 61C5A87C24509A0C00DA608C /* Casting.swift */; };
		61C5A88824509A0C00DA608C /* Warnings.swift in Sources */ = {isa = PBXBuildFile; fileRef = 61C5A87D24509A0C00DA608C /* Warnings.swift */; };
		61C5A88924509A0C00DA608C /* DDSpanContext.swift in Sources */ = {isa = PBXBuildFile; fileRef = 61C5A87E24509A0C00DA608C /* DDSpanContext.swift */; };
		61C5A88A24509A0C00DA608C /* SpanFileOutput.swift in Sources */ = {isa = PBXBuildFile; fileRef = 61C5A88024509A0C00DA608C /* SpanFileOutput.swift */; };
		61C5A88B24509A0C00DA608C /* SpanOutput.swift in Sources */ = {isa = PBXBuildFile; fileRef = 61C5A88124509A0C00DA608C /* SpanOutput.swift */; };
		61C5A88C24509A0C00DA608C /* HTTPHeadersWriter.swift in Sources */ = {isa = PBXBuildFile; fileRef = 61C5A88324509A0C00DA608C /* HTTPHeadersWriter.swift */; };
		61C5A88E24509A1F00DA608C /* Tracer.swift in Sources */ = {isa = PBXBuildFile; fileRef = 61C5A88D24509A1F00DA608C /* Tracer.swift */; };
		61C5A89024509AA700DA608C /* TracingFeature.swift in Sources */ = {isa = PBXBuildFile; fileRef = 61C5A88F24509AA700DA608C /* TracingFeature.swift */; };
		61C5A89624509BF600DA608C /* TracerTests.swift in Sources */ = {isa = PBXBuildFile; fileRef = 61C5A89524509BF600DA608C /* TracerTests.swift */; };
		61C5A89D24509C1100DA608C /* DDSpanTests.swift in Sources */ = {isa = PBXBuildFile; fileRef = 61C5A89824509C1100DA608C /* DDSpanTests.swift */; };
		61C5A89E24509C1100DA608C /* WarningsTests.swift in Sources */ = {isa = PBXBuildFile; fileRef = 61C5A89A24509C1100DA608C /* WarningsTests.swift */; };
		61C5A89F24509C1100DA608C /* UUID.swift in Sources */ = {isa = PBXBuildFile; fileRef = 61C5A89B24509C1100DA608C /* UUID.swift */; };
		61C5A8A024509C1100DA608C /* Casting+Tracing.swift in Sources */ = {isa = PBXBuildFile; fileRef = 61C5A89C24509C1100DA608C /* Casting+Tracing.swift */; };
		61C5A8A624509FAA00DA608C /* SpanEncoder.swift in Sources */ = {isa = PBXBuildFile; fileRef = 61C5A8A424509FAA00DA608C /* SpanEncoder.swift */; };
		61C5A8A724509FAA00DA608C /* SpanBuilder.swift in Sources */ = {isa = PBXBuildFile; fileRef = 61C5A8A524509FAA00DA608C /* SpanBuilder.swift */; };
		61D447E224917F8F00649287 /* DateFormatting.swift in Sources */ = {isa = PBXBuildFile; fileRef = 61D447E124917F8F00649287 /* DateFormatting.swift */; };
		61D50C3C2580EEF8006038A3 /* LoggingScenarios.swift in Sources */ = {isa = PBXBuildFile; fileRef = 61D50C3B2580EEF8006038A3 /* LoggingScenarios.swift */; };
		61D50C462580EF19006038A3 /* TracingScenarios.swift in Sources */ = {isa = PBXBuildFile; fileRef = 61D50C452580EF19006038A3 /* TracingScenarios.swift */; };
		61D50C542580EF41006038A3 /* RUMScenarios.swift in Sources */ = {isa = PBXBuildFile; fileRef = 61D50C532580EF41006038A3 /* RUMScenarios.swift */; };
		61D50C5A2580EFF3006038A3 /* URLSessionScenarios.swift in Sources */ = {isa = PBXBuildFile; fileRef = 61D50C592580EFF3006038A3 /* URLSessionScenarios.swift */; };
		61D6FF7924E42A2900D0E375 /* DataUploadWorkerMock.swift in Sources */ = {isa = PBXBuildFile; fileRef = 61D6FF7824E42A2900D0E375 /* DataUploadWorkerMock.swift */; };
		61D6FF7E24E53D3B00D0E375 /* BenchmarkMocks.swift in Sources */ = {isa = PBXBuildFile; fileRef = 61D6FF7D24E53D3B00D0E375 /* BenchmarkMocks.swift */; };
		61D980BA24E28D0100E03345 /* RUMIntegrations.swift in Sources */ = {isa = PBXBuildFile; fileRef = 61D980B924E28D0100E03345 /* RUMIntegrations.swift */; };
		61D980BC24E293F600E03345 /* RUMIntegrationsTests.swift in Sources */ = {isa = PBXBuildFile; fileRef = 61D980BB24E293F600E03345 /* RUMIntegrationsTests.swift */; };
		61DB33B225DEDFC200F7EA71 /* CustomObjcViewController.m in Sources */ = {isa = PBXBuildFile; fileRef = 61DB33B125DEDFC200F7EA71 /* CustomObjcViewController.m */; };
		61DC6D922539E3E300FFAA22 /* LoggingCommonAsserts.swift in Sources */ = {isa = PBXBuildFile; fileRef = 61DC6D912539E3E300FFAA22 /* LoggingCommonAsserts.swift */; };
		61DE332625C826E4008E3EC2 /* CrashReportingFeature.swift in Sources */ = {isa = PBXBuildFile; fileRef = 61DE332525C826E4008E3EC2 /* CrashReportingFeature.swift */; };
		61DE333625C8278A008E3EC2 /* DDCrashReportingPluginType.swift in Sources */ = {isa = PBXBuildFile; fileRef = 61DE333525C8278A008E3EC2 /* DDCrashReportingPluginType.swift */; };
		61DE335525C82941008E3EC2 /* Datadog.framework in Frameworks */ = {isa = PBXBuildFile; fileRef = 61133B82242393DE00786299 /* Datadog.framework */; };
		61E36A11254B2280001AD6F2 /* LaunchTimeProvider.swift in Sources */ = {isa = PBXBuildFile; fileRef = 61E36A10254B2280001AD6F2 /* LaunchTimeProvider.swift */; };
		61E45BCF2450A6EC00F2C652 /* TracingUUIDTests.swift in Sources */ = {isa = PBXBuildFile; fileRef = 61E45BCE2450A6EC00F2C652 /* TracingUUIDTests.swift */; };
		61E45BD22450F65B00F2C652 /* SpanBuilderTests.swift in Sources */ = {isa = PBXBuildFile; fileRef = 61E45BD12450F65B00F2C652 /* SpanBuilderTests.swift */; };
		61E45BE5245196EA00F2C652 /* SpanFileOutputTests.swift in Sources */ = {isa = PBXBuildFile; fileRef = 61E45BE4245196EA00F2C652 /* SpanFileOutputTests.swift */; };
		61E45BE724519A3700F2C652 /* JSONDataMatcher.swift in Sources */ = {isa = PBXBuildFile; fileRef = 61E45BE624519A3700F2C652 /* JSONDataMatcher.swift */; };
		61E45ED12451A8730061DAC7 /* SpanMatcher.swift in Sources */ = {isa = PBXBuildFile; fileRef = 61E45ED02451A8730061DAC7 /* SpanMatcher.swift */; };
		61E5332C24B75C51003D6C4E /* RUMFeature.swift in Sources */ = {isa = PBXBuildFile; fileRef = 61E5332B24B75C51003D6C4E /* RUMFeature.swift */; };
		61E5332F24B75DE2003D6C4E /* RUMFeatureTests.swift in Sources */ = {isa = PBXBuildFile; fileRef = 61E5332E24B75DE2003D6C4E /* RUMFeatureTests.swift */; };
		61E5333124B75DFC003D6C4E /* RUMFeatureMocks.swift in Sources */ = {isa = PBXBuildFile; fileRef = 61E5333024B75DFC003D6C4E /* RUMFeatureMocks.swift */; };
		61E5333624B84B43003D6C4E /* RUMMonitor.swift in Sources */ = {isa = PBXBuildFile; fileRef = 61E5333524B84B43003D6C4E /* RUMMonitor.swift */; };
		61E5333824B84EE2003D6C4E /* DebugRUMViewController.swift in Sources */ = {isa = PBXBuildFile; fileRef = 61E5333724B84EE2003D6C4E /* DebugRUMViewController.swift */; };
		61E5333D24B8791A003D6C4E /* RUMEventEncoder.swift in Sources */ = {isa = PBXBuildFile; fileRef = 61E5333C24B8791A003D6C4E /* RUMEventEncoder.swift */; };
		61E909ED24A24DD3005EA2DE /* OTSpan.swift in Sources */ = {isa = PBXBuildFile; fileRef = 61E909E624A24DD3005EA2DE /* OTSpan.swift */; };
		61E909EE24A24DD3005EA2DE /* OTFormat.swift in Sources */ = {isa = PBXBuildFile; fileRef = 61E909E724A24DD3005EA2DE /* OTFormat.swift */; };
		61E909EF24A24DD3005EA2DE /* Global.swift in Sources */ = {isa = PBXBuildFile; fileRef = 61E909E824A24DD3005EA2DE /* Global.swift */; };
		61E909F024A24DD3005EA2DE /* OTTracer.swift in Sources */ = {isa = PBXBuildFile; fileRef = 61E909E924A24DD3005EA2DE /* OTTracer.swift */; };
		61E909F124A24DD3005EA2DE /* OTReference.swift in Sources */ = {isa = PBXBuildFile; fileRef = 61E909EA24A24DD3005EA2DE /* OTReference.swift */; };
		61E909F224A24DD3005EA2DE /* OTConstants.swift in Sources */ = {isa = PBXBuildFile; fileRef = 61E909EB24A24DD3005EA2DE /* OTConstants.swift */; };
		61E909F324A24DD3005EA2DE /* OTSpanContext.swift in Sources */ = {isa = PBXBuildFile; fileRef = 61E909EC24A24DD3005EA2DE /* OTSpanContext.swift */; };
		61E909F624A32D1C005EA2DE /* GlobalTests.swift in Sources */ = {isa = PBXBuildFile; fileRef = 61E909F524A32D1C005EA2DE /* GlobalTests.swift */; };
		61E917CF2464270500E6C631 /* EncodableValueTests.swift in Sources */ = {isa = PBXBuildFile; fileRef = 61E917CE2464270500E6C631 /* EncodableValueTests.swift */; };
		61E917D12465423600E6C631 /* TracerConfiguration.swift in Sources */ = {isa = PBXBuildFile; fileRef = 61E917D02465423600E6C631 /* TracerConfiguration.swift */; };
		61E917D3246546BF00E6C631 /* TracerConfigurationTests.swift in Sources */ = {isa = PBXBuildFile; fileRef = 61E917D2246546BF00E6C631 /* TracerConfigurationTests.swift */; };
		61EF7890257E289A00EDCCB3 /* DeleteAllDataMigratorTests.swift in Sources */ = {isa = PBXBuildFile; fileRef = 61EF788F257E289A00EDCCB3 /* DeleteAllDataMigratorTests.swift */; };
		61EF789B257E2B0200EDCCB3 /* DataMigratorBenchmarkTests.swift in Sources */ = {isa = PBXBuildFile; fileRef = 61EF789A257E2B0200EDCCB3 /* DataMigratorBenchmarkTests.swift */; };
		61EF78B1257E2E7A00EDCCB3 /* MoveDataMigrator.swift in Sources */ = {isa = PBXBuildFile; fileRef = 61EF78B0257E2E7A00EDCCB3 /* MoveDataMigrator.swift */; };
		61EF78B7257E37D500EDCCB3 /* MoveDataMigratorTests.swift in Sources */ = {isa = PBXBuildFile; fileRef = 61EF78B6257E37D500EDCCB3 /* MoveDataMigratorTests.swift */; };
		61EF78C1257F842000EDCCB3 /* FeatureTests.swift in Sources */ = {isa = PBXBuildFile; fileRef = 61EF78C0257F842000EDCCB3 /* FeatureTests.swift */; };
		61F1878425FA121F0022CE9A /* InternalMonitoringFeature.swift in Sources */ = {isa = PBXBuildFile; fileRef = 61F1878325FA121F0022CE9A /* InternalMonitoringFeature.swift */; };
		61F1878D25FA33A90022CE9A /* InternalMonitor.swift in Sources */ = {isa = PBXBuildFile; fileRef = 61F1878C25FA33A90022CE9A /* InternalMonitor.swift */; };
		61F1879D25FA774C0022CE9A /* InternalMonitoringFeatureMocks.swift in Sources */ = {isa = PBXBuildFile; fileRef = 61F1879C25FA774C0022CE9A /* InternalMonitoringFeatureMocks.swift */; };
		61F187FC25FA7DD60022CE9A /* InternalMonitoringFeatureTests.swift in Sources */ = {isa = PBXBuildFile; fileRef = 61F187FB25FA7DD60022CE9A /* InternalMonitoringFeatureTests.swift */; };
		61F1A61A2498A51700075390 /* CoreMocks.swift in Sources */ = {isa = PBXBuildFile; fileRef = 61F1A6192498A51700075390 /* CoreMocks.swift */; };
		61F1A621249A45E400075390 /* DDSpanContextTests.swift in Sources */ = {isa = PBXBuildFile; fileRef = 61F1A620249A45E400075390 /* DDSpanContextTests.swift */; };
		61F1A623249B811200075390 /* Encoding.swift in Sources */ = {isa = PBXBuildFile; fileRef = 61F1A622249B811200075390 /* Encoding.swift */; };
		61F2723F25C86DA400D54BF8 /* CrashReportingFeatureMocks.swift in Sources */ = {isa = PBXBuildFile; fileRef = 61F2723E25C86DA400D54BF8 /* CrashReportingFeatureMocks.swift */; };
		61F2724925C943C500D54BF8 /* CrashReporterTests.swift in Sources */ = {isa = PBXBuildFile; fileRef = 61F2724825C943C500D54BF8 /* CrashReporterTests.swift */; };
		61F2727425C9509D00D54BF8 /* ThirdPartyCrashReporter.swift in Sources */ = {isa = PBXBuildFile; fileRef = 61F2727325C9509D00D54BF8 /* ThirdPartyCrashReporter.swift */; };
		61F2728B25C9561A00D54BF8 /* PLCrashReporterIntegration.swift in Sources */ = {isa = PBXBuildFile; fileRef = 61F2728A25C9561A00D54BF8 /* PLCrashReporterIntegration.swift */; };
		61F272B125C95ED800D54BF8 /* Mocks.swift in Sources */ = {isa = PBXBuildFile; fileRef = 61F2729A25C95EB200D54BF8 /* Mocks.swift */; };
		61F3C9712535AE9400E2F8C4 /* UIKitHierarchyInspector.swift in Sources */ = {isa = PBXBuildFile; fileRef = 61F3C9702535AE9400E2F8C4 /* UIKitHierarchyInspector.swift */; };
		61F3CD9A2510D8C500C816E5 /* Environment.swift in Sources */ = {isa = PBXBuildFile; fileRef = 614CADD62510BAC000B93D2D /* Environment.swift */; };
		61F3CDA3251118FB00C816E5 /* UIKitRUMViewsHandler.swift in Sources */ = {isa = PBXBuildFile; fileRef = 61F3CDA2251118FB00C816E5 /* UIKitRUMViewsHandler.swift */; };
		61F3CDA52511190E00C816E5 /* UIViewControllerSwizzler.swift in Sources */ = {isa = PBXBuildFile; fileRef = 61F3CDA42511190E00C816E5 /* UIViewControllerSwizzler.swift */; };
		61F3CDA72512144600C816E5 /* UIKitRUMViewsPredicate.swift in Sources */ = {isa = PBXBuildFile; fileRef = 61F3CDA62512144600C816E5 /* UIKitRUMViewsPredicate.swift */; };
		61F3CDAB25121FB500C816E5 /* UIViewControllerSwizzlerTests.swift in Sources */ = {isa = PBXBuildFile; fileRef = 61F3CDAA25121FB500C816E5 /* UIViewControllerSwizzlerTests.swift */; };
		61F3CDAD25122C9200C816E5 /* UIKitRUMViewsHandlerTests.swift in Sources */ = {isa = PBXBuildFile; fileRef = 61F3CDAC25122C9200C816E5 /* UIKitRUMViewsHandlerTests.swift */; };
		61F8CC092469295500FE2908 /* DatadogConfigurationBuilderTests.swift in Sources */ = {isa = PBXBuildFile; fileRef = 61F8CC082469295500FE2908 /* DatadogConfigurationBuilderTests.swift */; };
		61F9CA712512450B000A5E61 /* RUMAutoInstrumentationTests.swift in Sources */ = {isa = PBXBuildFile; fileRef = 61F9CA702512450B000A5E61 /* RUMAutoInstrumentationTests.swift */; };
		61F9CA792512593A000A5E61 /* RUMNavigationControllerScenario.storyboard in Resources */ = {isa = PBXBuildFile; fileRef = 61F9CA782512593A000A5E61 /* RUMNavigationControllerScenario.storyboard */; };
		61F9CA8025125C01000A5E61 /* RUMNCSScreen3ViewController.swift in Sources */ = {isa = PBXBuildFile; fileRef = 61F9CA7F25125C01000A5E61 /* RUMNCSScreen3ViewController.swift */; };
		61F9CA92251266F7000A5E61 /* RUMNavigationControllerScenarioTests.swift in Sources */ = {isa = PBXBuildFile; fileRef = 61F9CA86251266CB000A5E61 /* RUMNavigationControllerScenarioTests.swift */; };
		61F9CA9F2513978D000A5E61 /* RUMSessionMatcher.swift in Sources */ = {isa = PBXBuildFile; fileRef = 61F9CA982513977A000A5E61 /* RUMSessionMatcher.swift */; };
		61F9CABA2513A7F5000A5E61 /* RUMSessionMatcher.swift in Sources */ = {isa = PBXBuildFile; fileRef = 61F9CA982513977A000A5E61 /* RUMSessionMatcher.swift */; };
		61FB222D244A21ED00902D19 /* LoggingFeatureMocks.swift in Sources */ = {isa = PBXBuildFile; fileRef = 61FB222C244A21ED00902D19 /* LoggingFeatureMocks.swift */; };
		61FB2230244E1BE900902D19 /* LoggingFeatureTests.swift in Sources */ = {isa = PBXBuildFile; fileRef = 61FB222F244E1BE900902D19 /* LoggingFeatureTests.swift */; };
		61FC5F3525CC1898006BB4DE /* CrashContextProviderTests.swift in Sources */ = {isa = PBXBuildFile; fileRef = 61FC5F3425CC1898006BB4DE /* CrashContextProviderTests.swift */; };
		61FC5F4525CC23C9006BB4DE /* RUMWithCrashContextIntegration.swift in Sources */ = {isa = PBXBuildFile; fileRef = 61FC5F4425CC23C9006BB4DE /* RUMWithCrashContextIntegration.swift */; };
		61FC5F4E25CC2920006BB4DE /* RUMWithCrashContextIntegrationTests.swift in Sources */ = {isa = PBXBuildFile; fileRef = 61FC5F4D25CC2920006BB4DE /* RUMWithCrashContextIntegrationTests.swift */; };
		61FCBFE725DBBE8700CCF864 /* PLCrashReportFormatterTests.swift in Sources */ = {isa = PBXBuildFile; fileRef = 61FCBFE625DBBE8700CCF864 /* PLCrashReportFormatterTests.swift */; };
		61FF281E24B8968D000B3D9B /* RUMEventBuilder.swift in Sources */ = {isa = PBXBuildFile; fileRef = 61FF281D24B8968D000B3D9B /* RUMEventBuilder.swift */; };
		61FF282124B8981D000B3D9B /* RUMEventBuilderTests.swift in Sources */ = {isa = PBXBuildFile; fileRef = 61FF282024B8981D000B3D9B /* RUMEventBuilderTests.swift */; };
		61FF282424B8A1C3000B3D9B /* RUMEventFileOutput.swift in Sources */ = {isa = PBXBuildFile; fileRef = 61FF282324B8A1C3000B3D9B /* RUMEventFileOutput.swift */; };
		61FF282624B8A248000B3D9B /* RUMEventOutput.swift in Sources */ = {isa = PBXBuildFile; fileRef = 61FF282524B8A248000B3D9B /* RUMEventOutput.swift */; };
		61FF282824B8A31E000B3D9B /* RUMEventMatcher.swift in Sources */ = {isa = PBXBuildFile; fileRef = 61FF282724B8A31E000B3D9B /* RUMEventMatcher.swift */; };
		61FF282924B8A31E000B3D9B /* RUMEventMatcher.swift in Sources */ = {isa = PBXBuildFile; fileRef = 61FF282724B8A31E000B3D9B /* RUMEventMatcher.swift */; };
		61FF283024BC5E2D000B3D9B /* RUMEventFileOutputTests.swift in Sources */ = {isa = PBXBuildFile; fileRef = 61FF282F24BC5E2D000B3D9B /* RUMEventFileOutputTests.swift */; };
		61FF416225EE5FF400CE35EC /* CrashReportingWithLoggingIntegrationTests.swift in Sources */ = {isa = PBXBuildFile; fileRef = 61FF416125EE5FF400CE35EC /* CrashReportingWithLoggingIntegrationTests.swift */; };
		61FF9A4525AC5DEA001058CC /* RUMViewIdentity.swift in Sources */ = {isa = PBXBuildFile; fileRef = 61FF9A4425AC5DEA001058CC /* RUMViewIdentity.swift */; };
		9E0542CB25F8EBBE007A3D0B /* Kronos.xcframework in Frameworks */ = {isa = PBXBuildFile; fileRef = 9E0542CA25F8EBBE007A3D0B /* Kronos.xcframework */; };
		9E0542D725F8EBE3007A3D0B /* Kronos.xcframework in Frameworks */ = {isa = PBXBuildFile; fileRef = 9E0542CA25F8EBBE007A3D0B /* Kronos.xcframework */; };
		9E0542D825F8EBE3007A3D0B /* Kronos.xcframework in ⚙️ Embed Framework Dependencies */ = {isa = PBXBuildFile; fileRef = 9E0542CA25F8EBBE007A3D0B /* Kronos.xcframework */; settings = {ATTRIBUTES = (CodeSignOnCopy, RemoveHeadersOnCopy, ); }; };
		9E26E6B924C87693000B3270 /* RUMDataModels.swift in Sources */ = {isa = PBXBuildFile; fileRef = 9E26E6B824C87693000B3270 /* RUMDataModels.swift */; };
		9E307C3224C8846D0039607E /* RUMDataModels.swift in Sources */ = {isa = PBXBuildFile; fileRef = 9E26E6B824C87693000B3270 /* RUMDataModels.swift */; };
		9E36D92224373EA700BFBDB7 /* SwiftExtensionsTests.swift in Sources */ = {isa = PBXBuildFile; fileRef = 9E36D92124373EA700BFBDB7 /* SwiftExtensionsTests.swift */; };
		9E544A4F24753C6E00E83072 /* MethodSwizzler.swift in Sources */ = {isa = PBXBuildFile; fileRef = 9E544A4E24753C6E00E83072 /* MethodSwizzler.swift */; };
		9E544A5124753DDE00E83072 /* MethodSwizzlerTests.swift in Sources */ = {isa = PBXBuildFile; fileRef = 9E544A5024753DDE00E83072 /* MethodSwizzlerTests.swift */; };
		9E55407C25812D1C00F6E3AD /* RUMMonitor+objc.swift in Sources */ = {isa = PBXBuildFile; fileRef = 9E55407B25812D1C00F6E3AD /* RUMMonitor+objc.swift */; };
		9E58E8E124615C75008E5063 /* JSONEncoder.swift in Sources */ = {isa = PBXBuildFile; fileRef = 9E58E8E024615C75008E5063 /* JSONEncoder.swift */; };
		9E58E8E324615EDA008E5063 /* JSONEncoderTests.swift in Sources */ = {isa = PBXBuildFile; fileRef = 9E58E8E224615EDA008E5063 /* JSONEncoderTests.swift */; };
		9E68FB55244707FD0013A8AA /* ObjcExceptionHandler.m in Sources */ = {isa = PBXBuildFile; fileRef = 9E68FB53244707FD0013A8AA /* ObjcExceptionHandler.m */; };
		9E68FB56244707FD0013A8AA /* ObjcExceptionHandler.h in Headers */ = {isa = PBXBuildFile; fileRef = 9E68FB54244707FD0013A8AA /* ObjcExceptionHandler.h */; settings = {ATTRIBUTES = (Private, ); }; };
		9EEA4871258B76A100EBDA9D /* Global+objc.swift in Sources */ = {isa = PBXBuildFile; fileRef = 9EEA4870258B76A100EBDA9D /* Global+objc.swift */; };
		9EF963E82537556300235F98 /* DDURLSessionDelegateAsSuperclassTests.swift in Sources */ = {isa = PBXBuildFile; fileRef = 9EF963E72537556300235F98 /* DDURLSessionDelegateAsSuperclassTests.swift */; };
		9EFD112C24B32D29003A1A2B /* FirstPartyURLsFilter.swift in Sources */ = {isa = PBXBuildFile; fileRef = 9EFD112B24B32D29003A1A2B /* FirstPartyURLsFilter.swift */; };
		E132727B24B333C700952F8B /* TracingBenchmarkTests.swift in Sources */ = {isa = PBXBuildFile; fileRef = E132727A24B333C700952F8B /* TracingBenchmarkTests.swift */; };
		E132727D24B35B5F00952F8B /* TracingStorageBenchmarkTests.swift in Sources */ = {isa = PBXBuildFile; fileRef = E132727C24B35B5F00952F8B /* TracingStorageBenchmarkTests.swift */; };
		E13A880C257922EC004FB174 /* EnvironmentSpanIntegration.swift in Sources */ = {isa = PBXBuildFile; fileRef = E13A880B257922EC004FB174 /* EnvironmentSpanIntegration.swift */; };
		E1D202EA24C065CF00D1AF3A /* ActiveSpansPool.swift in Sources */ = {isa = PBXBuildFile; fileRef = E1D202E924C065CF00D1AF3A /* ActiveSpansPool.swift */; };
		E1D203FD24C1885C00D1AF3A /* ActiveSpansPoolTests.swift in Sources */ = {isa = PBXBuildFile; fileRef = E1D203FB24C1884500D1AF3A /* ActiveSpansPoolTests.swift */; };
		E1D5AEA724B4D45B007F194B /* Versioning.swift in Sources */ = {isa = PBXBuildFile; fileRef = E1D5AEA624B4D45A007F194B /* Versioning.swift */; };
/* End PBXBuildFile section */

/* Begin PBXContainerItemProxy section */
		61133C722423993200786299 /* PBXContainerItemProxy */ = {
			isa = PBXContainerItemProxy;
			containerPortal = 61133B79242393DE00786299 /* Project object */;
			proxyType = 1;
			remoteGlobalIDString = 61133B81242393DE00786299;
			remoteInfo = Datadog;
		};
		61441C2F24616F1D003D8BB8 /* PBXContainerItemProxy */ = {
			isa = PBXContainerItemProxy;
			containerPortal = 61133B79242393DE00786299 /* Project object */;
			proxyType = 1;
			remoteGlobalIDString = 61441C0124616DE9003D8BB8;
			remoteInfo = Example;
		};
		61441C4F24619499003D8BB8 /* PBXContainerItemProxy */ = {
			isa = PBXContainerItemProxy;
			containerPortal = 61133B79242393DE00786299 /* Project object */;
			proxyType = 1;
			remoteGlobalIDString = 61133B81242393DE00786299;
			remoteInfo = Datadog;
		};
		61441C5924619A08003D8BB8 /* PBXContainerItemProxy */ = {
			isa = PBXContainerItemProxy;
			containerPortal = 61133B79242393DE00786299 /* Project object */;
			proxyType = 1;
			remoteGlobalIDString = 61441C0124616DE9003D8BB8;
			remoteInfo = Example;
		};
		61441C7424619FED003D8BB8 /* PBXContainerItemProxy */ = {
			isa = PBXContainerItemProxy;
			containerPortal = 61133B79242393DE00786299 /* Project object */;
			proxyType = 1;
			remoteGlobalIDString = 61441C0124616DE9003D8BB8;
			remoteInfo = Example;
		};
		6170DC5225C18E57003AED5C /* PBXContainerItemProxy */ = {
			isa = PBXContainerItemProxy;
			containerPortal = 61133B79242393DE00786299 /* Project object */;
			proxyType = 1;
			remoteGlobalIDString = 61B7885325C180CB002675B5;
			remoteInfo = DatadogCrashReporting;
		};
		61B7885E25C180CB002675B5 /* PBXContainerItemProxy */ = {
			isa = PBXContainerItemProxy;
			containerPortal = 61133B79242393DE00786299 /* Project object */;
			proxyType = 1;
			remoteGlobalIDString = 61B7885325C180CB002675B5;
			remoteInfo = DatadogCrashReporting;
		};
		61B7887F25C18147002675B5 /* PBXContainerItemProxy */ = {
			isa = PBXContainerItemProxy;
			containerPortal = 61133B79242393DE00786299 /* Project object */;
			proxyType = 1;
			remoteGlobalIDString = 61441C0124616DE9003D8BB8;
			remoteInfo = Example;
		};
		61DE335725C82941008E3EC2 /* PBXContainerItemProxy */ = {
			isa = PBXContainerItemProxy;
			containerPortal = 61133B79242393DE00786299 /* Project object */;
			proxyType = 1;
			remoteGlobalIDString = 61133B81242393DE00786299;
			remoteInfo = Datadog;
		};
/* End PBXContainerItemProxy section */

/* Begin PBXCopyFilesBuildPhase section */
		61441C5124619499003D8BB8 /* ⚙️ Embed Framework Dependencies */ = {
			isa = PBXCopyFilesBuildPhase;
			buildActionMask = 2147483647;
			dstPath = "";
			dstSubfolderSpec = 10;
			files = (
<<<<<<< HEAD
				61C4DC5A25C41D130058DED4 /* CrashReporter.framework in ⚙️ Embed Framework Dependencies */,
				61441C4E24619498003D8BB8 /* Datadog.framework in ⚙️ Embed Framework Dependencies */,
				61570006246AAE5E00E96950 /* DatadogObjc.framework in ⚙️ Embed Framework Dependencies */,
				6170DC5125C18E57003AED5C /* DatadogCrashReporting.framework in ⚙️ Embed Framework Dependencies */,
				615697E4256CFB4700C6AADA /* Kronos.framework in ⚙️ Embed Framework Dependencies */,
=======
				9E0542D825F8EBE3007A3D0B /* Kronos.xcframework in ⚙️ Embed Framework Dependencies */,
				61441C4E24619498003D8BB8 /* Datadog.framework in ⚙️ Embed Framework Dependencies */,
				61570006246AAE5E00E96950 /* DatadogObjc.framework in ⚙️ Embed Framework Dependencies */,
>>>>>>> 0dd335b7
			);
			name = "⚙️ Embed Framework Dependencies";
			runOnlyForDeploymentPostprocessing = 0;
		};
/* End PBXCopyFilesBuildPhase section */

/* Begin PBXFileReference section */
		6105D19F2508F1600040DD22 /* LoggingWithActiveSpanIntegration.swift */ = {isa = PBXFileReference; lastKnownFileType = sourcecode.swift; path = LoggingWithActiveSpanIntegration.swift; sourceTree = "<group>"; };
		6111542425C992F8007C84C9 /* CrashReportingScenarios.swift */ = {isa = PBXFileReference; lastKnownFileType = sourcecode.swift; path = CrashReportingScenarios.swift; sourceTree = "<group>"; };
		6111543525C993C2007C84C9 /* CrashReportingScenario.storyboard */ = {isa = PBXFileReference; lastKnownFileType = file.storyboard; path = CrashReportingScenario.storyboard; sourceTree = "<group>"; };
		6111543E25C996A5007C84C9 /* CrashReportingViewController.swift */ = {isa = PBXFileReference; lastKnownFileType = sourcecode.swift; path = CrashReportingViewController.swift; sourceTree = "<group>"; };
		6111544725C9A88B007C84C9 /* PersistenceHelper.swift */ = {isa = PBXFileReference; lastKnownFileType = sourcecode.swift; path = PersistenceHelper.swift; sourceTree = "<group>"; };
		6111C58125C0081F00F5C4A2 /* RUMDataModels+objc.swift */ = {isa = PBXFileReference; lastKnownFileType = sourcecode.swift; path = "RUMDataModels+objc.swift"; sourceTree = "<group>"; };
		61122ECD25B1B74500F9C7F5 /* SpanSanitizer.swift */ = {isa = PBXFileReference; lastKnownFileType = sourcecode.swift; path = SpanSanitizer.swift; sourceTree = "<group>"; };
		61122ED325B1B84D00F9C7F5 /* RUMEventSanitizer.swift */ = {isa = PBXFileReference; lastKnownFileType = sourcecode.swift; path = RUMEventSanitizer.swift; sourceTree = "<group>"; };
		61122ED925B1BA9700F9C7F5 /* AttributesSanitizer.swift */ = {isa = PBXFileReference; lastKnownFileType = sourcecode.swift; path = AttributesSanitizer.swift; sourceTree = "<group>"; };
		61122EE725B1C92500F9C7F5 /* SpanSanitizerTests.swift */ = {isa = PBXFileReference; lastKnownFileType = sourcecode.swift; path = SpanSanitizerTests.swift; sourceTree = "<group>"; };
		61122EED25B1D75B00F9C7F5 /* RUMEventSanitizerTests.swift */ = {isa = PBXFileReference; lastKnownFileType = sourcecode.swift; path = RUMEventSanitizerTests.swift; sourceTree = "<group>"; };
		6112B10125C83D4E00B37771 /* CrashReportingWithLoggingIntegration.swift */ = {isa = PBXFileReference; lastKnownFileType = sourcecode.swift; path = CrashReportingWithLoggingIntegration.swift; sourceTree = "<group>"; };
		6112B10A25C849C000B37771 /* CrashReportingWithRUMIntegration.swift */ = {isa = PBXFileReference; lastKnownFileType = sourcecode.swift; path = CrashReportingWithRUMIntegration.swift; sourceTree = "<group>"; };
		6112B11325C84E7900B37771 /* CrashReportingIntegration.swift */ = {isa = PBXFileReference; lastKnownFileType = sourcecode.swift; path = CrashReportingIntegration.swift; sourceTree = "<group>"; };
		61133B82242393DE00786299 /* Datadog.framework */ = {isa = PBXFileReference; explicitFileType = wrapper.framework; includeInIndex = 0; path = Datadog.framework; sourceTree = BUILT_PRODUCTS_DIR; };
		61133B85242393DE00786299 /* Datadog.h */ = {isa = PBXFileReference; lastKnownFileType = sourcecode.c.h; path = Datadog.h; sourceTree = "<group>"; };
		61133B86242393DE00786299 /* Info.plist */ = {isa = PBXFileReference; lastKnownFileType = text.plist.xml; path = Info.plist; sourceTree = "<group>"; };
		61133B8B242393DE00786299 /* DatadogTests.xctest */ = {isa = PBXFileReference; explicitFileType = wrapper.cfbundle; includeInIndex = 0; path = DatadogTests.xctest; sourceTree = BUILT_PRODUCTS_DIR; };
		61133B92242393DE00786299 /* Info.plist */ = {isa = PBXFileReference; lastKnownFileType = text.plist.xml; path = Info.plist; sourceTree = "<group>"; };
		61133BA02423979B00786299 /* EncodableValue.swift */ = {isa = PBXFileReference; fileEncoding = 4; lastKnownFileType = sourcecode.swift; path = EncodableValue.swift; sourceTree = "<group>"; };
		61133BA22423979B00786299 /* CarrierInfoProvider.swift */ = {isa = PBXFileReference; fileEncoding = 4; lastKnownFileType = sourcecode.swift; path = CarrierInfoProvider.swift; sourceTree = "<group>"; };
		61133BA32423979B00786299 /* MobileDevice.swift */ = {isa = PBXFileReference; fileEncoding = 4; lastKnownFileType = sourcecode.swift; path = MobileDevice.swift; sourceTree = "<group>"; };
		61133BA42423979B00786299 /* NetworkConnectionInfoProvider.swift */ = {isa = PBXFileReference; fileEncoding = 4; lastKnownFileType = sourcecode.swift; path = NetworkConnectionInfoProvider.swift; sourceTree = "<group>"; };
		61133BA52423979B00786299 /* BatteryStatusProvider.swift */ = {isa = PBXFileReference; fileEncoding = 4; lastKnownFileType = sourcecode.swift; path = BatteryStatusProvider.swift; sourceTree = "<group>"; };
		61133BA72423979B00786299 /* FileWriter.swift */ = {isa = PBXFileReference; fileEncoding = 4; lastKnownFileType = sourcecode.swift; path = FileWriter.swift; sourceTree = "<group>"; };
		61133BA82423979B00786299 /* DateProvider.swift */ = {isa = PBXFileReference; fileEncoding = 4; lastKnownFileType = sourcecode.swift; path = DateProvider.swift; sourceTree = "<group>"; };
		61133BA92423979B00786299 /* FilesOrchestrator.swift */ = {isa = PBXFileReference; fileEncoding = 4; lastKnownFileType = sourcecode.swift; path = FilesOrchestrator.swift; sourceTree = "<group>"; };
		61133BAB2423979B00786299 /* Directory.swift */ = {isa = PBXFileReference; fileEncoding = 4; lastKnownFileType = sourcecode.swift; path = Directory.swift; sourceTree = "<group>"; };
		61133BAC2423979B00786299 /* File.swift */ = {isa = PBXFileReference; fileEncoding = 4; lastKnownFileType = sourcecode.swift; path = File.swift; sourceTree = "<group>"; };
		61133BAD2423979B00786299 /* FileReader.swift */ = {isa = PBXFileReference; fileEncoding = 4; lastKnownFileType = sourcecode.swift; path = FileReader.swift; sourceTree = "<group>"; };
		61133BAF2423979B00786299 /* DataUploadConditions.swift */ = {isa = PBXFileReference; fileEncoding = 4; lastKnownFileType = sourcecode.swift; path = DataUploadConditions.swift; sourceTree = "<group>"; };
		61133BB02423979B00786299 /* DataUploader.swift */ = {isa = PBXFileReference; fileEncoding = 4; lastKnownFileType = sourcecode.swift; path = DataUploader.swift; sourceTree = "<group>"; };
		61133BB12423979B00786299 /* DataUploadWorker.swift */ = {isa = PBXFileReference; fileEncoding = 4; lastKnownFileType = sourcecode.swift; path = DataUploadWorker.swift; sourceTree = "<group>"; };
		61133BB22423979B00786299 /* HTTPClient.swift */ = {isa = PBXFileReference; fileEncoding = 4; lastKnownFileType = sourcecode.swift; path = HTTPClient.swift; sourceTree = "<group>"; };
		61133BB32423979B00786299 /* DataUploadDelay.swift */ = {isa = PBXFileReference; fileEncoding = 4; lastKnownFileType = sourcecode.swift; path = DataUploadDelay.swift; sourceTree = "<group>"; };
		61133BB42423979B00786299 /* HTTPHeaders.swift */ = {isa = PBXFileReference; fileEncoding = 4; lastKnownFileType = sourcecode.swift; path = HTTPHeaders.swift; sourceTree = "<group>"; };
		61133BB52423979B00786299 /* DatadogConfiguration.swift */ = {isa = PBXFileReference; fileEncoding = 4; lastKnownFileType = sourcecode.swift; path = DatadogConfiguration.swift; sourceTree = "<group>"; };
		61133BB62423979B00786299 /* Logger.swift */ = {isa = PBXFileReference; fileEncoding = 4; lastKnownFileType = sourcecode.swift; path = Logger.swift; sourceTree = "<group>"; };
		61133BB82423979B00786299 /* InternalLoggers.swift */ = {isa = PBXFileReference; fileEncoding = 4; lastKnownFileType = sourcecode.swift; path = InternalLoggers.swift; sourceTree = "<group>"; };
		61133BBA2423979B00786299 /* SwiftExtensions.swift */ = {isa = PBXFileReference; fileEncoding = 4; lastKnownFileType = sourcecode.swift; path = SwiftExtensions.swift; sourceTree = "<group>"; };
		61133BBB2423979B00786299 /* Datadog.swift */ = {isa = PBXFileReference; fileEncoding = 4; lastKnownFileType = sourcecode.swift; path = Datadog.swift; sourceTree = "<group>"; };
		61133BC02423979B00786299 /* UserInfoProvider.swift */ = {isa = PBXFileReference; fileEncoding = 4; lastKnownFileType = sourcecode.swift; path = UserInfoProvider.swift; sourceTree = "<group>"; };
		61133BC22423979B00786299 /* LogEncoder.swift */ = {isa = PBXFileReference; fileEncoding = 4; lastKnownFileType = sourcecode.swift; path = LogEncoder.swift; sourceTree = "<group>"; };
		61133BC32423979B00786299 /* LogBuilder.swift */ = {isa = PBXFileReference; fileEncoding = 4; lastKnownFileType = sourcecode.swift; path = LogBuilder.swift; sourceTree = "<group>"; };
		61133BC42423979B00786299 /* LogSanitizer.swift */ = {isa = PBXFileReference; fileEncoding = 4; lastKnownFileType = sourcecode.swift; path = LogSanitizer.swift; sourceTree = "<group>"; };
		61133BC62423979B00786299 /* LogUtilityOutputs.swift */ = {isa = PBXFileReference; fileEncoding = 4; lastKnownFileType = sourcecode.swift; path = LogUtilityOutputs.swift; sourceTree = "<group>"; };
		61133BC72423979B00786299 /* LogFileOutput.swift */ = {isa = PBXFileReference; fileEncoding = 4; lastKnownFileType = sourcecode.swift; path = LogFileOutput.swift; sourceTree = "<group>"; };
		61133BC82423979B00786299 /* LogOutput.swift */ = {isa = PBXFileReference; fileEncoding = 4; lastKnownFileType = sourcecode.swift; path = LogOutput.swift; sourceTree = "<group>"; };
		61133BC92423979B00786299 /* LogConsoleOutput.swift */ = {isa = PBXFileReference; fileEncoding = 4; lastKnownFileType = sourcecode.swift; path = LogConsoleOutput.swift; sourceTree = "<group>"; };
		61133BF0242397DA00786299 /* DatadogObjc.framework */ = {isa = PBXFileReference; explicitFileType = wrapper.framework; includeInIndex = 0; path = DatadogObjc.framework; sourceTree = BUILT_PRODUCTS_DIR; };
		61133BF2242397DA00786299 /* DatadogObjc.h */ = {isa = PBXFileReference; lastKnownFileType = sourcecode.c.h; path = DatadogObjc.h; sourceTree = "<group>"; };
		61133BF3242397DA00786299 /* Info.plist */ = {isa = PBXFileReference; lastKnownFileType = text.plist.xml; path = Info.plist; sourceTree = "<group>"; };
		61133C092423983800786299 /* Datadog+objc.swift */ = {isa = PBXFileReference; fileEncoding = 4; lastKnownFileType = sourcecode.swift; path = "Datadog+objc.swift"; sourceTree = "<group>"; };
		61133C0B2423983800786299 /* AnyEncodable.swift */ = {isa = PBXFileReference; fileEncoding = 4; lastKnownFileType = sourcecode.swift; path = AnyEncodable.swift; sourceTree = "<group>"; };
		61133C0C2423983800786299 /* Logger+objc.swift */ = {isa = PBXFileReference; fileEncoding = 4; lastKnownFileType = sourcecode.swift; path = "Logger+objc.swift"; sourceTree = "<group>"; };
		61133C0D2423983800786299 /* DatadogConfiguration+objc.swift */ = {isa = PBXFileReference; fileEncoding = 4; lastKnownFileType = sourcecode.swift; path = "DatadogConfiguration+objc.swift"; sourceTree = "<group>"; };
		61133C142423990D00786299 /* DDDatadogTests.swift */ = {isa = PBXFileReference; fileEncoding = 4; lastKnownFileType = sourcecode.swift; path = DDDatadogTests.swift; sourceTree = "<group>"; };
		61133C152423990D00786299 /* DDLoggerBuilderTests.swift */ = {isa = PBXFileReference; fileEncoding = 4; lastKnownFileType = sourcecode.swift; path = DDLoggerBuilderTests.swift; sourceTree = "<group>"; };
		61133C162423990D00786299 /* DDConfigurationTests.swift */ = {isa = PBXFileReference; fileEncoding = 4; lastKnownFileType = sourcecode.swift; path = DDConfigurationTests.swift; sourceTree = "<group>"; };
		61133C172423990D00786299 /* DDLoggerTests.swift */ = {isa = PBXFileReference; fileEncoding = 4; lastKnownFileType = sourcecode.swift; path = DDLoggerTests.swift; sourceTree = "<group>"; };
		61133C1B2423990D00786299 /* CoreTelephonyMocks.swift */ = {isa = PBXFileReference; fileEncoding = 4; lastKnownFileType = sourcecode.swift; path = CoreTelephonyMocks.swift; sourceTree = "<group>"; };
		61133C1C2423990D00786299 /* UIKitMocks.swift */ = {isa = PBXFileReference; fileEncoding = 4; lastKnownFileType = sourcecode.swift; path = UIKitMocks.swift; sourceTree = "<group>"; };
		61133C202423990D00786299 /* FoundationMocks.swift */ = {isa = PBXFileReference; fileEncoding = 4; lastKnownFileType = sourcecode.swift; path = FoundationMocks.swift; sourceTree = "<group>"; };
		61133C232423990D00786299 /* MobileDeviceTests.swift */ = {isa = PBXFileReference; fileEncoding = 4; lastKnownFileType = sourcecode.swift; path = MobileDeviceTests.swift; sourceTree = "<group>"; };
		61133C242423990D00786299 /* NetworkConnectionInfoProviderTests.swift */ = {isa = PBXFileReference; fileEncoding = 4; lastKnownFileType = sourcecode.swift; path = NetworkConnectionInfoProviderTests.swift; sourceTree = "<group>"; };
		61133C252423990D00786299 /* BatteryStatusProviderTests.swift */ = {isa = PBXFileReference; fileEncoding = 4; lastKnownFileType = sourcecode.swift; path = BatteryStatusProviderTests.swift; sourceTree = "<group>"; };
		61133C262423990D00786299 /* CarrierInfoProviderTests.swift */ = {isa = PBXFileReference; fileEncoding = 4; lastKnownFileType = sourcecode.swift; path = CarrierInfoProviderTests.swift; sourceTree = "<group>"; };
		61133C282423990D00786299 /* FileReaderTests.swift */ = {isa = PBXFileReference; fileEncoding = 4; lastKnownFileType = sourcecode.swift; path = FileReaderTests.swift; sourceTree = "<group>"; };
		61133C292423990D00786299 /* FileWriterTests.swift */ = {isa = PBXFileReference; fileEncoding = 4; lastKnownFileType = sourcecode.swift; path = FileWriterTests.swift; sourceTree = "<group>"; };
		61133C2A2423990D00786299 /* FilesOrchestratorTests.swift */ = {isa = PBXFileReference; fileEncoding = 4; lastKnownFileType = sourcecode.swift; path = FilesOrchestratorTests.swift; sourceTree = "<group>"; };
		61133C2C2423990D00786299 /* FileTests.swift */ = {isa = PBXFileReference; fileEncoding = 4; lastKnownFileType = sourcecode.swift; path = FileTests.swift; sourceTree = "<group>"; };
		61133C2D2423990D00786299 /* DirectoryTests.swift */ = {isa = PBXFileReference; fileEncoding = 4; lastKnownFileType = sourcecode.swift; path = DirectoryTests.swift; sourceTree = "<group>"; };
		61133C2F2423990D00786299 /* DataUploadWorkerTests.swift */ = {isa = PBXFileReference; fileEncoding = 4; lastKnownFileType = sourcecode.swift; path = DataUploadWorkerTests.swift; sourceTree = "<group>"; };
		61133C302423990D00786299 /* DataUploadConditionsTests.swift */ = {isa = PBXFileReference; fileEncoding = 4; lastKnownFileType = sourcecode.swift; path = DataUploadConditionsTests.swift; sourceTree = "<group>"; };
		61133C312423990D00786299 /* DataUploadDelayTests.swift */ = {isa = PBXFileReference; fileEncoding = 4; lastKnownFileType = sourcecode.swift; path = DataUploadDelayTests.swift; sourceTree = "<group>"; };
		61133C322423990D00786299 /* DataUploaderTests.swift */ = {isa = PBXFileReference; fileEncoding = 4; lastKnownFileType = sourcecode.swift; path = DataUploaderTests.swift; sourceTree = "<group>"; };
		61133C332423990D00786299 /* HTTPHeadersTests.swift */ = {isa = PBXFileReference; fileEncoding = 4; lastKnownFileType = sourcecode.swift; path = HTTPHeadersTests.swift; sourceTree = "<group>"; };
		61133C342423990D00786299 /* HTTPClientTests.swift */ = {isa = PBXFileReference; fileEncoding = 4; lastKnownFileType = sourcecode.swift; path = HTTPClientTests.swift; sourceTree = "<group>"; };
		61133C362423990D00786299 /* InternalLoggersTests.swift */ = {isa = PBXFileReference; fileEncoding = 4; lastKnownFileType = sourcecode.swift; path = InternalLoggersTests.swift; sourceTree = "<group>"; };
		61133C382423990D00786299 /* LoggerTests.swift */ = {isa = PBXFileReference; fileEncoding = 4; lastKnownFileType = sourcecode.swift; path = LoggerTests.swift; sourceTree = "<group>"; };
		61133C3B2423990D00786299 /* LogBuilderTests.swift */ = {isa = PBXFileReference; fileEncoding = 4; lastKnownFileType = sourcecode.swift; path = LogBuilderTests.swift; sourceTree = "<group>"; };
		61133C3C2423990D00786299 /* LogSanitizerTests.swift */ = {isa = PBXFileReference; fileEncoding = 4; lastKnownFileType = sourcecode.swift; path = LogSanitizerTests.swift; sourceTree = "<group>"; };
		61133C3E2423990D00786299 /* LogConsoleOutputTests.swift */ = {isa = PBXFileReference; fileEncoding = 4; lastKnownFileType = sourcecode.swift; path = LogConsoleOutputTests.swift; sourceTree = "<group>"; };
		61133C3F2423990D00786299 /* LogUtilityOutputsTests.swift */ = {isa = PBXFileReference; fileEncoding = 4; lastKnownFileType = sourcecode.swift; path = LogUtilityOutputsTests.swift; sourceTree = "<group>"; };
		61133C402423990D00786299 /* LogFileOutputTests.swift */ = {isa = PBXFileReference; fileEncoding = 4; lastKnownFileType = sourcecode.swift; path = LogFileOutputTests.swift; sourceTree = "<group>"; };
		61133C412423990D00786299 /* DatadogTests.swift */ = {isa = PBXFileReference; fileEncoding = 4; lastKnownFileType = sourcecode.swift; path = DatadogTests.swift; sourceTree = "<group>"; };
		61133C432423990D00786299 /* LogMatcher.swift */ = {isa = PBXFileReference; fileEncoding = 4; lastKnownFileType = sourcecode.swift; path = LogMatcher.swift; sourceTree = "<group>"; };
		61133C452423990D00786299 /* SwiftExtensions.swift */ = {isa = PBXFileReference; fileEncoding = 4; lastKnownFileType = sourcecode.swift; path = SwiftExtensions.swift; sourceTree = "<group>"; };
		61133C462423990D00786299 /* TestsDirectory.swift */ = {isa = PBXFileReference; fileEncoding = 4; lastKnownFileType = sourcecode.swift; path = TestsDirectory.swift; sourceTree = "<group>"; };
		61133C472423990D00786299 /* DatadogExtensions.swift */ = {isa = PBXFileReference; fileEncoding = 4; lastKnownFileType = sourcecode.swift; path = DatadogExtensions.swift; sourceTree = "<group>"; };
		6114FDEB257659E90084E372 /* FeatureDirectoriesMock.swift */ = {isa = PBXFileReference; lastKnownFileType = sourcecode.swift; path = FeatureDirectoriesMock.swift; sourceTree = "<group>"; };
		6114FE0E257667D40084E372 /* ConsentAwareDataWriter.swift */ = {isa = PBXFileReference; lastKnownFileType = sourcecode.swift; path = ConsentAwareDataWriter.swift; sourceTree = "<group>"; };
		6114FE1525766B310084E372 /* TrackingConsent.swift */ = {isa = PBXFileReference; lastKnownFileType = sourcecode.swift; path = TrackingConsent.swift; sourceTree = "<group>"; };
		6114FE22257671F00084E372 /* ConsentAwareDataWriterTests.swift */ = {isa = PBXFileReference; lastKnownFileType = sourcecode.swift; path = ConsentAwareDataWriterTests.swift; sourceTree = "<group>"; };
		6114FE2E257687300084E372 /* ConsentProvider.swift */ = {isa = PBXFileReference; lastKnownFileType = sourcecode.swift; path = ConsentProvider.swift; sourceTree = "<group>"; };
		6114FE3A25768AA90084E372 /* ConsentProviderTests.swift */ = {isa = PBXFileReference; lastKnownFileType = sourcecode.swift; path = ConsentProviderTests.swift; sourceTree = "<group>"; };
		6115299625E3BEF9004F740E /* UIKitExtensionsTests.swift */ = {isa = PBXFileReference; lastKnownFileType = sourcecode.swift; path = UIKitExtensionsTests.swift; sourceTree = "<group>"; };
		611529A425E3DD51004F740E /* ValuePublisher.swift */ = {isa = PBXFileReference; lastKnownFileType = sourcecode.swift; path = ValuePublisher.swift; sourceTree = "<group>"; };
		611529AD25E3E429004F740E /* ValuePublisherTests.swift */ = {isa = PBXFileReference; lastKnownFileType = sourcecode.swift; path = ValuePublisherTests.swift; sourceTree = "<group>"; };
		61163C36252DDD60007DD5BF /* RUMMVSViewController.swift */ = {isa = PBXFileReference; lastKnownFileType = sourcecode.swift; path = RUMMVSViewController.swift; sourceTree = "<group>"; };
		61163C3D252E0015007DD5BF /* RUMMVSModalViewController.swift */ = {isa = PBXFileReference; lastKnownFileType = sourcecode.swift; path = RUMMVSModalViewController.swift; sourceTree = "<group>"; };
		61163C49252E03D6007DD5BF /* RUMModalViewsScenarioTests.swift */ = {isa = PBXFileReference; lastKnownFileType = sourcecode.swift; path = RUMModalViewsScenarioTests.swift; sourceTree = "<group>"; };
		6116563A25D2A6C90070EC03 /* ArbitraryDataWriter.swift */ = {isa = PBXFileReference; lastKnownFileType = sourcecode.swift; path = ArbitraryDataWriter.swift; sourceTree = "<group>"; };
		611720D42524D9FB00634D9E /* DDURLSessionDelegate+objc.swift */ = {isa = PBXFileReference; lastKnownFileType = sourcecode.swift; path = "DDURLSessionDelegate+objc.swift"; sourceTree = "<group>"; };
		611EA12C2580F42600BC0E56 /* TrackingConsentScenarios.swift */ = {isa = PBXFileReference; lastKnownFileType = sourcecode.swift; path = TrackingConsentScenarios.swift; sourceTree = "<group>"; };
		611EA13B2580F77400BC0E56 /* TrackingConsentScenario.storyboard */ = {isa = PBXFileReference; lastKnownFileType = file.storyboard; path = TrackingConsentScenario.storyboard; sourceTree = "<group>"; };
		611EA14125810E1900BC0E56 /* TSHomeViewController.swift */ = {isa = PBXFileReference; lastKnownFileType = sourcecode.swift; path = TSHomeViewController.swift; sourceTree = "<group>"; };
		611EA14725810E2600BC0E56 /* TSPictureViewController.swift */ = {isa = PBXFileReference; lastKnownFileType = sourcecode.swift; path = TSPictureViewController.swift; sourceTree = "<group>"; };
		611EA14D25810E3700BC0E56 /* TSConsentSettingViewController.swift */ = {isa = PBXFileReference; lastKnownFileType = sourcecode.swift; path = TSConsentSettingViewController.swift; sourceTree = "<group>"; };
		611EA16525825FB300BC0E56 /* TrackingConsentScenarioTests.swift */ = {isa = PBXFileReference; lastKnownFileType = sourcecode.swift; path = TrackingConsentScenarioTests.swift; sourceTree = "<group>"; };
		611F82022563C66100CB9BDB /* UIKitRUMViewsPredicateTests.swift */ = {isa = PBXFileReference; lastKnownFileType = sourcecode.swift; path = UIKitRUMViewsPredicateTests.swift; sourceTree = "<group>"; };
		61216275247D1CD700AC5D67 /* LoggingForTracingAdapter.swift */ = {isa = PBXFileReference; lastKnownFileType = sourcecode.swift; path = LoggingForTracingAdapter.swift; sourceTree = "<group>"; };
		61216279247D21FE00AC5D67 /* LoggingForTracingAdapterTests.swift */ = {isa = PBXFileReference; lastKnownFileType = sourcecode.swift; path = LoggingForTracingAdapterTests.swift; sourceTree = "<group>"; };
		612983CC2449E62E00D4424B /* LoggingFeature.swift */ = {isa = PBXFileReference; lastKnownFileType = sourcecode.swift; path = LoggingFeature.swift; sourceTree = "<group>"; };
		612D8F6825AEE68F000E2E09 /* RUMScrubbingScenario.storyboard */ = {isa = PBXFileReference; lastKnownFileType = file.storyboard; path = RUMScrubbingScenario.storyboard; sourceTree = "<group>"; };
		612D8F6E25AEE6A7000E2E09 /* RUMScrubbingViewController.swift */ = {isa = PBXFileReference; lastKnownFileType = sourcecode.swift; path = RUMScrubbingViewController.swift; sourceTree = "<group>"; };
		612D8F8025AF1C74000E2E09 /* RUMScrubbingScenarioTests.swift */ = {isa = PBXFileReference; lastKnownFileType = sourcecode.swift; path = RUMScrubbingScenarioTests.swift; sourceTree = "<group>"; };
		6132BF4124A38D2400D7BD17 /* OTTracer+objc.swift */ = {isa = PBXFileReference; lastKnownFileType = sourcecode.swift; path = "OTTracer+objc.swift"; sourceTree = "<group>"; };
		6132BF4624A498D800D7BD17 /* DDSpan+objc.swift */ = {isa = PBXFileReference; lastKnownFileType = sourcecode.swift; path = "DDSpan+objc.swift"; sourceTree = "<group>"; };
		6132BF4824A49B6800D7BD17 /* DDSpanContext+objc.swift */ = {isa = PBXFileReference; lastKnownFileType = sourcecode.swift; path = "DDSpanContext+objc.swift"; sourceTree = "<group>"; };
		6132BF4B24A49C8F00D7BD17 /* HTTPHeadersWriter+objc.swift */ = {isa = PBXFileReference; lastKnownFileType = sourcecode.swift; path = "HTTPHeadersWriter+objc.swift"; sourceTree = "<group>"; };
		6132BF5024A49F7400D7BD17 /* Casting.swift */ = {isa = PBXFileReference; lastKnownFileType = sourcecode.swift; path = Casting.swift; sourceTree = "<group>"; };
		61337031250F82AE00236D58 /* LoggingManualInstrumentationScenario.storyboard */ = {isa = PBXFileReference; lastKnownFileType = file.storyboard; path = LoggingManualInstrumentationScenario.storyboard; sourceTree = "<group>"; };
		61337034250F84BF00236D58 /* TracingManualInstrumentationScenario.storyboard */ = {isa = PBXFileReference; lastKnownFileType = file.storyboard; path = TracingManualInstrumentationScenario.storyboard; sourceTree = "<group>"; };
		61337038250F852E00236D58 /* RUMManualInstrumentationScenario.storyboard */ = {isa = PBXFileReference; lastKnownFileType = file.storyboard; path = RUMManualInstrumentationScenario.storyboard; sourceTree = "<group>"; };
		61345612244756E300E7DA6B /* PerformancePresetTests.swift */ = {isa = PBXFileReference; lastKnownFileType = sourcecode.swift; path = PerformancePresetTests.swift; sourceTree = "<group>"; };
		61363D9C24D999F70084CD6F /* DDError.swift */ = {isa = PBXFileReference; lastKnownFileType = sourcecode.swift; path = DDError.swift; sourceTree = "<group>"; };
		61363D9E24D99BAA0084CD6F /* DDErrorTests.swift */ = {isa = PBXFileReference; lastKnownFileType = sourcecode.swift; path = DDErrorTests.swift; sourceTree = "<group>"; };
		61378BA72555329E00F28837 /* DatadogTests.xcconfig */ = {isa = PBXFileReference; lastKnownFileType = text.xcconfig; path = DatadogTests.xcconfig; sourceTree = "<group>"; };
		61378BB22555337900F28837 /* DatadogSDKTesting.local.xcconfig */ = {isa = PBXFileReference; lastKnownFileType = text.xcconfig; path = DatadogSDKTesting.local.xcconfig; sourceTree = "<group>"; };
		6137E648252DD88D00720485 /* RUMModalViewsAutoInstrumentationScenario.storyboard */ = {isa = PBXFileReference; lastKnownFileType = file.storyboard; path = RUMModalViewsAutoInstrumentationScenario.storyboard; sourceTree = "<group>"; };
		6139CD702589FAFD007E8BB7 /* Retrying.swift */ = {isa = PBXFileReference; lastKnownFileType = sourcecode.swift; path = Retrying.swift; sourceTree = "<group>"; };
		6139CD762589FEE3007E8BB7 /* RetryingTests.swift */ = {isa = PBXFileReference; lastKnownFileType = sourcecode.swift; path = RetryingTests.swift; sourceTree = "<group>"; };
		613B77372521E80800155458 /* RUMTabBarControllerScenarioTests.swift */ = {isa = PBXFileReference; lastKnownFileType = sourcecode.swift; path = RUMTabBarControllerScenarioTests.swift; sourceTree = "<group>"; };
		613BE0422563FB9E0015216C /* RUMBenchmarkTests.swift */ = {isa = PBXFileReference; lastKnownFileType = sourcecode.swift; path = RUMBenchmarkTests.swift; sourceTree = "<group>"; };
		613BE04925640FF80015216C /* BenchmarkTests.swift */ = {isa = PBXFileReference; lastKnownFileType = sourcecode.swift; path = BenchmarkTests.swift; sourceTree = "<group>"; };
		613BE06125642F790015216C /* RUMStorageBenchmarkTests.swift */ = {isa = PBXFileReference; lastKnownFileType = sourcecode.swift; path = RUMStorageBenchmarkTests.swift; sourceTree = "<group>"; };
		613E79272577B0EE00DFCC17 /* Writer.swift */ = {isa = PBXFileReference; lastKnownFileType = sourcecode.swift; path = Writer.swift; sourceTree = "<group>"; };
		613E792E2577B0F900DFCC17 /* Reader.swift */ = {isa = PBXFileReference; lastKnownFileType = sourcecode.swift; path = Reader.swift; sourceTree = "<group>"; };
		613E793A2577B6EE00DFCC17 /* DataReader.swift */ = {isa = PBXFileReference; lastKnownFileType = sourcecode.swift; path = DataReader.swift; sourceTree = "<group>"; };
		613E81EF25A740140084B751 /* RUMEventsMapper.swift */ = {isa = PBXFileReference; lastKnownFileType = sourcecode.swift; path = RUMEventsMapper.swift; sourceTree = "<group>"; };
		613E81F625A743600084B751 /* RUMEventsMapperTests.swift */ = {isa = PBXFileReference; lastKnownFileType = sourcecode.swift; path = RUMEventsMapperTests.swift; sourceTree = "<group>"; };
		613E820425A879AF0084B751 /* RUMDataModelMocks.swift */ = {isa = PBXFileReference; lastKnownFileType = sourcecode.swift; path = RUMDataModelMocks.swift; sourceTree = "<group>"; };
		613F23E3252B062F006CD2D7 /* TaskInterceptionTests.swift */ = {isa = PBXFileReference; lastKnownFileType = sourcecode.swift; path = TaskInterceptionTests.swift; sourceTree = "<group>"; };
		613F23F0252B129E006CD2D7 /* URLSessionRUMResourcesHandlerTests.swift */ = {isa = PBXFileReference; lastKnownFileType = sourcecode.swift; path = URLSessionRUMResourcesHandlerTests.swift; sourceTree = "<group>"; };
		613F23FC252B3755006CD2D7 /* URLSessionAutoInstrumentationTests.swift */ = {isa = PBXFileReference; lastKnownFileType = sourcecode.swift; path = URLSessionAutoInstrumentationTests.swift; sourceTree = "<group>"; };
		61410140251A454500E3C2D9 /* TracingCommonAsserts.swift */ = {isa = PBXFileReference; lastKnownFileType = sourcecode.swift; path = TracingCommonAsserts.swift; sourceTree = "<group>"; };
		6141014E251A57AF00E3C2D9 /* UIApplicationSwizzler.swift */ = {isa = PBXFileReference; lastKnownFileType = sourcecode.swift; path = UIApplicationSwizzler.swift; sourceTree = "<group>"; };
		6141015A251A601D00E3C2D9 /* UIKitRUMUserActionsHandler.swift */ = {isa = PBXFileReference; lastKnownFileType = sourcecode.swift; path = UIKitRUMUserActionsHandler.swift; sourceTree = "<group>"; };
		61410166251A661D00E3C2D9 /* UIApplicationSwizzlerTests.swift */ = {isa = PBXFileReference; lastKnownFileType = sourcecode.swift; path = UIApplicationSwizzlerTests.swift; sourceTree = "<group>"; };
		61411B0F24EC15AC0012EAB2 /* Casting+RUM.swift */ = {isa = PBXFileReference; lastKnownFileType = sourcecode.swift; path = "Casting+RUM.swift"; sourceTree = "<group>"; };
		61417DC52525CDDE00E2D55C /* TaskInterception.swift */ = {isa = PBXFileReference; lastKnownFileType = sourcecode.swift; path = TaskInterception.swift; sourceTree = "<group>"; };
		61441C0224616DE9003D8BB8 /* Example.app */ = {isa = PBXFileReference; explicitFileType = wrapper.application; includeInIndex = 0; path = Example.app; sourceTree = BUILT_PRODUCTS_DIR; };
		61441C0424616DE9003D8BB8 /* ExampleAppDelegate.swift */ = {isa = PBXFileReference; lastKnownFileType = sourcecode.swift; path = ExampleAppDelegate.swift; sourceTree = "<group>"; };
		61441C0B24616DE9003D8BB8 /* Base */ = {isa = PBXFileReference; lastKnownFileType = file.storyboard; name = Base; path = Base.lproj/Main.storyboard; sourceTree = "<group>"; };
		61441C0D24616DEC003D8BB8 /* Assets.xcassets */ = {isa = PBXFileReference; lastKnownFileType = folder.assetcatalog; path = Assets.xcassets; sourceTree = "<group>"; };
		61441C1024616DEC003D8BB8 /* Base */ = {isa = PBXFileReference; lastKnownFileType = file.storyboard; name = Base; path = Base.lproj/LaunchScreen.storyboard; sourceTree = "<group>"; };
		61441C1224616DEC003D8BB8 /* Info.plist */ = {isa = PBXFileReference; lastKnownFileType = text.plist.xml; path = Info.plist; sourceTree = "<group>"; };
		61441C2A24616F1D003D8BB8 /* DatadogIntegrationTests.xctest */ = {isa = PBXFileReference; explicitFileType = wrapper.cfbundle; includeInIndex = 0; path = DatadogIntegrationTests.xctest; sourceTree = BUILT_PRODUCTS_DIR; };
		61441C3B24617013003D8BB8 /* IntegrationTests.swift */ = {isa = PBXFileReference; fileEncoding = 4; lastKnownFileType = sourcecode.swift; path = IntegrationTests.swift; sourceTree = "<group>"; };
		61441C3C24617013003D8BB8 /* LoggingScenarioTests.swift */ = {isa = PBXFileReference; fileEncoding = 4; lastKnownFileType = sourcecode.swift; path = LoggingScenarioTests.swift; sourceTree = "<group>"; };
		61441C6824619FE4003D8BB8 /* DatadogBenchmarkTests.xctest */ = {isa = PBXFileReference; explicitFileType = wrapper.cfbundle; includeInIndex = 0; path = DatadogBenchmarkTests.xctest; sourceTree = BUILT_PRODUCTS_DIR; };
		61441C6C24619FE4003D8BB8 /* Info.plist */ = {isa = PBXFileReference; lastKnownFileType = text.plist.xml; path = Info.plist; sourceTree = "<group>"; };
		61441C782461A204003D8BB8 /* LoggingBenchmarkTests.swift */ = {isa = PBXFileReference; fileEncoding = 4; lastKnownFileType = sourcecode.swift; path = LoggingBenchmarkTests.swift; sourceTree = "<group>"; };
		61441C792461A204003D8BB8 /* LoggingStorageBenchmarkTests.swift */ = {isa = PBXFileReference; fileEncoding = 4; lastKnownFileType = sourcecode.swift; path = LoggingStorageBenchmarkTests.swift; sourceTree = "<group>"; };
		61441C902461A648003D8BB8 /* ConsoleOutputInterceptor.swift */ = {isa = PBXFileReference; fileEncoding = 4; lastKnownFileType = sourcecode.swift; path = ConsoleOutputInterceptor.swift; sourceTree = "<group>"; };
		61441C912461A648003D8BB8 /* UIButton+Disabling.swift */ = {isa = PBXFileReference; fileEncoding = 4; lastKnownFileType = sourcecode.swift; path = "UIButton+Disabling.swift"; sourceTree = "<group>"; };
		61441C922461A648003D8BB8 /* UIViewController+KeyboardControlling.swift */ = {isa = PBXFileReference; fileEncoding = 4; lastKnownFileType = sourcecode.swift; path = "UIViewController+KeyboardControlling.swift"; sourceTree = "<group>"; };
		61441C932461A649003D8BB8 /* DebugTracingViewController.swift */ = {isa = PBXFileReference; fileEncoding = 4; lastKnownFileType = sourcecode.swift; path = DebugTracingViewController.swift; sourceTree = "<group>"; };
		61441C942461A649003D8BB8 /* DebugLoggingViewController.swift */ = {isa = PBXFileReference; fileEncoding = 4; lastKnownFileType = sourcecode.swift; path = DebugLoggingViewController.swift; sourceTree = "<group>"; };
		61441C9C2461A796003D8BB8 /* AppConfiguration.swift */ = {isa = PBXFileReference; fileEncoding = 4; lastKnownFileType = sourcecode.swift; path = AppConfiguration.swift; sourceTree = "<group>"; };
		614872762485067300E3EBDB /* SpanTagsReducer.swift */ = {isa = PBXFileReference; lastKnownFileType = sourcecode.swift; path = SpanTagsReducer.swift; sourceTree = "<group>"; };
		61494CB024C839460082C633 /* RUMResourceScope.swift */ = {isa = PBXFileReference; lastKnownFileType = sourcecode.swift; path = RUMResourceScope.swift; sourceTree = "<group>"; };
		61494CB424C864680082C633 /* RUMResourceScopeTests.swift */ = {isa = PBXFileReference; lastKnownFileType = sourcecode.swift; path = RUMResourceScopeTests.swift; sourceTree = "<group>"; };
		61494CB924CB126F0082C633 /* RUMUserActionScope.swift */ = {isa = PBXFileReference; lastKnownFileType = sourcecode.swift; path = RUMUserActionScope.swift; sourceTree = "<group>"; };
		6149FB392529D17F00EE387A /* InternalURLsFilter.swift */ = {isa = PBXFileReference; lastKnownFileType = sourcecode.swift; path = InternalURLsFilter.swift; sourceTree = "<group>"; };
		6149FB402529DEBD00EE387A /* InternalURLsFilterTests.swift */ = {isa = PBXFileReference; lastKnownFileType = sourcecode.swift; path = InternalURLsFilterTests.swift; sourceTree = "<group>"; };
		614AD085254C3027004999A3 /* LaunchTimeProviderTests.swift */ = {isa = PBXFileReference; lastKnownFileType = sourcecode.swift; path = LaunchTimeProviderTests.swift; sourceTree = "<group>"; };
		614B0A4A24EBC43D00A2A780 /* RUMUserInfoProvider.swift */ = {isa = PBXFileReference; lastKnownFileType = sourcecode.swift; path = RUMUserInfoProvider.swift; sourceTree = "<group>"; };
		614B0A4C24EBD71500A2A780 /* RUMUserInfoProviderTests.swift */ = {isa = PBXFileReference; lastKnownFileType = sourcecode.swift; path = RUMUserInfoProviderTests.swift; sourceTree = "<group>"; };
		614B0A4E24EBDC6B00A2A780 /* RUMConnectivityInfoProvider.swift */ = {isa = PBXFileReference; lastKnownFileType = sourcecode.swift; path = RUMConnectivityInfoProvider.swift; sourceTree = "<group>"; };
		614B0A5024EBDC8000A2A780 /* RUMConnectivityInfoProviderTests.swift */ = {isa = PBXFileReference; lastKnownFileType = sourcecode.swift; path = RUMConnectivityInfoProviderTests.swift; sourceTree = "<group>"; };
		614B0A5224EBFE5500A2A780 /* DDRUMMonitor.swift */ = {isa = PBXFileReference; lastKnownFileType = sourcecode.swift; path = DDRUMMonitor.swift; sourceTree = "<group>"; };
		614CADCD250FCA0200B93D2D /* TestScenarios.swift */ = {isa = PBXFileReference; lastKnownFileType = sourcecode.swift; path = TestScenarios.swift; sourceTree = "<group>"; };
		614CADD62510BAC000B93D2D /* Environment.swift */ = {isa = PBXFileReference; lastKnownFileType = sourcecode.swift; path = Environment.swift; sourceTree = "<group>"; };
		614D812B24E3EA15004C9C5D /* Feature.swift */ = {isa = PBXFileReference; lastKnownFileType = sourcecode.swift; path = Feature.swift; sourceTree = "<group>"; };
		614E9EB2244719FA007EE3E1 /* BundleType.swift */ = {isa = PBXFileReference; lastKnownFileType = sourcecode.swift; path = BundleType.swift; sourceTree = "<group>"; };
		6152C83F24BE1CC8006A1679 /* DataUploaderBenchmarkTests.swift */ = {isa = PBXFileReference; lastKnownFileType = sourcecode.swift; path = DataUploaderBenchmarkTests.swift; sourceTree = "<group>"; };
		6152C84124BE1F47006A1679 /* DatadogBenchmarkTests.xcconfig */ = {isa = PBXFileReference; lastKnownFileType = text.xcconfig; path = DatadogBenchmarkTests.xcconfig; sourceTree = "<group>"; };
		6152C84224BE2165006A1679 /* MockServerAddress.local.xcconfig */ = {isa = PBXFileReference; lastKnownFileType = text.xcconfig; path = MockServerAddress.local.xcconfig; sourceTree = "<group>"; };
		615519252461BCE7002A85CF /* Datadog.xcconfig */ = {isa = PBXFileReference; lastKnownFileType = text.xcconfig; path = Datadog.xcconfig; sourceTree = "<group>"; };
		615519262461BCE7002A85CF /* Datadog.local.xcconfig */ = {isa = PBXFileReference; lastKnownFileType = text.xcconfig; path = Datadog.local.xcconfig; sourceTree = "<group>"; };
		61569894256D0E9A00C6AADA /* Base.xcconfig */ = {isa = PBXFileReference; lastKnownFileType = text.xcconfig; path = Base.xcconfig; sourceTree = "<group>"; };
		6156CB8D24DDA1B5008CB2B2 /* RUMContextProvider.swift */ = {isa = PBXFileReference; lastKnownFileType = sourcecode.swift; path = RUMContextProvider.swift; sourceTree = "<group>"; };
		6156CB8F24DDA8BE008CB2B2 /* RUMCurrentContext.swift */ = {isa = PBXFileReference; lastKnownFileType = sourcecode.swift; path = RUMCurrentContext.swift; sourceTree = "<group>"; };
		6156CB9224DDAA34008CB2B2 /* RUMCurrentContextTests.swift */ = {isa = PBXFileReference; lastKnownFileType = sourcecode.swift; path = RUMCurrentContextTests.swift; sourceTree = "<group>"; };
		6156CB9724DEFD44008CB2B2 /* LoggingWithRUMIntegration.swift */ = {isa = PBXFileReference; lastKnownFileType = sourcecode.swift; path = LoggingWithRUMIntegration.swift; sourceTree = "<group>"; };
		6156CB9B24E18224008CB2B2 /* TracingWithRUMIntegration.swift */ = {isa = PBXFileReference; lastKnownFileType = sourcecode.swift; path = TracingWithRUMIntegration.swift; sourceTree = "<group>"; };
		6157FA5D252767CB009A8A3B /* URLSessionRUMResourcesHandler.swift */ = {isa = PBXFileReference; lastKnownFileType = sourcecode.swift; path = URLSessionRUMResourcesHandler.swift; sourceTree = "<group>"; };
		615A4A8224A3431600233986 /* Tracer+objc.swift */ = {isa = PBXFileReference; lastKnownFileType = sourcecode.swift; path = "Tracer+objc.swift"; sourceTree = "<group>"; };
		615A4A8424A3445700233986 /* TracerConfiguration+objc.swift */ = {isa = PBXFileReference; lastKnownFileType = sourcecode.swift; path = "TracerConfiguration+objc.swift"; sourceTree = "<group>"; };
		615A4A8624A3452800233986 /* DDTracerConfigurationTests.swift */ = {isa = PBXFileReference; lastKnownFileType = sourcecode.swift; path = DDTracerConfigurationTests.swift; sourceTree = "<group>"; };
		615A4A8824A34FD700233986 /* DDTracerTests.swift */ = {isa = PBXFileReference; lastKnownFileType = sourcecode.swift; path = DDTracerTests.swift; sourceTree = "<group>"; };
		615A4A8A24A3568900233986 /* OTSpan+objc.swift */ = {isa = PBXFileReference; lastKnownFileType = sourcecode.swift; path = "OTSpan+objc.swift"; sourceTree = "<group>"; };
		615A4A8C24A356A000233986 /* OTSpanContext+objc.swift */ = {isa = PBXFileReference; lastKnownFileType = sourcecode.swift; path = "OTSpanContext+objc.swift"; sourceTree = "<group>"; };
		615AAC06251E217B00C89EE9 /* RUMTapActionScenarioTests.swift */ = {isa = PBXFileReference; lastKnownFileType = sourcecode.swift; path = RUMTapActionScenarioTests.swift; sourceTree = "<group>"; };
		615AAC28251E322D00C89EE9 /* RUMCommonAsserts.swift */ = {isa = PBXFileReference; lastKnownFileType = sourcecode.swift; path = RUMCommonAsserts.swift; sourceTree = "<group>"; };
		615AAC35251E353700C89EE9 /* RUMTabBarAutoInstrumentationScenario.storyboard */ = {isa = PBXFileReference; lastKnownFileType = file.storyboard; path = RUMTabBarAutoInstrumentationScenario.storyboard; sourceTree = "<group>"; };
		615C3154251C9D7A0018781C /* RUMTASVariousUIControllsViewController.swift */ = {isa = PBXFileReference; lastKnownFileType = sourcecode.swift; path = RUMTASVariousUIControllsViewController.swift; sourceTree = "<group>"; };
		615C3195251DD5080018781C /* UIKitRUMUserActionsHandlerTests.swift */ = {isa = PBXFileReference; lastKnownFileType = sourcecode.swift; path = UIKitRUMUserActionsHandlerTests.swift; sourceTree = "<group>"; };
		615F197B25B5A64B00BE14B5 /* UIKitExtensions.swift */ = {isa = PBXFileReference; lastKnownFileType = sourcecode.swift; path = UIKitExtensions.swift; sourceTree = "<group>"; };
		6161247825CA9CA6009901BE /* CrashReporter.swift */ = {isa = PBXFileReference; lastKnownFileType = sourcecode.swift; path = CrashReporter.swift; sourceTree = "<group>"; };
		6161249D25CAB340009901BE /* CrashContext.swift */ = {isa = PBXFileReference; lastKnownFileType = sourcecode.swift; path = CrashContext.swift; sourceTree = "<group>"; };
		616124A625CAC268009901BE /* CrashContextProvider.swift */ = {isa = PBXFileReference; lastKnownFileType = sourcecode.swift; path = CrashContextProvider.swift; sourceTree = "<group>"; };
		6164AE88252B4ECA000D78C4 /* SendThirdPartyRequestsViewController.swift */ = {isa = PBXFileReference; fileEncoding = 4; lastKnownFileType = sourcecode.swift; path = SendThirdPartyRequestsViewController.swift; sourceTree = "<group>"; };
		6164AF04252C9004000D78C4 /* ObjcSendFirstPartyRequestsViewController.h */ = {isa = PBXFileReference; lastKnownFileType = sourcecode.c.h; path = ObjcSendFirstPartyRequestsViewController.h; sourceTree = "<group>"; };
		6164AF05252C9004000D78C4 /* ObjcSendFirstPartyRequestsViewController.m */ = {isa = PBXFileReference; lastKnownFileType = sourcecode.c.objc; path = ObjcSendFirstPartyRequestsViewController.m; sourceTree = "<group>"; };
		6164AF0C252C9016000D78C4 /* ObjcSendThirdPartyRequestsViewController.h */ = {isa = PBXFileReference; lastKnownFileType = sourcecode.c.h; path = ObjcSendThirdPartyRequestsViewController.h; sourceTree = "<group>"; };
		6164AF0D252C9016000D78C4 /* ObjcSendThirdPartyRequestsViewController.m */ = {isa = PBXFileReference; lastKnownFileType = sourcecode.c.objc; path = ObjcSendThirdPartyRequestsViewController.m; sourceTree = "<group>"; };
		6164AF2D252C9C51000D78C4 /* RUMResourcesScenarioTests.swift */ = {isa = PBXFileReference; lastKnownFileType = sourcecode.swift; path = RUMResourcesScenarioTests.swift; sourceTree = "<group>"; };
		6167ACBD251A0B410012B4D0 /* Example-Bridging-Header.h */ = {isa = PBXFileReference; lastKnownFileType = sourcecode.c.h; path = "Example-Bridging-Header.h"; sourceTree = "<group>"; };
		6167ACC6251A0BCE0012B4D0 /* NSURLSessionScenario.storyboard */ = {isa = PBXFileReference; lastKnownFileType = file.storyboard; path = NSURLSessionScenario.storyboard; sourceTree = "<group>"; };
		6167ACFC251A22E00012B4D0 /* TracingURLSessionScenarioTests.swift */ = {isa = PBXFileReference; lastKnownFileType = sourcecode.swift; path = TracingURLSessionScenarioTests.swift; sourceTree = "<group>"; };
		6167AD18251A27B80012B4D0 /* URLSessionScenario.storyboard */ = {isa = PBXFileReference; lastKnownFileType = file.storyboard; path = URLSessionScenario.storyboard; sourceTree = "<group>"; };
		6167AD1F251A27CC0012B4D0 /* SendFirstPartyRequestsViewController.swift */ = {isa = PBXFileReference; lastKnownFileType = sourcecode.swift; path = SendFirstPartyRequestsViewController.swift; sourceTree = "<group>"; };
		616A9CD12535D38200DB83CF /* UIKitHierarchyInspectorTests.swift */ = {isa = PBXFileReference; lastKnownFileType = sourcecode.swift; path = UIKitHierarchyInspectorTests.swift; sourceTree = "<group>"; };
		616B6683259CAE3300968EE8 /* DDGlobalTests.swift */ = {isa = PBXFileReference; lastKnownFileType = sourcecode.swift; path = DDGlobalTests.swift; sourceTree = "<group>"; };
		616B668D259CC28E00968EE8 /* DDRUMMonitorTests.swift */ = {isa = PBXFileReference; lastKnownFileType = sourcecode.swift; path = DDRUMMonitorTests.swift; sourceTree = "<group>"; };
		616CCE12250A1868009FED46 /* RUMCommandSubscriber.swift */ = {isa = PBXFileReference; lastKnownFileType = sourcecode.swift; path = RUMCommandSubscriber.swift; sourceTree = "<group>"; };
		616CCE15250A467E009FED46 /* RUMAutoInstrumentation.swift */ = {isa = PBXFileReference; lastKnownFileType = sourcecode.swift; path = RUMAutoInstrumentation.swift; sourceTree = "<group>"; };
		6170DC1B25C18729003AED5C /* DDCrashReportingPlugin.swift */ = {isa = PBXFileReference; lastKnownFileType = sourcecode.swift; path = DDCrashReportingPlugin.swift; sourceTree = "<group>"; };
		6170DC2B25C1883E003AED5C /* DatadogCrashReportingTests.xcconfig */ = {isa = PBXFileReference; lastKnownFileType = text.xcconfig; path = DatadogCrashReportingTests.xcconfig; sourceTree = "<group>"; };
		6172472625D673D7007085B3 /* CrashContextTests.swift */ = {isa = PBXFileReference; lastKnownFileType = sourcecode.swift; path = CrashContextTests.swift; sourceTree = "<group>"; };
		617247AD25DA9BEA007085B3 /* CrashReportingObjcHelpers.h */ = {isa = PBXFileReference; lastKnownFileType = sourcecode.c.h; path = CrashReportingObjcHelpers.h; sourceTree = "<group>"; };
		617247AE25DA9BEA007085B3 /* CrashReportingObjcHelpers.m */ = {isa = PBXFileReference; lastKnownFileType = sourcecode.c.objc; path = CrashReportingObjcHelpers.m; sourceTree = "<group>"; };
		617247B725DAB0E2007085B3 /* PLCrashReportFormatter.swift */ = {isa = PBXFileReference; lastKnownFileType = sourcecode.swift; path = PLCrashReportFormatter.swift; sourceTree = "<group>"; };
		61786F7624FCDE04009E6BAB /* RUMDebuggingTests.swift */ = {isa = PBXFileReference; lastKnownFileType = sourcecode.swift; path = RUMDebuggingTests.swift; sourceTree = "<group>"; };
		6179FFD1254ADB1100556A0B /* ObjcAppLaunchHandler.h */ = {isa = PBXFileReference; lastKnownFileType = sourcecode.c.h; path = ObjcAppLaunchHandler.h; sourceTree = "<group>"; };
		6179FFD2254ADB1100556A0B /* ObjcAppLaunchHandler.m */ = {isa = PBXFileReference; lastKnownFileType = sourcecode.c.objc; path = ObjcAppLaunchHandler.m; sourceTree = "<group>"; };
		617B953C24BF4D8F00E6F443 /* RUMMonitorTests.swift */ = {isa = PBXFileReference; lastKnownFileType = sourcecode.swift; path = RUMMonitorTests.swift; sourceTree = "<group>"; };
		617B953F24BF4DB300E6F443 /* RUMApplicationScopeTests.swift */ = {isa = PBXFileReference; lastKnownFileType = sourcecode.swift; path = RUMApplicationScopeTests.swift; sourceTree = "<group>"; };
		617B954124BF4E7600E6F443 /* RUMMonitorConfigurationTests.swift */ = {isa = PBXFileReference; lastKnownFileType = sourcecode.swift; path = RUMMonitorConfigurationTests.swift; sourceTree = "<group>"; };
		617CD0DC24CEDDD300B0B557 /* RUMUserActionScopeTests.swift */ = {isa = PBXFileReference; lastKnownFileType = sourcecode.swift; path = RUMUserActionScopeTests.swift; sourceTree = "<group>"; };
		617CEB382456BC3A00AD4669 /* TracingUUID.swift */ = {isa = PBXFileReference; lastKnownFileType = sourcecode.swift; path = TracingUUID.swift; sourceTree = "<group>"; };
		6182374225D3DFD5006A375B /* CrashReportingWithRUMIntegrationTests.swift */ = {isa = PBXFileReference; lastKnownFileType = sourcecode.swift; path = CrashReportingWithRUMIntegrationTests.swift; sourceTree = "<group>"; };
		6185EB0F25FA94A700B43E2E /* Base.local.xcconfig */ = {isa = PBXFileReference; lastKnownFileType = text.xcconfig; path = Base.local.xcconfig; sourceTree = "<group>"; };
		618715F624DC0CDE00FC0F69 /* RUMCommandTests.swift */ = {isa = PBXFileReference; lastKnownFileType = sourcecode.swift; path = RUMCommandTests.swift; sourceTree = "<group>"; };
		618715F824DC13A100FC0F69 /* RUMDataModelsMapping.swift */ = {isa = PBXFileReference; lastKnownFileType = sourcecode.swift; path = RUMDataModelsMapping.swift; sourceTree = "<group>"; };
		618715FB24DC5F0800FC0F69 /* RUMDataModelsMappingTests.swift */ = {isa = PBXFileReference; lastKnownFileType = sourcecode.swift; path = RUMDataModelsMappingTests.swift; sourceTree = "<group>"; };
		618C365E248E85B400520CDE /* DateFormattingTests.swift */ = {isa = PBXFileReference; lastKnownFileType = sourcecode.swift; path = DateFormattingTests.swift; sourceTree = "<group>"; };
		618DCFD624C7265300589570 /* RUMUUID.swift */ = {isa = PBXFileReference; lastKnownFileType = sourcecode.swift; path = RUMUUID.swift; sourceTree = "<group>"; };
		618DCFD824C7269500589570 /* RUMUUIDGenerator.swift */ = {isa = PBXFileReference; lastKnownFileType = sourcecode.swift; path = RUMUUIDGenerator.swift; sourceTree = "<group>"; };
		618DCFDE24C75FD300589570 /* RUMScopeTests.swift */ = {isa = PBXFileReference; lastKnownFileType = sourcecode.swift; path = RUMScopeTests.swift; sourceTree = "<group>"; };
		618DCFE024C766F500589570 /* SendRUMFixture2ViewController.swift */ = {isa = PBXFileReference; lastKnownFileType = sourcecode.swift; path = SendRUMFixture2ViewController.swift; sourceTree = "<group>"; };
		618DCFE224C766FB00589570 /* SendRUMFixture3ViewController.swift */ = {isa = PBXFileReference; lastKnownFileType = sourcecode.swift; path = SendRUMFixture3ViewController.swift; sourceTree = "<group>"; };
		618E132B25233EC90098C6B0 /* URLSessionSwizzler.swift */ = {isa = PBXFileReference; lastKnownFileType = sourcecode.swift; path = URLSessionSwizzler.swift; sourceTree = "<group>"; };
		618E1337252340810098C6B0 /* URLSessionInterceptor.swift */ = {isa = PBXFileReference; lastKnownFileType = sourcecode.swift; path = URLSessionInterceptor.swift; sourceTree = "<group>"; };
		618E1365252383D80098C6B0 /* DDURLSessionDelegate.swift */ = {isa = PBXFileReference; lastKnownFileType = sourcecode.swift; path = DDURLSessionDelegate.swift; sourceTree = "<group>"; };
		618E136C252384D90098C6B0 /* URLSessionAutoInstrumentation.swift */ = {isa = PBXFileReference; lastKnownFileType = sourcecode.swift; path = URLSessionAutoInstrumentation.swift; sourceTree = "<group>"; };
		618E13A92524B8700098C6B0 /* HTTPHeadersReader.swift */ = {isa = PBXFileReference; lastKnownFileType = sourcecode.swift; path = HTTPHeadersReader.swift; sourceTree = "<group>"; };
		618E13B02524B8F80098C6B0 /* TracingHTTPHeaders.swift */ = {isa = PBXFileReference; lastKnownFileType = sourcecode.swift; path = TracingHTTPHeaders.swift; sourceTree = "<group>"; };
		6193DCA3251B5691009B8011 /* RUMTapActionScenario.storyboard */ = {isa = PBXFileReference; lastKnownFileType = file.storyboard; path = RUMTapActionScenario.storyboard; sourceTree = "<group>"; };
		6193DCCD251B6201009B8011 /* RUMTASScreen1ViewController.swift */ = {isa = PBXFileReference; lastKnownFileType = sourcecode.swift; path = RUMTASScreen1ViewController.swift; sourceTree = "<group>"; };
		6193DCE0251B692C009B8011 /* RUMTASTableViewController.swift */ = {isa = PBXFileReference; lastKnownFileType = sourcecode.swift; path = RUMTASTableViewController.swift; sourceTree = "<group>"; };
		6193DCE7251B9AB1009B8011 /* RUMTASCollectionViewController.swift */ = {isa = PBXFileReference; lastKnownFileType = sourcecode.swift; path = RUMTASCollectionViewController.swift; sourceTree = "<group>"; };
		61940C7B25668EC600A20043 /* URLSessionInterceptionHandler.swift */ = {isa = PBXFileReference; lastKnownFileType = sourcecode.swift; path = URLSessionInterceptionHandler.swift; sourceTree = "<group>"; };
		6198D27024C6E3B700493501 /* RUMViewScopeTests.swift */ = {isa = PBXFileReference; lastKnownFileType = sourcecode.swift; path = RUMViewScopeTests.swift; sourceTree = "<group>"; };
		619E16D72577C1CB00B2516B /* DataProcessor.swift */ = {isa = PBXFileReference; lastKnownFileType = sourcecode.swift; path = DataProcessor.swift; sourceTree = "<group>"; };
		619E16E82578E73E00B2516B /* DataMigrator.swift */ = {isa = PBXFileReference; lastKnownFileType = sourcecode.swift; path = DataMigrator.swift; sourceTree = "<group>"; };
		619E16F02578E89700B2516B /* DeleteAllDataMigrator.swift */ = {isa = PBXFileReference; lastKnownFileType = sourcecode.swift; path = DeleteAllDataMigrator.swift; sourceTree = "<group>"; };
		61A763D9252DB2B3005A23F2 /* DatadogTests-Bridging-Header.h */ = {isa = PBXFileReference; lastKnownFileType = sourcecode.c.h; path = "DatadogTests-Bridging-Header.h"; sourceTree = "<group>"; };
		61A763DA252DB2B3005A23F2 /* NSURLSessionBridge.h */ = {isa = PBXFileReference; lastKnownFileType = sourcecode.c.h; path = NSURLSessionBridge.h; sourceTree = "<group>"; };
		61A763DB252DB2B3005A23F2 /* NSURLSessionBridge.m */ = {isa = PBXFileReference; lastKnownFileType = sourcecode.c.objc; path = NSURLSessionBridge.m; sourceTree = "<group>"; };
		61A9238D256FCAA2009B9667 /* DateCorrectionTests.swift */ = {isa = PBXFileReference; lastKnownFileType = sourcecode.swift; path = DateCorrectionTests.swift; sourceTree = "<group>"; };
		61AD4E172451C7FF006E34EA /* TracingFeatureMocks.swift */ = {isa = PBXFileReference; lastKnownFileType = sourcecode.swift; path = TracingFeatureMocks.swift; sourceTree = "<group>"; };
		61AD4E3724531500006E34EA /* DataFormat.swift */ = {isa = PBXFileReference; lastKnownFileType = sourcecode.swift; path = DataFormat.swift; sourceTree = "<group>"; };
		61AD4E3924534075006E34EA /* TracingFeatureTests.swift */ = {isa = PBXFileReference; lastKnownFileType = sourcecode.swift; path = TracingFeatureTests.swift; sourceTree = "<group>"; };
		61B03810252656F500518F3C /* URLSessionTracingHandler.swift */ = {isa = PBXFileReference; lastKnownFileType = sourcecode.swift; path = URLSessionTracingHandler.swift; sourceTree = "<group>"; };
		61B03874252724AB00518F3C /* URLSessionInterceptorTests.swift */ = {isa = PBXFileReference; fileEncoding = 4; lastKnownFileType = sourcecode.swift; path = URLSessionInterceptorTests.swift; sourceTree = "<group>"; };
		61B03875252724AB00518F3C /* FirstPartyURLsFilterTests.swift */ = {isa = PBXFileReference; fileEncoding = 4; lastKnownFileType = sourcecode.swift; path = FirstPartyURLsFilterTests.swift; sourceTree = "<group>"; };
		61B03876252724AB00518F3C /* URLSessionTracingHandlerTests.swift */ = {isa = PBXFileReference; fileEncoding = 4; lastKnownFileType = sourcecode.swift; path = URLSessionTracingHandlerTests.swift; sourceTree = "<group>"; };
		61B03877252724AB00518F3C /* DDURLSessionDelegateTests.swift */ = {isa = PBXFileReference; fileEncoding = 4; lastKnownFileType = sourcecode.swift; path = DDURLSessionDelegateTests.swift; sourceTree = "<group>"; };
		61B03878252724AB00518F3C /* URLSessionSwizzlerTests.swift */ = {isa = PBXFileReference; fileEncoding = 4; lastKnownFileType = sourcecode.swift; path = URLSessionSwizzlerTests.swift; sourceTree = "<group>"; };
		61B038B92527257B00518F3C /* URLSessionAutoInstrumentationMocks.swift */ = {isa = PBXFileReference; fileEncoding = 4; lastKnownFileType = sourcecode.swift; path = URLSessionAutoInstrumentationMocks.swift; sourceTree = "<group>"; };
		61B038C52527259300518F3C /* XCTestCase.swift */ = {isa = PBXFileReference; fileEncoding = 4; lastKnownFileType = sourcecode.swift; path = XCTestCase.swift; sourceTree = "<group>"; };
		61B22E5924F3E6B700DC26D2 /* RUMDebugging.swift */ = {isa = PBXFileReference; lastKnownFileType = sourcecode.swift; path = RUMDebugging.swift; sourceTree = "<group>"; };
		61B558CE2469561C001460D3 /* LoggerBuilderTests.swift */ = {isa = PBXFileReference; lastKnownFileType = sourcecode.swift; path = LoggerBuilderTests.swift; sourceTree = "<group>"; };
		61B558D32469CDD8001460D3 /* TracingUUIDGeneratorTests.swift */ = {isa = PBXFileReference; lastKnownFileType = sourcecode.swift; path = TracingUUIDGeneratorTests.swift; sourceTree = "<group>"; };
		61B6811E25F0EA860015B4AF /* CrashReportingWithLoggingScenarioTests.swift */ = {isa = PBXFileReference; lastKnownFileType = sourcecode.swift; path = CrashReportingWithLoggingScenarioTests.swift; sourceTree = "<group>"; };
		61B6815D25F135890015B4AF /* CrashReportingWithRUMScenarioTests.swift */ = {isa = PBXFileReference; lastKnownFileType = sourcecode.swift; path = CrashReportingWithRUMScenarioTests.swift; sourceTree = "<group>"; };
		61B7885425C180CB002675B5 /* DatadogCrashReporting.framework */ = {isa = PBXFileReference; explicitFileType = wrapper.framework; includeInIndex = 0; path = DatadogCrashReporting.framework; sourceTree = BUILT_PRODUCTS_DIR; };
		61B7885625C180CB002675B5 /* DatadogCrashReporting.h */ = {isa = PBXFileReference; lastKnownFileType = sourcecode.c.h; path = DatadogCrashReporting.h; sourceTree = "<group>"; };
		61B7885725C180CB002675B5 /* Info.plist */ = {isa = PBXFileReference; lastKnownFileType = text.plist.xml; path = Info.plist; sourceTree = "<group>"; };
		61B7885C25C180CB002675B5 /* DatadogCrashReportingTests.xctest */ = {isa = PBXFileReference; explicitFileType = wrapper.cfbundle; includeInIndex = 0; path = DatadogCrashReportingTests.xctest; sourceTree = BUILT_PRODUCTS_DIR; };
		61B7886125C180CB002675B5 /* DDCrashReportingPluginTests.swift */ = {isa = PBXFileReference; lastKnownFileType = sourcecode.swift; path = DDCrashReportingPluginTests.swift; sourceTree = "<group>"; };
		61B7886325C180CB002675B5 /* Info.plist */ = {isa = PBXFileReference; lastKnownFileType = text.plist.xml; path = Info.plist; sourceTree = "<group>"; };
		61B9ED1A2461E12000C0DCFF /* SendLogsFixtureViewController.swift */ = {isa = PBXFileReference; fileEncoding = 4; lastKnownFileType = sourcecode.swift; path = SendLogsFixtureViewController.swift; sourceTree = "<group>"; };
		61B9ED1B2461E12000C0DCFF /* SendTracesFixtureViewController.swift */ = {isa = PBXFileReference; fileEncoding = 4; lastKnownFileType = sourcecode.swift; path = SendTracesFixtureViewController.swift; sourceTree = "<group>"; };
		61B9ED1E2461E57700C0DCFF /* UITestsHelpers.swift */ = {isa = PBXFileReference; lastKnownFileType = sourcecode.swift; path = UITestsHelpers.swift; sourceTree = "<group>"; };
		61B9ED202462089600C0DCFF /* TracingManualInstrumentationScenarioTests.swift */ = {isa = PBXFileReference; lastKnownFileType = sourcecode.swift; path = TracingManualInstrumentationScenarioTests.swift; sourceTree = "<group>"; };
		61BB2B1A244A185D009F3F56 /* PerformancePreset.swift */ = {isa = PBXFileReference; lastKnownFileType = sourcecode.swift; path = PerformancePreset.swift; sourceTree = "<group>"; };
		61BBD19424ED4E9E0023E65F /* FeaturesConfiguration.swift */ = {isa = PBXFileReference; lastKnownFileType = sourcecode.swift; path = FeaturesConfiguration.swift; sourceTree = "<group>"; };
		61BBD19624ED50040023E65F /* FeaturesConfigurationTests.swift */ = {isa = PBXFileReference; lastKnownFileType = sourcecode.swift; path = FeaturesConfigurationTests.swift; sourceTree = "<group>"; };
		61BCB81E256EB77F0039887B /* ServerDateProvider.swift */ = {isa = PBXFileReference; lastKnownFileType = sourcecode.swift; path = ServerDateProvider.swift; sourceTree = "<group>"; };
		61C1510C25AC8C1B00362D4B /* RUMViewIdentityTests.swift */ = {isa = PBXFileReference; lastKnownFileType = sourcecode.swift; path = RUMViewIdentityTests.swift; sourceTree = "<group>"; };
		61C2C20624C098FC00C0321C /* RUMSessionScope.swift */ = {isa = PBXFileReference; lastKnownFileType = sourcecode.swift; path = RUMSessionScope.swift; sourceTree = "<group>"; };
		61C2C20824C0C75500C0321C /* RUMSessionScopeTests.swift */ = {isa = PBXFileReference; lastKnownFileType = sourcecode.swift; path = RUMSessionScopeTests.swift; sourceTree = "<group>"; };
		61C2C20A24C1045300C0321C /* SendRUMFixture1ViewController.swift */ = {isa = PBXFileReference; lastKnownFileType = sourcecode.swift; path = SendRUMFixture1ViewController.swift; sourceTree = "<group>"; };
		61C2C20C24C1831700C0321C /* RUMManualInstrumentationScenarioTests.swift */ = {isa = PBXFileReference; lastKnownFileType = sourcecode.swift; path = RUMManualInstrumentationScenarioTests.swift; sourceTree = "<group>"; };
		61C2C21124C5951400C0321C /* RUMViewScope.swift */ = {isa = PBXFileReference; lastKnownFileType = sourcecode.swift; path = RUMViewScope.swift; sourceTree = "<group>"; };
		61C3637F2436164B00C4D4E6 /* ObjcExceptionHandlerTests.swift */ = {isa = PBXFileReference; lastKnownFileType = sourcecode.swift; path = ObjcExceptionHandlerTests.swift; sourceTree = "<group>"; };
		61C3638224361BE200C4D4E6 /* DatadogPrivateMocks.swift */ = {isa = PBXFileReference; lastKnownFileType = sourcecode.swift; path = DatadogPrivateMocks.swift; sourceTree = "<group>"; };
		61C3638424361E9200C4D4E6 /* Globals.swift */ = {isa = PBXFileReference; lastKnownFileType = sourcecode.swift; path = Globals.swift; sourceTree = "<group>"; };
		61C3646F243B5C8300C4D4E6 /* ServerMock.swift */ = {isa = PBXFileReference; lastKnownFileType = sourcecode.swift; path = ServerMock.swift; sourceTree = "<group>"; };
		61C3E63424BF1794008053F2 /* Attributes.swift */ = {isa = PBXFileReference; lastKnownFileType = sourcecode.swift; path = Attributes.swift; sourceTree = "<group>"; };
		61C3E63624BF191F008053F2 /* RUMScope.swift */ = {isa = PBXFileReference; lastKnownFileType = sourcecode.swift; path = RUMScope.swift; sourceTree = "<group>"; };
		61C3E63824BF19B4008053F2 /* RUMContext.swift */ = {isa = PBXFileReference; lastKnownFileType = sourcecode.swift; path = RUMContext.swift; sourceTree = "<group>"; };
		61C3E63A24BF1A4B008053F2 /* RUMCommand.swift */ = {isa = PBXFileReference; lastKnownFileType = sourcecode.swift; path = RUMCommand.swift; sourceTree = "<group>"; };
		61C3E63D24BF1B91008053F2 /* RUMApplicationScope.swift */ = {isa = PBXFileReference; lastKnownFileType = sourcecode.swift; path = RUMApplicationScope.swift; sourceTree = "<group>"; };
		61C4DBAC25C2E6570058DED4 /* CrashReporter.framework */ = {isa = PBXFileReference; lastKnownFileType = wrapper.framework; name = CrashReporter.framework; path = ../Carthage/Build/iOS/Static/CrashReporter.framework; sourceTree = "<group>"; };
		61C576C5256E65BD00295F7C /* DateCorrector.swift */ = {isa = PBXFileReference; lastKnownFileType = sourcecode.swift; path = DateCorrector.swift; sourceTree = "<group>"; };
		61C5A87824509A0C00DA608C /* DDSpan.swift */ = {isa = PBXFileReference; fileEncoding = 4; lastKnownFileType = sourcecode.swift; path = DDSpan.swift; sourceTree = "<group>"; };
		61C5A87924509A0C00DA608C /* DDNoOps.swift */ = {isa = PBXFileReference; fileEncoding = 4; lastKnownFileType = sourcecode.swift; path = DDNoOps.swift; sourceTree = "<group>"; };
		61C5A87B24509A0C00DA608C /* TracingUUIDGenerator.swift */ = {isa = PBXFileReference; fileEncoding = 4; lastKnownFileType = sourcecode.swift; path = TracingUUIDGenerator.swift; sourceTree = "<group>"; };
		61C5A87C24509A0C00DA608C /* Casting.swift */ = {isa = PBXFileReference; fileEncoding = 4; lastKnownFileType = sourcecode.swift; path = Casting.swift; sourceTree = "<group>"; };
		61C5A87D24509A0C00DA608C /* Warnings.swift */ = {isa = PBXFileReference; fileEncoding = 4; lastKnownFileType = sourcecode.swift; path = Warnings.swift; sourceTree = "<group>"; };
		61C5A87E24509A0C00DA608C /* DDSpanContext.swift */ = {isa = PBXFileReference; fileEncoding = 4; lastKnownFileType = sourcecode.swift; path = DDSpanContext.swift; sourceTree = "<group>"; };
		61C5A88024509A0C00DA608C /* SpanFileOutput.swift */ = {isa = PBXFileReference; fileEncoding = 4; lastKnownFileType = sourcecode.swift; path = SpanFileOutput.swift; sourceTree = "<group>"; };
		61C5A88124509A0C00DA608C /* SpanOutput.swift */ = {isa = PBXFileReference; fileEncoding = 4; lastKnownFileType = sourcecode.swift; path = SpanOutput.swift; sourceTree = "<group>"; };
		61C5A88324509A0C00DA608C /* HTTPHeadersWriter.swift */ = {isa = PBXFileReference; fileEncoding = 4; lastKnownFileType = sourcecode.swift; path = HTTPHeadersWriter.swift; sourceTree = "<group>"; };
		61C5A88D24509A1F00DA608C /* Tracer.swift */ = {isa = PBXFileReference; fileEncoding = 4; lastKnownFileType = sourcecode.swift; path = Tracer.swift; sourceTree = "<group>"; };
		61C5A88F24509AA700DA608C /* TracingFeature.swift */ = {isa = PBXFileReference; lastKnownFileType = sourcecode.swift; path = TracingFeature.swift; sourceTree = "<group>"; };
		61C5A89524509BF600DA608C /* TracerTests.swift */ = {isa = PBXFileReference; fileEncoding = 4; lastKnownFileType = sourcecode.swift; path = TracerTests.swift; sourceTree = "<group>"; };
		61C5A89824509C1100DA608C /* DDSpanTests.swift */ = {isa = PBXFileReference; fileEncoding = 4; lastKnownFileType = sourcecode.swift; path = DDSpanTests.swift; sourceTree = "<group>"; };
		61C5A89A24509C1100DA608C /* WarningsTests.swift */ = {isa = PBXFileReference; fileEncoding = 4; lastKnownFileType = sourcecode.swift; path = WarningsTests.swift; sourceTree = "<group>"; };
		61C5A89B24509C1100DA608C /* UUID.swift */ = {isa = PBXFileReference; fileEncoding = 4; lastKnownFileType = sourcecode.swift; path = UUID.swift; sourceTree = "<group>"; };
		61C5A89C24509C1100DA608C /* Casting+Tracing.swift */ = {isa = PBXFileReference; fileEncoding = 4; lastKnownFileType = sourcecode.swift; path = "Casting+Tracing.swift"; sourceTree = "<group>"; };
		61C5A8A424509FAA00DA608C /* SpanEncoder.swift */ = {isa = PBXFileReference; fileEncoding = 4; lastKnownFileType = sourcecode.swift; path = SpanEncoder.swift; sourceTree = "<group>"; };
		61C5A8A524509FAA00DA608C /* SpanBuilder.swift */ = {isa = PBXFileReference; fileEncoding = 4; lastKnownFileType = sourcecode.swift; path = SpanBuilder.swift; sourceTree = "<group>"; };
		61D447E124917F8F00649287 /* DateFormatting.swift */ = {isa = PBXFileReference; fileEncoding = 4; lastKnownFileType = sourcecode.swift; path = DateFormatting.swift; sourceTree = "<group>"; };
		61D50C3B2580EEF8006038A3 /* LoggingScenarios.swift */ = {isa = PBXFileReference; lastKnownFileType = sourcecode.swift; path = LoggingScenarios.swift; sourceTree = "<group>"; };
		61D50C452580EF19006038A3 /* TracingScenarios.swift */ = {isa = PBXFileReference; lastKnownFileType = sourcecode.swift; path = TracingScenarios.swift; sourceTree = "<group>"; };
		61D50C532580EF41006038A3 /* RUMScenarios.swift */ = {isa = PBXFileReference; lastKnownFileType = sourcecode.swift; path = RUMScenarios.swift; sourceTree = "<group>"; };
		61D50C592580EFF3006038A3 /* URLSessionScenarios.swift */ = {isa = PBXFileReference; lastKnownFileType = sourcecode.swift; path = URLSessionScenarios.swift; sourceTree = "<group>"; };
		61D6FF7824E42A2900D0E375 /* DataUploadWorkerMock.swift */ = {isa = PBXFileReference; lastKnownFileType = sourcecode.swift; path = DataUploadWorkerMock.swift; sourceTree = "<group>"; };
		61D6FF7D24E53D3B00D0E375 /* BenchmarkMocks.swift */ = {isa = PBXFileReference; lastKnownFileType = sourcecode.swift; path = BenchmarkMocks.swift; sourceTree = "<group>"; };
		61D980B924E28D0100E03345 /* RUMIntegrations.swift */ = {isa = PBXFileReference; lastKnownFileType = sourcecode.swift; path = RUMIntegrations.swift; sourceTree = "<group>"; };
		61D980BB24E293F600E03345 /* RUMIntegrationsTests.swift */ = {isa = PBXFileReference; lastKnownFileType = sourcecode.swift; path = RUMIntegrationsTests.swift; sourceTree = "<group>"; };
		61DB33B025DEDFC200F7EA71 /* CustomObjcViewController.h */ = {isa = PBXFileReference; lastKnownFileType = sourcecode.c.h; path = CustomObjcViewController.h; sourceTree = "<group>"; };
		61DB33B125DEDFC200F7EA71 /* CustomObjcViewController.m */ = {isa = PBXFileReference; lastKnownFileType = sourcecode.c.objc; path = CustomObjcViewController.m; sourceTree = "<group>"; };
		61DC6D912539E3E300FFAA22 /* LoggingCommonAsserts.swift */ = {isa = PBXFileReference; lastKnownFileType = sourcecode.swift; path = LoggingCommonAsserts.swift; sourceTree = "<group>"; };
		61DE332525C826E4008E3EC2 /* CrashReportingFeature.swift */ = {isa = PBXFileReference; lastKnownFileType = sourcecode.swift; path = CrashReportingFeature.swift; sourceTree = "<group>"; };
		61DE333525C8278A008E3EC2 /* DDCrashReportingPluginType.swift */ = {isa = PBXFileReference; lastKnownFileType = sourcecode.swift; path = DDCrashReportingPluginType.swift; sourceTree = "<group>"; };
		61E36A10254B2280001AD6F2 /* LaunchTimeProvider.swift */ = {isa = PBXFileReference; lastKnownFileType = sourcecode.swift; path = LaunchTimeProvider.swift; sourceTree = "<group>"; };
		61E45BCE2450A6EC00F2C652 /* TracingUUIDTests.swift */ = {isa = PBXFileReference; lastKnownFileType = sourcecode.swift; path = TracingUUIDTests.swift; sourceTree = "<group>"; };
		61E45BD12450F65B00F2C652 /* SpanBuilderTests.swift */ = {isa = PBXFileReference; lastKnownFileType = sourcecode.swift; path = SpanBuilderTests.swift; sourceTree = "<group>"; };
		61E45BE4245196EA00F2C652 /* SpanFileOutputTests.swift */ = {isa = PBXFileReference; lastKnownFileType = sourcecode.swift; path = SpanFileOutputTests.swift; sourceTree = "<group>"; };
		61E45BE624519A3700F2C652 /* JSONDataMatcher.swift */ = {isa = PBXFileReference; lastKnownFileType = sourcecode.swift; path = JSONDataMatcher.swift; sourceTree = "<group>"; };
		61E45ED02451A8730061DAC7 /* SpanMatcher.swift */ = {isa = PBXFileReference; lastKnownFileType = sourcecode.swift; path = SpanMatcher.swift; sourceTree = "<group>"; };
		61E5332B24B75C51003D6C4E /* RUMFeature.swift */ = {isa = PBXFileReference; lastKnownFileType = sourcecode.swift; path = RUMFeature.swift; sourceTree = "<group>"; };
		61E5332E24B75DE2003D6C4E /* RUMFeatureTests.swift */ = {isa = PBXFileReference; lastKnownFileType = sourcecode.swift; path = RUMFeatureTests.swift; sourceTree = "<group>"; };
		61E5333024B75DFC003D6C4E /* RUMFeatureMocks.swift */ = {isa = PBXFileReference; lastKnownFileType = sourcecode.swift; path = RUMFeatureMocks.swift; sourceTree = "<group>"; };
		61E5333524B84B43003D6C4E /* RUMMonitor.swift */ = {isa = PBXFileReference; lastKnownFileType = sourcecode.swift; path = RUMMonitor.swift; sourceTree = "<group>"; };
		61E5333724B84EE2003D6C4E /* DebugRUMViewController.swift */ = {isa = PBXFileReference; lastKnownFileType = sourcecode.swift; path = DebugRUMViewController.swift; sourceTree = "<group>"; };
		61E5333C24B8791A003D6C4E /* RUMEventEncoder.swift */ = {isa = PBXFileReference; lastKnownFileType = sourcecode.swift; path = RUMEventEncoder.swift; sourceTree = "<group>"; };
		61E909E624A24DD3005EA2DE /* OTSpan.swift */ = {isa = PBXFileReference; fileEncoding = 4; lastKnownFileType = sourcecode.swift; path = OTSpan.swift; sourceTree = "<group>"; };
		61E909E724A24DD3005EA2DE /* OTFormat.swift */ = {isa = PBXFileReference; fileEncoding = 4; lastKnownFileType = sourcecode.swift; path = OTFormat.swift; sourceTree = "<group>"; };
		61E909E824A24DD3005EA2DE /* Global.swift */ = {isa = PBXFileReference; fileEncoding = 4; lastKnownFileType = sourcecode.swift; path = Global.swift; sourceTree = "<group>"; };
		61E909E924A24DD3005EA2DE /* OTTracer.swift */ = {isa = PBXFileReference; fileEncoding = 4; lastKnownFileType = sourcecode.swift; path = OTTracer.swift; sourceTree = "<group>"; };
		61E909EA24A24DD3005EA2DE /* OTReference.swift */ = {isa = PBXFileReference; fileEncoding = 4; lastKnownFileType = sourcecode.swift; path = OTReference.swift; sourceTree = "<group>"; };
		61E909EB24A24DD3005EA2DE /* OTConstants.swift */ = {isa = PBXFileReference; fileEncoding = 4; lastKnownFileType = sourcecode.swift; path = OTConstants.swift; sourceTree = "<group>"; };
		61E909EC24A24DD3005EA2DE /* OTSpanContext.swift */ = {isa = PBXFileReference; fileEncoding = 4; lastKnownFileType = sourcecode.swift; path = OTSpanContext.swift; sourceTree = "<group>"; };
		61E909F524A32D1C005EA2DE /* GlobalTests.swift */ = {isa = PBXFileReference; lastKnownFileType = sourcecode.swift; path = GlobalTests.swift; sourceTree = "<group>"; };
		61E917CE2464270500E6C631 /* EncodableValueTests.swift */ = {isa = PBXFileReference; lastKnownFileType = sourcecode.swift; path = EncodableValueTests.swift; sourceTree = "<group>"; };
		61E917D02465423600E6C631 /* TracerConfiguration.swift */ = {isa = PBXFileReference; lastKnownFileType = sourcecode.swift; path = TracerConfiguration.swift; sourceTree = "<group>"; };
		61E917D2246546BF00E6C631 /* TracerConfigurationTests.swift */ = {isa = PBXFileReference; lastKnownFileType = sourcecode.swift; path = TracerConfigurationTests.swift; sourceTree = "<group>"; };
		61EF788F257E289A00EDCCB3 /* DeleteAllDataMigratorTests.swift */ = {isa = PBXFileReference; lastKnownFileType = sourcecode.swift; path = DeleteAllDataMigratorTests.swift; sourceTree = "<group>"; };
		61EF789A257E2B0200EDCCB3 /* DataMigratorBenchmarkTests.swift */ = {isa = PBXFileReference; lastKnownFileType = sourcecode.swift; path = DataMigratorBenchmarkTests.swift; sourceTree = "<group>"; };
		61EF78B0257E2E7A00EDCCB3 /* MoveDataMigrator.swift */ = {isa = PBXFileReference; lastKnownFileType = sourcecode.swift; path = MoveDataMigrator.swift; sourceTree = "<group>"; };
		61EF78B6257E37D500EDCCB3 /* MoveDataMigratorTests.swift */ = {isa = PBXFileReference; lastKnownFileType = sourcecode.swift; path = MoveDataMigratorTests.swift; sourceTree = "<group>"; };
		61EF78C0257F842000EDCCB3 /* FeatureTests.swift */ = {isa = PBXFileReference; lastKnownFileType = sourcecode.swift; path = FeatureTests.swift; sourceTree = "<group>"; };
		61F1872325F657630022CE9A /* DatadogIntegrationTests.xctestplan */ = {isa = PBXFileReference; lastKnownFileType = text; path = DatadogIntegrationTests.xctestplan; sourceTree = "<group>"; };
		61F1872B25F658260022CE9A /* DatadogCrashReportingIntegrationTests.xctestplan */ = {isa = PBXFileReference; lastKnownFileType = text; path = DatadogCrashReportingIntegrationTests.xctestplan; sourceTree = "<group>"; };
		61F1878325FA121F0022CE9A /* InternalMonitoringFeature.swift */ = {isa = PBXFileReference; lastKnownFileType = sourcecode.swift; path = InternalMonitoringFeature.swift; sourceTree = "<group>"; };
		61F1878C25FA33A90022CE9A /* InternalMonitor.swift */ = {isa = PBXFileReference; lastKnownFileType = sourcecode.swift; path = InternalMonitor.swift; sourceTree = "<group>"; };
		61F1879C25FA774C0022CE9A /* InternalMonitoringFeatureMocks.swift */ = {isa = PBXFileReference; lastKnownFileType = sourcecode.swift; path = InternalMonitoringFeatureMocks.swift; sourceTree = "<group>"; };
		61F187FB25FA7DD60022CE9A /* InternalMonitoringFeatureTests.swift */ = {isa = PBXFileReference; lastKnownFileType = sourcecode.swift; path = InternalMonitoringFeatureTests.swift; sourceTree = "<group>"; };
		61F1A6192498A51700075390 /* CoreMocks.swift */ = {isa = PBXFileReference; lastKnownFileType = sourcecode.swift; path = CoreMocks.swift; sourceTree = "<group>"; };
		61F1A620249A45E400075390 /* DDSpanContextTests.swift */ = {isa = PBXFileReference; lastKnownFileType = sourcecode.swift; path = DDSpanContextTests.swift; sourceTree = "<group>"; };
		61F1A622249B811200075390 /* Encoding.swift */ = {isa = PBXFileReference; lastKnownFileType = sourcecode.swift; path = Encoding.swift; sourceTree = "<group>"; };
		61F2723E25C86DA400D54BF8 /* CrashReportingFeatureMocks.swift */ = {isa = PBXFileReference; lastKnownFileType = sourcecode.swift; path = CrashReportingFeatureMocks.swift; sourceTree = "<group>"; };
		61F2724825C943C500D54BF8 /* CrashReporterTests.swift */ = {isa = PBXFileReference; lastKnownFileType = sourcecode.swift; path = CrashReporterTests.swift; sourceTree = "<group>"; };
		61F2727325C9509D00D54BF8 /* ThirdPartyCrashReporter.swift */ = {isa = PBXFileReference; lastKnownFileType = sourcecode.swift; path = ThirdPartyCrashReporter.swift; sourceTree = "<group>"; };
		61F2728A25C9561A00D54BF8 /* PLCrashReporterIntegration.swift */ = {isa = PBXFileReference; lastKnownFileType = sourcecode.swift; path = PLCrashReporterIntegration.swift; sourceTree = "<group>"; };
		61F2729A25C95EB200D54BF8 /* Mocks.swift */ = {isa = PBXFileReference; lastKnownFileType = sourcecode.swift; path = Mocks.swift; sourceTree = "<group>"; };
		61F3C9702535AE9400E2F8C4 /* UIKitHierarchyInspector.swift */ = {isa = PBXFileReference; lastKnownFileType = sourcecode.swift; path = UIKitHierarchyInspector.swift; sourceTree = "<group>"; };
		61F3CDA2251118FB00C816E5 /* UIKitRUMViewsHandler.swift */ = {isa = PBXFileReference; lastKnownFileType = sourcecode.swift; path = UIKitRUMViewsHandler.swift; sourceTree = "<group>"; };
		61F3CDA42511190E00C816E5 /* UIViewControllerSwizzler.swift */ = {isa = PBXFileReference; lastKnownFileType = sourcecode.swift; path = UIViewControllerSwizzler.swift; sourceTree = "<group>"; };
		61F3CDA62512144600C816E5 /* UIKitRUMViewsPredicate.swift */ = {isa = PBXFileReference; lastKnownFileType = sourcecode.swift; path = UIKitRUMViewsPredicate.swift; sourceTree = "<group>"; };
		61F3CDAA25121FB500C816E5 /* UIViewControllerSwizzlerTests.swift */ = {isa = PBXFileReference; lastKnownFileType = sourcecode.swift; path = UIViewControllerSwizzlerTests.swift; sourceTree = "<group>"; };
		61F3CDAC25122C9200C816E5 /* UIKitRUMViewsHandlerTests.swift */ = {isa = PBXFileReference; lastKnownFileType = sourcecode.swift; path = UIKitRUMViewsHandlerTests.swift; sourceTree = "<group>"; };
		61F8CC082469295500FE2908 /* DatadogConfigurationBuilderTests.swift */ = {isa = PBXFileReference; lastKnownFileType = sourcecode.swift; path = DatadogConfigurationBuilderTests.swift; sourceTree = "<group>"; };
		61F9CA702512450B000A5E61 /* RUMAutoInstrumentationTests.swift */ = {isa = PBXFileReference; lastKnownFileType = sourcecode.swift; path = RUMAutoInstrumentationTests.swift; sourceTree = "<group>"; };
		61F9CA782512593A000A5E61 /* RUMNavigationControllerScenario.storyboard */ = {isa = PBXFileReference; lastKnownFileType = file.storyboard; path = RUMNavigationControllerScenario.storyboard; sourceTree = "<group>"; };
		61F9CA7F25125C01000A5E61 /* RUMNCSScreen3ViewController.swift */ = {isa = PBXFileReference; lastKnownFileType = sourcecode.swift; path = RUMNCSScreen3ViewController.swift; sourceTree = "<group>"; };
		61F9CA86251266CB000A5E61 /* RUMNavigationControllerScenarioTests.swift */ = {isa = PBXFileReference; lastKnownFileType = sourcecode.swift; path = RUMNavigationControllerScenarioTests.swift; sourceTree = "<group>"; };
		61F9CA982513977A000A5E61 /* RUMSessionMatcher.swift */ = {isa = PBXFileReference; lastKnownFileType = sourcecode.swift; path = RUMSessionMatcher.swift; sourceTree = "<group>"; };
		61FB222C244A21ED00902D19 /* LoggingFeatureMocks.swift */ = {isa = PBXFileReference; lastKnownFileType = sourcecode.swift; path = LoggingFeatureMocks.swift; sourceTree = "<group>"; };
		61FB222F244E1BE900902D19 /* LoggingFeatureTests.swift */ = {isa = PBXFileReference; lastKnownFileType = sourcecode.swift; path = LoggingFeatureTests.swift; sourceTree = "<group>"; };
		61FC5F3425CC1898006BB4DE /* CrashContextProviderTests.swift */ = {isa = PBXFileReference; lastKnownFileType = sourcecode.swift; path = CrashContextProviderTests.swift; sourceTree = "<group>"; };
		61FC5F4425CC23C9006BB4DE /* RUMWithCrashContextIntegration.swift */ = {isa = PBXFileReference; lastKnownFileType = sourcecode.swift; path = RUMWithCrashContextIntegration.swift; sourceTree = "<group>"; };
		61FC5F4D25CC2920006BB4DE /* RUMWithCrashContextIntegrationTests.swift */ = {isa = PBXFileReference; lastKnownFileType = sourcecode.swift; path = RUMWithCrashContextIntegrationTests.swift; sourceTree = "<group>"; };
		61FCBFE625DBBE8700CCF864 /* PLCrashReportFormatterTests.swift */ = {isa = PBXFileReference; lastKnownFileType = sourcecode.swift; path = PLCrashReportFormatterTests.swift; sourceTree = "<group>"; };
		61FF281D24B8968D000B3D9B /* RUMEventBuilder.swift */ = {isa = PBXFileReference; lastKnownFileType = sourcecode.swift; path = RUMEventBuilder.swift; sourceTree = "<group>"; };
		61FF282024B8981D000B3D9B /* RUMEventBuilderTests.swift */ = {isa = PBXFileReference; lastKnownFileType = sourcecode.swift; path = RUMEventBuilderTests.swift; sourceTree = "<group>"; };
		61FF282324B8A1C3000B3D9B /* RUMEventFileOutput.swift */ = {isa = PBXFileReference; lastKnownFileType = sourcecode.swift; path = RUMEventFileOutput.swift; sourceTree = "<group>"; };
		61FF282524B8A248000B3D9B /* RUMEventOutput.swift */ = {isa = PBXFileReference; lastKnownFileType = sourcecode.swift; path = RUMEventOutput.swift; sourceTree = "<group>"; };
		61FF282724B8A31E000B3D9B /* RUMEventMatcher.swift */ = {isa = PBXFileReference; lastKnownFileType = sourcecode.swift; path = RUMEventMatcher.swift; sourceTree = "<group>"; };
		61FF282F24BC5E2D000B3D9B /* RUMEventFileOutputTests.swift */ = {isa = PBXFileReference; lastKnownFileType = sourcecode.swift; path = RUMEventFileOutputTests.swift; sourceTree = "<group>"; };
		61FF416125EE5FF400CE35EC /* CrashReportingWithLoggingIntegrationTests.swift */ = {isa = PBXFileReference; lastKnownFileType = sourcecode.swift; path = CrashReportingWithLoggingIntegrationTests.swift; sourceTree = "<group>"; };
		61FF9A4425AC5DEA001058CC /* RUMViewIdentity.swift */ = {isa = PBXFileReference; lastKnownFileType = sourcecode.swift; path = RUMViewIdentity.swift; sourceTree = "<group>"; };
		9E0542CA25F8EBBE007A3D0B /* Kronos.xcframework */ = {isa = PBXFileReference; lastKnownFileType = wrapper.xcframework; name = Kronos.xcframework; path = ../Carthage/Build/Kronos.xcframework; sourceTree = "<group>"; };
		9E26E6B824C87693000B3270 /* RUMDataModels.swift */ = {isa = PBXFileReference; fileEncoding = 4; lastKnownFileType = sourcecode.swift; path = RUMDataModels.swift; sourceTree = "<group>"; };
		9E36D92124373EA700BFBDB7 /* SwiftExtensionsTests.swift */ = {isa = PBXFileReference; lastKnownFileType = sourcecode.swift; path = SwiftExtensionsTests.swift; sourceTree = "<group>"; };
		9E544A4E24753C6E00E83072 /* MethodSwizzler.swift */ = {isa = PBXFileReference; lastKnownFileType = sourcecode.swift; path = MethodSwizzler.swift; sourceTree = "<group>"; };
		9E544A5024753DDE00E83072 /* MethodSwizzlerTests.swift */ = {isa = PBXFileReference; lastKnownFileType = sourcecode.swift; path = MethodSwizzlerTests.swift; sourceTree = "<group>"; };
		9E55407B25812D1C00F6E3AD /* RUMMonitor+objc.swift */ = {isa = PBXFileReference; lastKnownFileType = sourcecode.swift; path = "RUMMonitor+objc.swift"; sourceTree = "<group>"; };
		9E58E8E024615C75008E5063 /* JSONEncoder.swift */ = {isa = PBXFileReference; lastKnownFileType = sourcecode.swift; path = JSONEncoder.swift; sourceTree = "<group>"; };
		9E58E8E224615EDA008E5063 /* JSONEncoderTests.swift */ = {isa = PBXFileReference; lastKnownFileType = sourcecode.swift; path = JSONEncoderTests.swift; sourceTree = "<group>"; };
		9E68FB53244707FD0013A8AA /* ObjcExceptionHandler.m */ = {isa = PBXFileReference; fileEncoding = 4; lastKnownFileType = sourcecode.c.objc; path = ObjcExceptionHandler.m; sourceTree = "<group>"; };
		9E68FB54244707FD0013A8AA /* ObjcExceptionHandler.h */ = {isa = PBXFileReference; fileEncoding = 4; lastKnownFileType = sourcecode.c.h; path = ObjcExceptionHandler.h; sourceTree = "<group>"; };
		9E9EB37624468CE90002C80B /* Datadog.modulemap */ = {isa = PBXFileReference; lastKnownFileType = "sourcecode.module-map"; path = Datadog.modulemap; sourceTree = "<group>"; };
		9EEA4870258B76A100EBDA9D /* Global+objc.swift */ = {isa = PBXFileReference; lastKnownFileType = sourcecode.swift; path = "Global+objc.swift"; sourceTree = "<group>"; };
		9EF49F1624476FBD004F2CA0 /* Info.plist */ = {isa = PBXFileReference; lastKnownFileType = text.plist.xml; path = Info.plist; sourceTree = "<group>"; };
		9EF49F17244770AD004F2CA0 /* DatadogIntegrationTests.xcconfig */ = {isa = PBXFileReference; lastKnownFileType = text.xcconfig; path = DatadogIntegrationTests.xcconfig; sourceTree = "<group>"; };
		9EF963E72537556300235F98 /* DDURLSessionDelegateAsSuperclassTests.swift */ = {isa = PBXFileReference; lastKnownFileType = sourcecode.swift; path = DDURLSessionDelegateAsSuperclassTests.swift; sourceTree = "<group>"; };
		9EFD112B24B32D29003A1A2B /* FirstPartyURLsFilter.swift */ = {isa = PBXFileReference; lastKnownFileType = sourcecode.swift; path = FirstPartyURLsFilter.swift; sourceTree = "<group>"; };
		E132727A24B333C700952F8B /* TracingBenchmarkTests.swift */ = {isa = PBXFileReference; lastKnownFileType = sourcecode.swift; path = TracingBenchmarkTests.swift; sourceTree = "<group>"; };
		E132727C24B35B5F00952F8B /* TracingStorageBenchmarkTests.swift */ = {isa = PBXFileReference; lastKnownFileType = sourcecode.swift; path = TracingStorageBenchmarkTests.swift; sourceTree = "<group>"; };
		E13A880B257922EC004FB174 /* EnvironmentSpanIntegration.swift */ = {isa = PBXFileReference; lastKnownFileType = sourcecode.swift; path = EnvironmentSpanIntegration.swift; sourceTree = "<group>"; };
		E1B082CB25641DF9002DB9D2 /* Example.xcconfig */ = {isa = PBXFileReference; lastKnownFileType = text.xcconfig; path = Example.xcconfig; sourceTree = "<group>"; };
		E1D202E924C065CF00D1AF3A /* ActiveSpansPool.swift */ = {isa = PBXFileReference; lastKnownFileType = sourcecode.swift; path = ActiveSpansPool.swift; sourceTree = "<group>"; };
		E1D203FB24C1884500D1AF3A /* ActiveSpansPoolTests.swift */ = {isa = PBXFileReference; lastKnownFileType = sourcecode.swift; path = ActiveSpansPoolTests.swift; sourceTree = "<group>"; };
		E1D5AEA624B4D45A007F194B /* Versioning.swift */ = {isa = PBXFileReference; fileEncoding = 4; lastKnownFileType = sourcecode.swift; path = Versioning.swift; sourceTree = "<group>"; };
/* End PBXFileReference section */

/* Begin PBXFrameworksBuildPhase section */
		61133B88242393DE00786299 /* Frameworks */ = {
			isa = PBXFrameworksBuildPhase;
			buildActionMask = 2147483647;
			files = (
				61133B8C242393DE00786299 /* Datadog.framework in Frameworks */,
				61570005246AADFA00E96950 /* DatadogObjc.framework in Frameworks */,
			);
			runOnlyForDeploymentPostprocessing = 0;
		};
		61133BED242397DA00786299 /* Frameworks */ = {
			isa = PBXFrameworksBuildPhase;
			buildActionMask = 2147483647;
			files = (
				61133C702423993200786299 /* Datadog.framework in Frameworks */,
			);
			runOnlyForDeploymentPostprocessing = 0;
		};
		61441BFF24616DE9003D8BB8 /* Frameworks */ = {
			isa = PBXFrameworksBuildPhase;
			buildActionMask = 2147483647;
			files = (
<<<<<<< HEAD
				615697E3256CFB4700C6AADA /* Kronos.framework in Frameworks */,
				61C4DC5925C41D130058DED4 /* CrashReporter.framework in Frameworks */,
=======
				9E0542D725F8EBE3007A3D0B /* Kronos.xcframework in Frameworks */,
>>>>>>> 0dd335b7
			);
			runOnlyForDeploymentPostprocessing = 0;
		};
		61441C2724616F1D003D8BB8 /* Frameworks */ = {
			isa = PBXFrameworksBuildPhase;
			buildActionMask = 2147483647;
			files = (
				61441C44246174CE003D8BB8 /* HTTPServerMock in Frameworks */,
			);
			runOnlyForDeploymentPostprocessing = 0;
		};
		61441C6524619FE4003D8BB8 /* Frameworks */ = {
			isa = PBXFrameworksBuildPhase;
			buildActionMask = 2147483647;
			files = (
				6152C83E24BE1C91006A1679 /* HTTPServerMock in Frameworks */,
				61441C6D24619FE4003D8BB8 /* Datadog.framework in Frameworks */,
				61570007246AAED100E96950 /* DatadogObjc.framework in Frameworks */,
			);
			runOnlyForDeploymentPostprocessing = 0;
		};
		61569793256CF6C300C6AADA /* Frameworks */ = {
			isa = PBXFrameworksBuildPhase;
			buildActionMask = 2147483647;
			files = (
				9E0542CB25F8EBBE007A3D0B /* Kronos.xcframework in Frameworks */,
			);
			runOnlyForDeploymentPostprocessing = 0;
		};
		61B7885125C180CB002675B5 /* Frameworks */ = {
			isa = PBXFrameworksBuildPhase;
			buildActionMask = 2147483647;
			files = (
				61C4DBAD25C2E6570058DED4 /* CrashReporter.framework in Frameworks */,
				61DE335525C82941008E3EC2 /* Datadog.framework in Frameworks */,
			);
			runOnlyForDeploymentPostprocessing = 0;
		};
		61B7885925C180CB002675B5 /* Frameworks */ = {
			isa = PBXFrameworksBuildPhase;
			buildActionMask = 2147483647;
			files = (
				61B7885D25C180CB002675B5 /* DatadogCrashReporting.framework in Frameworks */,
			);
			runOnlyForDeploymentPostprocessing = 0;
		};
/* End PBXFrameworksBuildPhase section */

/* Begin PBXGroup section */
		6111542325C992D9007C84C9 /* CrashReporting */ = {
			isa = PBXGroup;
			children = (
				6111542425C992F8007C84C9 /* CrashReportingScenarios.swift */,
				6111543425C993AC007C84C9 /* CrashReporting */,
			);
			path = CrashReporting;
			sourceTree = "<group>";
		};
		6111543425C993AC007C84C9 /* CrashReporting */ = {
			isa = PBXGroup;
			children = (
				6111543525C993C2007C84C9 /* CrashReportingScenario.storyboard */,
				6111543E25C996A5007C84C9 /* CrashReportingViewController.swift */,
				617247AD25DA9BEA007085B3 /* CrashReportingObjcHelpers.h */,
				617247AE25DA9BEA007085B3 /* CrashReportingObjcHelpers.m */,
			);
			path = CrashReporting;
			sourceTree = "<group>";
		};
		6111C58025C0080C00F5C4A2 /* RUM */ = {
			isa = PBXGroup;
			children = (
				6111C58125C0081F00F5C4A2 /* RUMDataModels+objc.swift */,
			);
			path = RUM;
			sourceTree = "<group>";
		};
		6112B11C25C84E7F00B37771 /* CrashReporting */ = {
			isa = PBXGroup;
			children = (
				6112B11325C84E7900B37771 /* CrashReportingIntegration.swift */,
				6112B10125C83D4E00B37771 /* CrashReportingWithLoggingIntegration.swift */,
				6112B10A25C849C000B37771 /* CrashReportingWithRUMIntegration.swift */,
			);
			path = CrashReporting;
			sourceTree = "<group>";
		};
		61133B78242393DE00786299 = {
			isa = PBXGroup;
			children = (
				61133B9C2423979B00786299 /* Datadog */,
				61133C082423983800786299 /* DatadogObjc */,
				6170DC1325C1864B003AED5C /* DatadogCrashReporting */,
				9E68FB52244707FD0013A8AA /* _Datadog_Private */,
				61133C122423990D00786299 /* DatadogTests */,
				6170DC1425C18663003AED5C /* DatadogCrashReportingTests */,
				61441C772461A204003D8BB8 /* DatadogBenchmarkTests */,
				61441C3524617013003D8BB8 /* DatadogIntegrationTests */,
				61133C07242397F200786299 /* TargetSupport */,
				61441C0324616DE9003D8BB8 /* Example */,
				61133B83242393DE00786299 /* Products */,
				61133C6F2423993200786299 /* Frameworks */,
			);
			sourceTree = "<group>";
		};
		61133B83242393DE00786299 /* Products */ = {
			isa = PBXGroup;
			children = (
				61133B82242393DE00786299 /* Datadog.framework */,
				61133B8B242393DE00786299 /* DatadogTests.xctest */,
				61133BF0242397DA00786299 /* DatadogObjc.framework */,
				61441C0224616DE9003D8BB8 /* Example.app */,
				61441C2A24616F1D003D8BB8 /* DatadogIntegrationTests.xctest */,
				61441C6824619FE4003D8BB8 /* DatadogBenchmarkTests.xctest */,
				61B7885425C180CB002675B5 /* DatadogCrashReporting.framework */,
				61B7885C25C180CB002675B5 /* DatadogCrashReportingTests.xctest */,
			);
			name = Products;
			sourceTree = "<group>";
		};
		61133B84242393DE00786299 /* Datadog */ = {
			isa = PBXGroup;
			children = (
				61133B85242393DE00786299 /* Datadog.h */,
				61133B86242393DE00786299 /* Info.plist */,
			);
			path = Datadog;
			sourceTree = "<group>";
		};
		61133B8F242393DE00786299 /* DatadogTests */ = {
			isa = PBXGroup;
			children = (
				61378BA72555329E00F28837 /* DatadogTests.xcconfig */,
				61133B92242393DE00786299 /* Info.plist */,
				61A763D9252DB2B3005A23F2 /* DatadogTests-Bridging-Header.h */,
			);
			path = DatadogTests;
			sourceTree = "<group>";
		};
		61133B9C2423979B00786299 /* Datadog */ = {
			isa = PBXGroup;
			children = (
				9E9EB37624468CE90002C80B /* Datadog.modulemap */,
				61133BBB2423979B00786299 /* Datadog.swift */,
				61133BB52423979B00786299 /* DatadogConfiguration.swift */,
				61133BB62423979B00786299 /* Logger.swift */,
				61E909E824A24DD3005EA2DE /* Global.swift */,
				61C5A88D24509A1F00DA608C /* Tracer.swift */,
				61E917D02465423600E6C631 /* TracerConfiguration.swift */,
				61E5333524B84B43003D6C4E /* RUMMonitor.swift */,
				614B0A5224EBFE5500A2A780 /* DDRUMMonitor.swift */,
				E1D5AEA624B4D45A007F194B /* Versioning.swift */,
				61133B9E2423979B00786299 /* Core */,
				61133BBC2423979B00786299 /* Logging */,
				61C5A87724509A0C00DA608C /* Tracing */,
				61E5332A24B75C3B003D6C4E /* RUM */,
				61DE332425C826B6008E3EC2 /* CrashReporting */,
				618E132A25233E890098C6B0 /* URLSessionAutoInstrumentation */,
				61F1878225FA10A30022CE9A /* InternalMonitoring */,
				61216277247D1F2100AC5D67 /* FeaturesIntegration */,
				61133BB72423979B00786299 /* Utils */,
				61E909E524A24DD3005EA2DE /* OpenTracing */,
			);
			name = Datadog;
			path = ../Sources/Datadog;
			sourceTree = "<group>";
		};
		61133B9E2423979B00786299 /* Core */ = {
			isa = PBXGroup;
			children = (
				614D812B24E3EA15004C9C5D /* Feature.swift */,
				61BBD19424ED4E9E0023E65F /* FeaturesConfiguration.swift */,
				614E9EB2244719FA007EE3E1 /* BundleType.swift */,
				61BB2B1A244A185D009F3F56 /* PerformancePreset.swift */,
				9E5D2D4A249137E900763FE4 /* Swizzling */,
				61133BBF2423979B00786299 /* Attributes */,
				61133B9F2423979B00786299 /* Utils */,
				61133BA12423979B00786299 /* System */,
				61133BA62423979B00786299 /* Persistence */,
				61133BAE2423979B00786299 /* Upload */,
			);
			path = Core;
			sourceTree = "<group>";
		};
		61133B9F2423979B00786299 /* Utils */ = {
			isa = PBXGroup;
			children = (
				61D447E124917F8F00649287 /* DateFormatting.swift */,
				61133BA02423979B00786299 /* EncodableValue.swift */,
				9E58E8E024615C75008E5063 /* JSONEncoder.swift */,
				61363D9C24D999F70084CD6F /* DDError.swift */,
				6139CD702589FAFD007E8BB7 /* Retrying.swift */,
				611529A425E3DD51004F740E /* ValuePublisher.swift */,
			);
			path = Utils;
			sourceTree = "<group>";
		};
		61133BA12423979B00786299 /* System */ = {
			isa = PBXGroup;
			children = (
				61C576C4256E655600295F7C /* Time */,
				61E36A10254B2280001AD6F2 /* LaunchTimeProvider.swift */,
				61133BA22423979B00786299 /* CarrierInfoProvider.swift */,
				61133BA32423979B00786299 /* MobileDevice.swift */,
				61133BA42423979B00786299 /* NetworkConnectionInfoProvider.swift */,
				61133BA52423979B00786299 /* BatteryStatusProvider.swift */,
			);
			path = System;
			sourceTree = "<group>";
		};
		61133BA62423979B00786299 /* Persistence */ = {
			isa = PBXGroup;
			children = (
				61AD4E3724531500006E34EA /* DataFormat.swift */,
				61133BA92423979B00786299 /* FilesOrchestrator.swift */,
				613E79412577C08900DFCC17 /* Writting */,
				613E79422577C09B00DFCC17 /* Reading */,
				619E16EF2578E81900B2516B /* Migrating */,
				6114FE0D257667AD0084E372 /* Privacy */,
				61133BAA2423979B00786299 /* Files */,
			);
			path = Persistence;
			sourceTree = "<group>";
		};
		61133BAA2423979B00786299 /* Files */ = {
			isa = PBXGroup;
			children = (
				61133BAB2423979B00786299 /* Directory.swift */,
				61133BAC2423979B00786299 /* File.swift */,
			);
			path = Files;
			sourceTree = "<group>";
		};
		61133BAE2423979B00786299 /* Upload */ = {
			isa = PBXGroup;
			children = (
				61133BAF2423979B00786299 /* DataUploadConditions.swift */,
				61133BB32423979B00786299 /* DataUploadDelay.swift */,
				61133BB02423979B00786299 /* DataUploader.swift */,
				61133BB12423979B00786299 /* DataUploadWorker.swift */,
				61133BB22423979B00786299 /* HTTPClient.swift */,
				61133BB42423979B00786299 /* HTTPHeaders.swift */,
			);
			path = Upload;
			sourceTree = "<group>";
		};
		61133BB72423979B00786299 /* Utils */ = {
			isa = PBXGroup;
			children = (
				61C3638424361E9200C4D4E6 /* Globals.swift */,
				61133BB82423979B00786299 /* InternalLoggers.swift */,
				61133BBA2423979B00786299 /* SwiftExtensions.swift */,
				615F197B25B5A64B00BE14B5 /* UIKitExtensions.swift */,
			);
			path = Utils;
			sourceTree = "<group>";
		};
		61133BBC2423979B00786299 /* Logging */ = {
			isa = PBXGroup;
			children = (
				612983CC2449E62E00D4424B /* LoggingFeature.swift */,
				61133BC12423979B00786299 /* Log */,
				61133BC52423979B00786299 /* LogOutputs */,
			);
			path = Logging;
			sourceTree = "<group>";
		};
		61133BBF2423979B00786299 /* Attributes */ = {
			isa = PBXGroup;
			children = (
				61C3E63424BF1794008053F2 /* Attributes.swift */,
				61122ED925B1BA9700F9C7F5 /* AttributesSanitizer.swift */,
				61133BC02423979B00786299 /* UserInfoProvider.swift */,
			);
			path = Attributes;
			sourceTree = "<group>";
		};
		61133BC12423979B00786299 /* Log */ = {
			isa = PBXGroup;
			children = (
				61133BC22423979B00786299 /* LogEncoder.swift */,
				61133BC32423979B00786299 /* LogBuilder.swift */,
				61133BC42423979B00786299 /* LogSanitizer.swift */,
			);
			path = Log;
			sourceTree = "<group>";
		};
		61133BC52423979B00786299 /* LogOutputs */ = {
			isa = PBXGroup;
			children = (
				61133BC62423979B00786299 /* LogUtilityOutputs.swift */,
				61133BC72423979B00786299 /* LogFileOutput.swift */,
				61133BC82423979B00786299 /* LogOutput.swift */,
				61133BC92423979B00786299 /* LogConsoleOutput.swift */,
			);
			path = LogOutputs;
			sourceTree = "<group>";
		};
		61133BF1242397DA00786299 /* DatadogObjc */ = {
			isa = PBXGroup;
			children = (
				61133BF2242397DA00786299 /* DatadogObjc.h */,
				61133BF3242397DA00786299 /* Info.plist */,
			);
			path = DatadogObjc;
			sourceTree = "<group>";
		};
		61133C07242397F200786299 /* TargetSupport */ = {
			isa = PBXGroup;
			children = (
				615519242461BCE7002A85CF /* xcconfigs */,
				61133B84242393DE00786299 /* Datadog */,
				61133BF1242397DA00786299 /* DatadogObjc */,
				6170DC0525C184FA003AED5C /* DatadogCrashReporting */,
				61133B8F242393DE00786299 /* DatadogTests */,
				6170DC0625C184FA003AED5C /* DatadogCrashReportingTests */,
				61441C762461A01D003D8BB8 /* DatadogBenchmarkTests */,
				9EF49F1524476FBD004F2CA0 /* DatadogIntegrationTests */,
				61441C9E2461AF4D003D8BB8 /* Example */,
			);
			path = TargetSupport;
			sourceTree = "<group>";
		};
		61133C082423983800786299 /* DatadogObjc */ = {
			isa = PBXGroup;
			children = (
				61133C092423983800786299 /* Datadog+objc.swift */,
				61133C0D2423983800786299 /* DatadogConfiguration+objc.swift */,
				61133C0C2423983800786299 /* Logger+objc.swift */,
				615A4A8224A3431600233986 /* Tracer+objc.swift */,
				615A4A8424A3445700233986 /* TracerConfiguration+objc.swift */,
				611720D42524D9FB00634D9E /* DDURLSessionDelegate+objc.swift */,
				9E55407B25812D1C00F6E3AD /* RUMMonitor+objc.swift */,
				9EEA4870258B76A100EBDA9D /* Global+objc.swift */,
				6132BF4524A498B400D7BD17 /* Tracing */,
				6111C58025C0080C00F5C4A2 /* RUM */,
				6132BF4024A38D0600D7BD17 /* OpenTracing */,
				61133C0A2423983800786299 /* ObjcIntercompatibility */,
			);
			name = DatadogObjc;
			path = ../Sources/DatadogObjc;
			sourceTree = "<group>";
		};
		61133C0A2423983800786299 /* ObjcIntercompatibility */ = {
			isa = PBXGroup;
			children = (
				61133C0B2423983800786299 /* AnyEncodable.swift */,
			);
			path = ObjcIntercompatibility;
			sourceTree = "<group>";
		};
		61133C122423990D00786299 /* DatadogTests */ = {
			isa = PBXGroup;
			children = (
				61133C182423990D00786299 /* Datadog */,
				61133C132423990D00786299 /* DatadogObjc */,
				61C3637E2436163400C4D4E6 /* DatadogPrivate */,
				61133C422423990D00786299 /* Matchers */,
				61133C442423990D00786299 /* Helpers */,
			);
			name = DatadogTests;
			path = ../Tests/DatadogTests;
			sourceTree = "<group>";
		};
		61133C132423990D00786299 /* DatadogObjc */ = {
			isa = PBXGroup;
			children = (
				61133C142423990D00786299 /* DDDatadogTests.swift */,
				61133C162423990D00786299 /* DDConfigurationTests.swift */,
				616B6683259CAE3300968EE8 /* DDGlobalTests.swift */,
				61133C172423990D00786299 /* DDLoggerTests.swift */,
				61133C152423990D00786299 /* DDLoggerBuilderTests.swift */,
				615A4A8824A34FD700233986 /* DDTracerTests.swift */,
				615A4A8624A3452800233986 /* DDTracerConfigurationTests.swift */,
				616B668D259CC28E00968EE8 /* DDRUMMonitorTests.swift */,
			);
			path = DatadogObjc;
			sourceTree = "<group>";
		};
		61133C182423990D00786299 /* Datadog */ = {
			isa = PBXGroup;
			children = (
				61133C192423990D00786299 /* Mocks */,
				61133C412423990D00786299 /* DatadogTests.swift */,
				61F8CC082469295500FE2908 /* DatadogConfigurationBuilderTests.swift */,
				61133C382423990D00786299 /* LoggerTests.swift */,
				61E909F524A32D1C005EA2DE /* GlobalTests.swift */,
				61C5A89524509BF600DA608C /* TracerTests.swift */,
				61E917D2246546BF00E6C631 /* TracerConfigurationTests.swift */,
				61B558CE2469561C001460D3 /* LoggerBuilderTests.swift */,
				617B953C24BF4D8F00E6F443 /* RUMMonitorTests.swift */,
				617B954124BF4E7600E6F443 /* RUMMonitorConfigurationTests.swift */,
				61133C212423990D00786299 /* Core */,
				61133C392423990D00786299 /* Logging */,
				61C5A89724509C1100DA608C /* Tracing */,
				61E5332D24B75DC7003D6C4E /* RUM */,
				61F2724725C9437C00D54BF8 /* CrashReporting */,
				61B03872252724AB00518F3C /* URLSessionAutoInstrumentation */,
				61F187FA25FA7D820022CE9A /* InternalMonitoring */,
				61216278247D20D500AC5D67 /* FeaturesIntegration */,
				61133C352423990D00786299 /* Utils */,
			);
			path = Datadog;
			sourceTree = "<group>";
		};
		61133C192423990D00786299 /* Mocks */ = {
			isa = PBXGroup;
			children = (
				61C3646F243B5C8300C4D4E6 /* ServerMock.swift */,
				61D6FF7824E42A2900D0E375 /* DataUploadWorkerMock.swift */,
				61F1A6192498A51700075390 /* CoreMocks.swift */,
				6114FDEB257659E90084E372 /* FeatureDirectoriesMock.swift */,
				61FB222C244A21ED00902D19 /* LoggingFeatureMocks.swift */,
				61AD4E172451C7FF006E34EA /* TracingFeatureMocks.swift */,
				61E5333024B75DFC003D6C4E /* RUMFeatureMocks.swift */,
				61F2723E25C86DA400D54BF8 /* CrashReportingFeatureMocks.swift */,
				613E820425A879AF0084B751 /* RUMDataModelMocks.swift */,
				61B038B92527257B00518F3C /* URLSessionAutoInstrumentationMocks.swift */,
				61F1879C25FA774C0022CE9A /* InternalMonitoringFeatureMocks.swift */,
				61C3638224361BE200C4D4E6 /* DatadogPrivateMocks.swift */,
				61F1A61B2498AD2C00075390 /* SystemFrameworks */,
			);
			path = Mocks;
			sourceTree = "<group>";
		};
		61133C212423990D00786299 /* Core */ = {
			isa = PBXGroup;
			children = (
				61EF78C0257F842000EDCCB3 /* FeatureTests.swift */,
				61BBD19624ED50040023E65F /* FeaturesConfigurationTests.swift */,
				61345612244756E300E7DA6B /* PerformancePresetTests.swift */,
				618C365D248E858200520CDE /* Utils */,
				9E5D2D4B2491382800763FE4 /* Swizzling */,
				61133C222423990D00786299 /* System */,
				61133C272423990D00786299 /* Persistence */,
				61133C2E2423990D00786299 /* Upload */,
				61E917CD246426E000E6C631 /* Utils */,
			);
			path = Core;
			sourceTree = "<group>";
		};
		61133C222423990D00786299 /* System */ = {
			isa = PBXGroup;
			children = (
				61A9238C256FCA92009B9667 /* Time */,
				614AD085254C3027004999A3 /* LaunchTimeProviderTests.swift */,
				61133C232423990D00786299 /* MobileDeviceTests.swift */,
				61133C242423990D00786299 /* NetworkConnectionInfoProviderTests.swift */,
				61133C252423990D00786299 /* BatteryStatusProviderTests.swift */,
				61133C262423990D00786299 /* CarrierInfoProviderTests.swift */,
			);
			path = System;
			sourceTree = "<group>";
		};
		61133C272423990D00786299 /* Persistence */ = {
			isa = PBXGroup;
			children = (
				61133C2A2423990D00786299 /* FilesOrchestratorTests.swift */,
				619E16D42577C11B00B2516B /* Writting */,
				619E16D52577C12100B2516B /* Reading */,
				61EF788E257E287B00EDCCB3 /* Migrating */,
				6114FE21257671CB0084E372 /* Privacy */,
				61133C2B2423990D00786299 /* Files */,
			);
			path = Persistence;
			sourceTree = "<group>";
		};
		61133C2B2423990D00786299 /* Files */ = {
			isa = PBXGroup;
			children = (
				61133C2C2423990D00786299 /* FileTests.swift */,
				61133C2D2423990D00786299 /* DirectoryTests.swift */,
			);
			path = Files;
			sourceTree = "<group>";
		};
		61133C2E2423990D00786299 /* Upload */ = {
			isa = PBXGroup;
			children = (
				61133C2F2423990D00786299 /* DataUploadWorkerTests.swift */,
				61133C302423990D00786299 /* DataUploadConditionsTests.swift */,
				61133C312423990D00786299 /* DataUploadDelayTests.swift */,
				61133C322423990D00786299 /* DataUploaderTests.swift */,
				61133C332423990D00786299 /* HTTPHeadersTests.swift */,
				61133C342423990D00786299 /* HTTPClientTests.swift */,
			);
			path = Upload;
			sourceTree = "<group>";
		};
		61133C352423990D00786299 /* Utils */ = {
			isa = PBXGroup;
			children = (
				61133C362423990D00786299 /* InternalLoggersTests.swift */,
				9E36D92124373EA700BFBDB7 /* SwiftExtensionsTests.swift */,
				6115299625E3BEF9004F740E /* UIKitExtensionsTests.swift */,
			);
			path = Utils;
			sourceTree = "<group>";
		};
		61133C392423990D00786299 /* Logging */ = {
			isa = PBXGroup;
			children = (
				61FB222F244E1BE900902D19 /* LoggingFeatureTests.swift */,
				61133C3A2423990D00786299 /* Log */,
				61133C3D2423990D00786299 /* LogOutputs */,
			);
			path = Logging;
			sourceTree = "<group>";
		};
		61133C3A2423990D00786299 /* Log */ = {
			isa = PBXGroup;
			children = (
				61133C3B2423990D00786299 /* LogBuilderTests.swift */,
				61133C3C2423990D00786299 /* LogSanitizerTests.swift */,
			);
			path = Log;
			sourceTree = "<group>";
		};
		61133C3D2423990D00786299 /* LogOutputs */ = {
			isa = PBXGroup;
			children = (
				61133C3E2423990D00786299 /* LogConsoleOutputTests.swift */,
				61133C3F2423990D00786299 /* LogUtilityOutputsTests.swift */,
				61133C402423990D00786299 /* LogFileOutputTests.swift */,
			);
			path = LogOutputs;
			sourceTree = "<group>";
		};
		61133C422423990D00786299 /* Matchers */ = {
			isa = PBXGroup;
			children = (
				61E45BE624519A3700F2C652 /* JSONDataMatcher.swift */,
				61133C432423990D00786299 /* LogMatcher.swift */,
				61E45ED02451A8730061DAC7 /* SpanMatcher.swift */,
				61FF282724B8A31E000B3D9B /* RUMEventMatcher.swift */,
				61F9CA982513977A000A5E61 /* RUMSessionMatcher.swift */,
			);
			path = Matchers;
			sourceTree = "<group>";
		};
		61133C442423990D00786299 /* Helpers */ = {
			isa = PBXGroup;
			children = (
				61B038C52527259300518F3C /* XCTestCase.swift */,
				61133C452423990D00786299 /* SwiftExtensions.swift */,
				61133C462423990D00786299 /* TestsDirectory.swift */,
				61133C472423990D00786299 /* DatadogExtensions.swift */,
				61F1A622249B811200075390 /* Encoding.swift */,
				61A763DA252DB2B3005A23F2 /* NSURLSessionBridge.h */,
				61A763DB252DB2B3005A23F2 /* NSURLSessionBridge.m */,
				61DB33B025DEDFC200F7EA71 /* CustomObjcViewController.h */,
				61DB33B125DEDFC200F7EA71 /* CustomObjcViewController.m */,
			);
			path = Helpers;
			sourceTree = "<group>";
		};
		61133C6F2423993200786299 /* Frameworks */ = {
			isa = PBXGroup;
			children = (
<<<<<<< HEAD
				61C4DBAC25C2E6570058DED4 /* CrashReporter.framework */,
				61569794256CF6D400C6AADA /* Kronos.framework */,
=======
				9E0542CA25F8EBBE007A3D0B /* Kronos.xcframework */,
>>>>>>> 0dd335b7
			);
			name = Frameworks;
			sourceTree = "<group>";
		};
		6114FE0D257667AD0084E372 /* Privacy */ = {
			isa = PBXGroup;
			children = (
				6114FE1525766B310084E372 /* TrackingConsent.swift */,
				6114FE2E257687300084E372 /* ConsentProvider.swift */,
			);
			path = Privacy;
			sourceTree = "<group>";
		};
		6114FE21257671CB0084E372 /* Privacy */ = {
			isa = PBXGroup;
			children = (
				6114FE3A25768AA90084E372 /* ConsentProviderTests.swift */,
			);
			path = Privacy;
			sourceTree = "<group>";
		};
		611EA12B2580F40E00BC0E56 /* TrackingConsent */ = {
			isa = PBXGroup;
			children = (
				611EA12C2580F42600BC0E56 /* TrackingConsentScenarios.swift */,
				611EA13A2580F75B00BC0E56 /* TrackingConsent */,
			);
			path = TrackingConsent;
			sourceTree = "<group>";
		};
		611EA13A2580F75B00BC0E56 /* TrackingConsent */ = {
			isa = PBXGroup;
			children = (
				611EA13B2580F77400BC0E56 /* TrackingConsentScenario.storyboard */,
				611EA14125810E1900BC0E56 /* TSHomeViewController.swift */,
				611EA14725810E2600BC0E56 /* TSPictureViewController.swift */,
				611EA14D25810E3700BC0E56 /* TSConsentSettingViewController.swift */,
			);
			path = TrackingConsent;
			sourceTree = "<group>";
		};
		611EA15325815EDC00BC0E56 /* TrackingConsent */ = {
			isa = PBXGroup;
			children = (
				611EA16525825FB300BC0E56 /* TrackingConsentScenarioTests.swift */,
			);
			path = TrackingConsent;
			sourceTree = "<group>";
		};
		61216277247D1F2100AC5D67 /* FeaturesIntegration */ = {
			isa = PBXGroup;
			children = (
				61D980B924E28D0100E03345 /* RUMIntegrations.swift */,
				61216275247D1CD700AC5D67 /* LoggingForTracingAdapter.swift */,
				6156CB9724DEFD44008CB2B2 /* LoggingWithRUMIntegration.swift */,
				6105D19F2508F1600040DD22 /* LoggingWithActiveSpanIntegration.swift */,
				6156CB9B24E18224008CB2B2 /* TracingWithRUMIntegration.swift */,
				61FC5F4425CC23C9006BB4DE /* RUMWithCrashContextIntegration.swift */,
				E13A880B257922EC004FB174 /* EnvironmentSpanIntegration.swift */,
				6112B11C25C84E7F00B37771 /* CrashReporting */,
			);
			path = FeaturesIntegration;
			sourceTree = "<group>";
		};
		61216278247D20D500AC5D67 /* FeaturesIntegration */ = {
			isa = PBXGroup;
			children = (
				61D980BB24E293F600E03345 /* RUMIntegrationsTests.swift */,
				61216279247D21FE00AC5D67 /* LoggingForTracingAdapterTests.swift */,
				61FC5F4D25CC2920006BB4DE /* RUMWithCrashContextIntegrationTests.swift */,
				6182374125D3DFB8006A375B /* CrashReporting */,
			);
			path = FeaturesIntegration;
			sourceTree = "<group>";
		};
		612D8F6725AEE65F000E2E09 /* Scrubbing */ = {
			isa = PBXGroup;
			children = (
				612D8F6825AEE68F000E2E09 /* RUMScrubbingScenario.storyboard */,
				612D8F6E25AEE6A7000E2E09 /* RUMScrubbingViewController.swift */,
			);
			path = Scrubbing;
			sourceTree = "<group>";
		};
		6132BF4024A38D0600D7BD17 /* OpenTracing */ = {
			isa = PBXGroup;
			children = (
				6132BF4124A38D2400D7BD17 /* OTTracer+objc.swift */,
				615A4A8A24A3568900233986 /* OTSpan+objc.swift */,
				615A4A8C24A356A000233986 /* OTSpanContext+objc.swift */,
			);
			path = OpenTracing;
			sourceTree = "<group>";
		};
		6132BF4524A498B400D7BD17 /* Tracing */ = {
			isa = PBXGroup;
			children = (
				6132BF4624A498D800D7BD17 /* DDSpan+objc.swift */,
				6132BF4824A49B6800D7BD17 /* DDSpanContext+objc.swift */,
				6132BF4A24A49C7200D7BD17 /* Propagation */,
				6132BF4F24A49F6400D7BD17 /* Utils */,
			);
			path = Tracing;
			sourceTree = "<group>";
		};
		6132BF4A24A49C7200D7BD17 /* Propagation */ = {
			isa = PBXGroup;
			children = (
				6132BF4B24A49C8F00D7BD17 /* HTTPHeadersWriter+objc.swift */,
			);
			path = Propagation;
			sourceTree = "<group>";
		};
		6132BF4F24A49F6400D7BD17 /* Utils */ = {
			isa = PBXGroup;
			children = (
				6132BF5024A49F7400D7BD17 /* Casting.swift */,
			);
			path = Utils;
			sourceTree = "<group>";
		};
		6133702F250F829000236D58 /* Scenarios */ = {
			isa = PBXGroup;
			children = (
				614CADCD250FCA0200B93D2D /* TestScenarios.swift */,
				61337030250F829E00236D58 /* Logging */,
				61337033250F847500236D58 /* Tracing */,
				61337036250F84F100236D58 /* RUM */,
				6111542325C992D9007C84C9 /* CrashReporting */,
				611EA12B2580F40E00BC0E56 /* TrackingConsent */,
				6164AE7D252B4CE2000D78C4 /* URLSession */,
			);
			path = Scenarios;
			sourceTree = "<group>";
		};
		61337030250F829E00236D58 /* Logging */ = {
			isa = PBXGroup;
			children = (
				61D50C3B2580EEF8006038A3 /* LoggingScenarios.swift */,
				61D50C3A2580EED5006038A3 /* ManualInstrumentation */,
			);
			path = Logging;
			sourceTree = "<group>";
		};
		61337033250F847500236D58 /* Tracing */ = {
			isa = PBXGroup;
			children = (
				61D50C452580EF19006038A3 /* TracingScenarios.swift */,
				6167ACF5251A203D0012B4D0 /* ManualInstrumentation */,
			);
			path = Tracing;
			sourceTree = "<group>";
		};
		61337036250F84F100236D58 /* RUM */ = {
			isa = PBXGroup;
			children = (
				61D50C532580EF41006038A3 /* RUMScenarios.swift */,
				61337037250F84FD00236D58 /* ManualInstrumentation */,
				61F9CA7725125918000A5E61 /* NavigationControllerAutoInstrumentation */,
				615AAC34251E34EF00C89EE9 /* TabBarAutoInstrumentation */,
				6137E647252DD85400720485 /* ModalViewsAutoInstrumentation */,
				6193DCA2251B5669009B8011 /* TapActionAutoInstrumentation */,
				612D8F6725AEE65F000E2E09 /* Scrubbing */,
			);
			path = RUM;
			sourceTree = "<group>";
		};
		61337037250F84FD00236D58 /* ManualInstrumentation */ = {
			isa = PBXGroup;
			children = (
				61337038250F852E00236D58 /* RUMManualInstrumentationScenario.storyboard */,
				61C2C20A24C1045300C0321C /* SendRUMFixture1ViewController.swift */,
				618DCFE024C766F500589570 /* SendRUMFixture2ViewController.swift */,
				618DCFE224C766FB00589570 /* SendRUMFixture3ViewController.swift */,
			);
			path = ManualInstrumentation;
			sourceTree = "<group>";
		};
		6137E647252DD85400720485 /* ModalViewsAutoInstrumentation */ = {
			isa = PBXGroup;
			children = (
				6137E648252DD88D00720485 /* RUMModalViewsAutoInstrumentationScenario.storyboard */,
				61163C36252DDD60007DD5BF /* RUMMVSViewController.swift */,
				61163C3D252E0015007DD5BF /* RUMMVSModalViewController.swift */,
			);
			path = ModalViewsAutoInstrumentation;
			sourceTree = "<group>";
		};
		613BE07A25643C040015216C /* DataCollection */ = {
			isa = PBXGroup;
			children = (
				61441C782461A204003D8BB8 /* LoggingBenchmarkTests.swift */,
				E132727A24B333C700952F8B /* TracingBenchmarkTests.swift */,
				613BE0422563FB9E0015216C /* RUMBenchmarkTests.swift */,
			);
			path = DataCollection;
			sourceTree = "<group>";
		};
		613BE07B25643C080015216C /* DataUpload */ = {
			isa = PBXGroup;
			children = (
				6152C83F24BE1CC8006A1679 /* DataUploaderBenchmarkTests.swift */,
			);
			path = DataUpload;
			sourceTree = "<group>";
		};
		613BE07C25643C100015216C /* DataStorage */ = {
			isa = PBXGroup;
			children = (
				61441C792461A204003D8BB8 /* LoggingStorageBenchmarkTests.swift */,
				E132727C24B35B5F00952F8B /* TracingStorageBenchmarkTests.swift */,
				613BE06125642F790015216C /* RUMStorageBenchmarkTests.swift */,
				61EF789A257E2B0200EDCCB3 /* DataMigratorBenchmarkTests.swift */,
			);
			path = DataStorage;
			sourceTree = "<group>";
		};
		613E79412577C08900DFCC17 /* Writting */ = {
			isa = PBXGroup;
			children = (
				613E79272577B0EE00DFCC17 /* Writer.swift */,
				6114FE0E257667D40084E372 /* ConsentAwareDataWriter.swift */,
				6116563A25D2A6C90070EC03 /* ArbitraryDataWriter.swift */,
				61133BA72423979B00786299 /* FileWriter.swift */,
				619E16D62577C19F00B2516B /* Processing */,
			);
			path = Writting;
			sourceTree = "<group>";
		};
		613E79422577C09B00DFCC17 /* Reading */ = {
			isa = PBXGroup;
			children = (
				613E792E2577B0F900DFCC17 /* Reader.swift */,
				613E793A2577B6EE00DFCC17 /* DataReader.swift */,
				61133BAD2423979B00786299 /* FileReader.swift */,
			);
			path = Reading;
			sourceTree = "<group>";
		};
		613E81EE25A73FB90084B751 /* Scrubbing */ = {
			isa = PBXGroup;
			children = (
				613E81EF25A740140084B751 /* RUMEventsMapper.swift */,
			);
			path = Scrubbing;
			sourceTree = "<group>";
		};
		613E81F525A743470084B751 /* Scrubbing */ = {
			isa = PBXGroup;
			children = (
				613E81F625A743600084B751 /* RUMEventsMapperTests.swift */,
			);
			path = Scrubbing;
			sourceTree = "<group>";
		};
		613F23DC252B05BD006CD2D7 /* URLFiltering */ = {
			isa = PBXGroup;
			children = (
				9EFD112B24B32D29003A1A2B /* FirstPartyURLsFilter.swift */,
				6149FB392529D17F00EE387A /* InternalURLsFilter.swift */,
			);
			path = URLFiltering;
			sourceTree = "<group>";
		};
		613F23E2252B05D7006CD2D7 /* URLFiltering */ = {
			isa = PBXGroup;
			children = (
				61B03875252724AB00518F3C /* FirstPartyURLsFilterTests.swift */,
				6149FB402529DEBD00EE387A /* InternalURLsFilterTests.swift */,
			);
			path = URLFiltering;
			sourceTree = "<group>";
		};
		613F23EF252B1287006CD2D7 /* Resources */ = {
			isa = PBXGroup;
			children = (
				613F23F0252B129E006CD2D7 /* URLSessionRUMResourcesHandlerTests.swift */,
			);
			path = Resources;
			sourceTree = "<group>";
		};
		613F2404252B3791006CD2D7 /* Autoinstrumentation */ = {
			isa = PBXGroup;
			children = (
				61B03876252724AB00518F3C /* URLSessionTracingHandlerTests.swift */,
			);
			path = Autoinstrumentation;
			sourceTree = "<group>";
		};
		613F2405252B37B0006CD2D7 /* AutoInstrumentation */ = {
			isa = PBXGroup;
			children = (
				61B03810252656F500518F3C /* URLSessionTracingHandler.swift */,
			);
			path = AutoInstrumentation;
			sourceTree = "<group>";
		};
		6141014C251A577D00E3C2D9 /* Actions */ = {
			isa = PBXGroup;
			children = (
				61410166251A661D00E3C2D9 /* UIApplicationSwizzlerTests.swift */,
				615C3195251DD5080018781C /* UIKitRUMUserActionsHandlerTests.swift */,
			);
			path = Actions;
			sourceTree = "<group>";
		};
		6141014D251A578D00E3C2D9 /* Actions */ = {
			isa = PBXGroup;
			children = (
				6141015A251A601D00E3C2D9 /* UIKitRUMUserActionsHandler.swift */,
				6141014E251A57AF00E3C2D9 /* UIApplicationSwizzler.swift */,
			);
			path = Actions;
			sourceTree = "<group>";
		};
		61411B0E24EC15940012EAB2 /* Utils */ = {
			isa = PBXGroup;
			children = (
				61411B0F24EC15AC0012EAB2 /* Casting+RUM.swift */,
			);
			path = Utils;
			sourceTree = "<group>";
		};
		61417DC42525CDAF00E2D55C /* Interception */ = {
			isa = PBXGroup;
			children = (
				613F23DC252B05BD006CD2D7 /* URLFiltering */,
				618E1337252340810098C6B0 /* URLSessionInterceptor.swift */,
				61940C7B25668EC600A20043 /* URLSessionInterceptionHandler.swift */,
				61417DC52525CDDE00E2D55C /* TaskInterception.swift */,
			);
			path = Interception;
			sourceTree = "<group>";
		};
		61441C0324616DE9003D8BB8 /* Example */ = {
			isa = PBXGroup;
			children = (
				614CADD62510BAC000B93D2D /* Environment.swift */,
				61441C9C2461A796003D8BB8 /* AppConfiguration.swift */,
				61441C0424616DE9003D8BB8 /* ExampleAppDelegate.swift */,
				61441C9A2461A64F003D8BB8 /* Debugging */,
				6133702F250F829000236D58 /* Scenarios */,
				61441C8F2461A648003D8BB8 /* Utils */,
				61441C0A24616DE9003D8BB8 /* Main.storyboard */,
				61441C0D24616DEC003D8BB8 /* Assets.xcassets */,
				61441C0F24616DEC003D8BB8 /* LaunchScreen.storyboard */,
			);
			path = Example;
			sourceTree = "<group>";
		};
		61441C3524617013003D8BB8 /* DatadogIntegrationTests */ = {
			isa = PBXGroup;
			children = (
				61441C3B24617013003D8BB8 /* IntegrationTests.swift */,
				61B9ED1E2461E57700C0DCFF /* UITestsHelpers.swift */,
				61F3CD9C251106EB00C816E5 /* Scenarios */,
			);
			name = DatadogIntegrationTests;
			path = ../Tests/DatadogIntegrationTests;
			sourceTree = "<group>";
		};
		61441C762461A01D003D8BB8 /* DatadogBenchmarkTests */ = {
			isa = PBXGroup;
			children = (
				6152C84124BE1F47006A1679 /* DatadogBenchmarkTests.xcconfig */,
				61441C6C24619FE4003D8BB8 /* Info.plist */,
			);
			path = DatadogBenchmarkTests;
			sourceTree = "<group>";
		};
		61441C772461A204003D8BB8 /* DatadogBenchmarkTests */ = {
			isa = PBXGroup;
			children = (
				613BE04925640FF80015216C /* BenchmarkTests.swift */,
				61D6FF7D24E53D3B00D0E375 /* BenchmarkMocks.swift */,
				613BE07A25643C040015216C /* DataCollection */,
				613BE07B25643C080015216C /* DataUpload */,
				613BE07C25643C100015216C /* DataStorage */,
			);
			name = DatadogBenchmarkTests;
			path = ../Tests/DatadogBenchmarkTests;
			sourceTree = "<group>";
		};
		61441C8F2461A648003D8BB8 /* Utils */ = {
			isa = PBXGroup;
			children = (
				61441C902461A648003D8BB8 /* ConsoleOutputInterceptor.swift */,
				61441C912461A648003D8BB8 /* UIButton+Disabling.swift */,
				61441C922461A648003D8BB8 /* UIViewController+KeyboardControlling.swift */,
				6111544725C9A88B007C84C9 /* PersistenceHelper.swift */,
			);
			path = Utils;
			sourceTree = "<group>";
		};
		61441C9A2461A64F003D8BB8 /* Debugging */ = {
			isa = PBXGroup;
			children = (
				61441C942461A649003D8BB8 /* DebugLoggingViewController.swift */,
				61441C932461A649003D8BB8 /* DebugTracingViewController.swift */,
				61E5333724B84EE2003D6C4E /* DebugRUMViewController.swift */,
			);
			path = Debugging;
			sourceTree = "<group>";
		};
		61441C9E2461AF4D003D8BB8 /* Example */ = {
			isa = PBXGroup;
			children = (
				61441C1224616DEC003D8BB8 /* Info.plist */,
				E1B082CB25641DF9002DB9D2 /* Example.xcconfig */,
				6167ACBD251A0B410012B4D0 /* Example-Bridging-Header.h */,
			);
			path = Example;
			sourceTree = "<group>";
		};
		615519242461BCE7002A85CF /* xcconfigs */ = {
			isa = PBXGroup;
			children = (
				6152C84224BE2165006A1679 /* MockServerAddress.local.xcconfig */,
				61569894256D0E9A00C6AADA /* Base.xcconfig */,
				6185EB0F25FA94A700B43E2E /* Base.local.xcconfig */,
				615519252461BCE7002A85CF /* Datadog.xcconfig */,
				615519262461BCE7002A85CF /* Datadog.local.xcconfig */,
				61378BB22555337900F28837 /* DatadogSDKTesting.local.xcconfig */,
			);
			name = xcconfigs;
			path = ../../xcconfigs;
			sourceTree = "<group>";
		};
		6156CB8A24DDA186008CB2B2 /* RUMContext */ = {
			isa = PBXGroup;
			children = (
				61C3E63824BF19B4008053F2 /* RUMContext.swift */,
				6156CB8D24DDA1B5008CB2B2 /* RUMContextProvider.swift */,
				6156CB8F24DDA8BE008CB2B2 /* RUMCurrentContext.swift */,
			);
			path = RUMContext;
			sourceTree = "<group>";
		};
		6156CB9124DDAA13008CB2B2 /* RUMContext */ = {
			isa = PBXGroup;
			children = (
				6156CB9224DDAA34008CB2B2 /* RUMCurrentContextTests.swift */,
			);
			path = RUMContext;
			sourceTree = "<group>";
		};
		6157FA5C252767B3009A8A3B /* Resources */ = {
			isa = PBXGroup;
			children = (
				6157FA5D252767CB009A8A3B /* URLSessionRUMResourcesHandler.swift */,
			);
			path = Resources;
			sourceTree = "<group>";
		};
		615AAC34251E34EF00C89EE9 /* TabBarAutoInstrumentation */ = {
			isa = PBXGroup;
			children = (
				615AAC35251E353700C89EE9 /* RUMTabBarAutoInstrumentationScenario.storyboard */,
			);
			path = TabBarAutoInstrumentation;
			sourceTree = "<group>";
		};
		616124AF25CAC26B009901BE /* CrashContext */ = {
			isa = PBXGroup;
			children = (
				6161249D25CAB340009901BE /* CrashContext.swift */,
				616124A625CAC268009901BE /* CrashContextProvider.swift */,
			);
			path = CrashContext;
			sourceTree = "<group>";
		};
		6164AE7D252B4CE2000D78C4 /* URLSession */ = {
			isa = PBXGroup;
			children = (
				61D50C592580EFF3006038A3 /* URLSessionScenarios.swift */,
				6167AD17251A279E0012B4D0 /* URLSessionAutoInstrumentation */,
				6167ACF6251A20480012B4D0 /* NSURLSessionAutoInstrumentation */,
			);
			path = URLSession;
			sourceTree = "<group>";
		};
		6167ACF5251A203D0012B4D0 /* ManualInstrumentation */ = {
			isa = PBXGroup;
			children = (
				61337034250F84BF00236D58 /* TracingManualInstrumentationScenario.storyboard */,
				61B9ED1B2461E12000C0DCFF /* SendTracesFixtureViewController.swift */,
			);
			path = ManualInstrumentation;
			sourceTree = "<group>";
		};
		6167ACF6251A20480012B4D0 /* NSURLSessionAutoInstrumentation */ = {
			isa = PBXGroup;
			children = (
				6167ACC6251A0BCE0012B4D0 /* NSURLSessionScenario.storyboard */,
				6164AF04252C9004000D78C4 /* ObjcSendFirstPartyRequestsViewController.h */,
				6164AF05252C9004000D78C4 /* ObjcSendFirstPartyRequestsViewController.m */,
				6164AF0C252C9016000D78C4 /* ObjcSendThirdPartyRequestsViewController.h */,
				6164AF0D252C9016000D78C4 /* ObjcSendThirdPartyRequestsViewController.m */,
			);
			path = NSURLSessionAutoInstrumentation;
			sourceTree = "<group>";
		};
		6167AD17251A279E0012B4D0 /* URLSessionAutoInstrumentation */ = {
			isa = PBXGroup;
			children = (
				6167AD18251A27B80012B4D0 /* URLSessionScenario.storyboard */,
				6167AD1F251A27CC0012B4D0 /* SendFirstPartyRequestsViewController.swift */,
				6164AE88252B4ECA000D78C4 /* SendThirdPartyRequestsViewController.swift */,
			);
			path = URLSessionAutoInstrumentation;
			sourceTree = "<group>";
		};
		616A9CD02535D36A00DB83CF /* UIKitHierarchyInspection */ = {
			isa = PBXGroup;
			children = (
				616A9CD12535D38200DB83CF /* UIKitHierarchyInspectorTests.swift */,
			);
			path = UIKitHierarchyInspection;
			sourceTree = "<group>";
		};
		616CCE11250A181C009FED46 /* AutoInstrumentation */ = {
			isa = PBXGroup;
			children = (
				616CCE12250A1868009FED46 /* RUMCommandSubscriber.swift */,
				616CCE15250A467E009FED46 /* RUMAutoInstrumentation.swift */,
				61F3CDA1251118DD00C816E5 /* Views */,
				6141014D251A578D00E3C2D9 /* Actions */,
				6157FA5C252767B3009A8A3B /* Resources */,
			);
			path = AutoInstrumentation;
			sourceTree = "<group>";
		};
		6170DC0525C184FA003AED5C /* DatadogCrashReporting */ = {
			isa = PBXGroup;
			children = (
				61B7885625C180CB002675B5 /* DatadogCrashReporting.h */,
				61B7885725C180CB002675B5 /* Info.plist */,
			);
			path = DatadogCrashReporting;
			sourceTree = "<group>";
		};
		6170DC0625C184FA003AED5C /* DatadogCrashReportingTests */ = {
			isa = PBXGroup;
			children = (
				6170DC2B25C1883E003AED5C /* DatadogCrashReportingTests.xcconfig */,
				61B7886325C180CB002675B5 /* Info.plist */,
			);
			path = DatadogCrashReportingTests;
			sourceTree = "<group>";
		};
		6170DC1325C1864B003AED5C /* DatadogCrashReporting */ = {
			isa = PBXGroup;
			children = (
				6170DC1B25C18729003AED5C /* DDCrashReportingPlugin.swift */,
				61F2727325C9509D00D54BF8 /* ThirdPartyCrashReporter.swift */,
				61F2727225C9507C00D54BF8 /* PLCrashReporterIntegration */,
			);
			name = DatadogCrashReporting;
			path = ../Sources/DatadogCrashReporting;
			sourceTree = "<group>";
		};
		6170DC1425C18663003AED5C /* DatadogCrashReportingTests */ = {
			isa = PBXGroup;
			children = (
				61F2729A25C95EB200D54BF8 /* Mocks.swift */,
				61B7886125C180CB002675B5 /* DDCrashReportingPluginTests.swift */,
				61FCBFE525DBBE7D00CCF864 /* PLCrashReporterIntegration */,
			);
			name = DatadogCrashReportingTests;
			path = ../Tests/DatadogCrashReportingTests;
			sourceTree = "<group>";
		};
		61786F7524FCDDE2009E6BAB /* Debugging */ = {
			isa = PBXGroup;
			children = (
				61786F7624FCDE04009E6BAB /* RUMDebuggingTests.swift */,
			);
			path = Debugging;
			sourceTree = "<group>";
		};
		617B953B24BF4D7300E6F443 /* RUMMonitor */ = {
			isa = PBXGroup;
			children = (
				617B953E24BF4D9D00E6F443 /* Scopes */,
				618DCFDE24C75FD300589570 /* RUMScopeTests.swift */,
				618715F624DC0CDE00FC0F69 /* RUMCommandTests.swift */,
			);
			path = RUMMonitor;
			sourceTree = "<group>";
		};
		617B953E24BF4D9D00E6F443 /* Scopes */ = {
			isa = PBXGroup;
			children = (
				61C1510C25AC8C1B00362D4B /* RUMViewIdentityTests.swift */,
				617B953F24BF4DB300E6F443 /* RUMApplicationScopeTests.swift */,
				61C2C20824C0C75500C0321C /* RUMSessionScopeTests.swift */,
				6198D27024C6E3B700493501 /* RUMViewScopeTests.swift */,
				61494CB424C864680082C633 /* RUMResourceScopeTests.swift */,
				617CD0DC24CEDDD300B0B557 /* RUMUserActionScopeTests.swift */,
			);
			path = Scopes;
			sourceTree = "<group>";
		};
		617CEB372456BC2200AD4669 /* UUIDs */ = {
			isa = PBXGroup;
			children = (
				61C5A87B24509A0C00DA608C /* TracingUUIDGenerator.swift */,
				617CEB382456BC3A00AD4669 /* TracingUUID.swift */,
			);
			path = UUIDs;
			sourceTree = "<group>";
		};
		617CEB3A2456BC8200AD4669 /* UUIDs */ = {
			isa = PBXGroup;
			children = (
				61E45BCE2450A6EC00F2C652 /* TracingUUIDTests.swift */,
				61B558D32469CDD8001460D3 /* TracingUUIDGeneratorTests.swift */,
			);
			path = UUIDs;
			sourceTree = "<group>";
		};
		6182374125D3DFB8006A375B /* CrashReporting */ = {
			isa = PBXGroup;
			children = (
				6182374225D3DFD5006A375B /* CrashReportingWithRUMIntegrationTests.swift */,
				61FF416125EE5FF400CE35EC /* CrashReportingWithLoggingIntegrationTests.swift */,
			);
			path = CrashReporting;
			sourceTree = "<group>";
		};
		618715FA24DC5EE700FC0F69 /* DataModels */ = {
			isa = PBXGroup;
			children = (
				618715FB24DC5F0800FC0F69 /* RUMDataModelsMappingTests.swift */,
			);
			path = DataModels;
			sourceTree = "<group>";
		};
		618C365D248E858200520CDE /* Utils */ = {
			isa = PBXGroup;
			children = (
				618C365E248E85B400520CDE /* DateFormattingTests.swift */,
				9E58E8E224615EDA008E5063 /* JSONEncoderTests.swift */,
				61363D9E24D99BAA0084CD6F /* DDErrorTests.swift */,
			);
			path = Utils;
			sourceTree = "<group>";
		};
		618DCFD524C7264100589570 /* UUIDs */ = {
			isa = PBXGroup;
			children = (
				618DCFD824C7269500589570 /* RUMUUIDGenerator.swift */,
				618DCFD624C7265300589570 /* RUMUUID.swift */,
			);
			path = UUIDs;
			sourceTree = "<group>";
		};
		618E132A25233E890098C6B0 /* URLSessionAutoInstrumentation */ = {
			isa = PBXGroup;
			children = (
				618E136C252384D90098C6B0 /* URLSessionAutoInstrumentation.swift */,
				618E132B25233EC90098C6B0 /* URLSessionSwizzler.swift */,
				618E1365252383D80098C6B0 /* DDURLSessionDelegate.swift */,
				61417DC42525CDAF00E2D55C /* Interception */,
			);
			path = URLSessionAutoInstrumentation;
			sourceTree = "<group>";
		};
		6193DCA2251B5669009B8011 /* TapActionAutoInstrumentation */ = {
			isa = PBXGroup;
			children = (
				6193DCA3251B5691009B8011 /* RUMTapActionScenario.storyboard */,
				6193DCCD251B6201009B8011 /* RUMTASScreen1ViewController.swift */,
				6193DCE0251B692C009B8011 /* RUMTASTableViewController.swift */,
				6193DCE7251B9AB1009B8011 /* RUMTASCollectionViewController.swift */,
				615C3154251C9D7A0018781C /* RUMTASVariousUIControllsViewController.swift */,
			);
			path = TapActionAutoInstrumentation;
			sourceTree = "<group>";
		};
		619E16D42577C11B00B2516B /* Writting */ = {
			isa = PBXGroup;
			children = (
				6114FE22257671F00084E372 /* ConsentAwareDataWriterTests.swift */,
				61133C292423990D00786299 /* FileWriterTests.swift */,
			);
			path = Writting;
			sourceTree = "<group>";
		};
		619E16D52577C12100B2516B /* Reading */ = {
			isa = PBXGroup;
			children = (
				61133C282423990D00786299 /* FileReaderTests.swift */,
			);
			path = Reading;
			sourceTree = "<group>";
		};
		619E16D62577C19F00B2516B /* Processing */ = {
			isa = PBXGroup;
			children = (
				619E16D72577C1CB00B2516B /* DataProcessor.swift */,
			);
			path = Processing;
			sourceTree = "<group>";
		};
		619E16EF2578E81900B2516B /* Migrating */ = {
			isa = PBXGroup;
			children = (
				619E16E82578E73E00B2516B /* DataMigrator.swift */,
				619E16F02578E89700B2516B /* DeleteAllDataMigrator.swift */,
				61EF78B0257E2E7A00EDCCB3 /* MoveDataMigrator.swift */,
			);
			path = Migrating;
			sourceTree = "<group>";
		};
		61A9238C256FCA92009B9667 /* Time */ = {
			isa = PBXGroup;
			children = (
				61A9238D256FCAA2009B9667 /* DateCorrectionTests.swift */,
			);
			path = Time;
			sourceTree = "<group>";
		};
		61B03872252724AB00518F3C /* URLSessionAutoInstrumentation */ = {
			isa = PBXGroup;
			children = (
				613F23FC252B3755006CD2D7 /* URLSessionAutoInstrumentationTests.swift */,
				61B03878252724AB00518F3C /* URLSessionSwizzlerTests.swift */,
				61B03877252724AB00518F3C /* DDURLSessionDelegateTests.swift */,
				61B03873252724AB00518F3C /* Interception */,
				9EF963E72537556300235F98 /* DDURLSessionDelegateAsSuperclassTests.swift */,
			);
			path = URLSessionAutoInstrumentation;
			sourceTree = "<group>";
		};
		61B03873252724AB00518F3C /* Interception */ = {
			isa = PBXGroup;
			children = (
				613F23E2252B05D7006CD2D7 /* URLFiltering */,
				61B03874252724AB00518F3C /* URLSessionInterceptorTests.swift */,
				613F23E3252B062F006CD2D7 /* TaskInterceptionTests.swift */,
			);
			path = Interception;
			sourceTree = "<group>";
		};
		61B22E5824F3E6A700DC26D2 /* Debugging */ = {
			isa = PBXGroup;
			children = (
				61B22E5924F3E6B700DC26D2 /* RUMDebugging.swift */,
			);
			path = Debugging;
			sourceTree = "<group>";
		};
		61B6811D25F0E8480015B4AF /* CrashReporting */ = {
			isa = PBXGroup;
			children = (
				61B6811E25F0EA860015B4AF /* CrashReportingWithLoggingScenarioTests.swift */,
				61B6815D25F135890015B4AF /* CrashReportingWithRUMScenarioTests.swift */,
			);
			path = CrashReporting;
			sourceTree = "<group>";
		};
		61C3637E2436163400C4D4E6 /* DatadogPrivate */ = {
			isa = PBXGroup;
			children = (
				61C3637F2436164B00C4D4E6 /* ObjcExceptionHandlerTests.swift */,
			);
			path = DatadogPrivate;
			sourceTree = "<group>";
		};
		61C3E63124BF143C008053F2 /* RUMMonitor */ = {
			isa = PBXGroup;
			children = (
				61C3E63624BF191F008053F2 /* RUMScope.swift */,
				61C3E63A24BF1A4B008053F2 /* RUMCommand.swift */,
				61C3E63C24BF1B7F008053F2 /* Scopes */,
			);
			path = RUMMonitor;
			sourceTree = "<group>";
		};
		61C3E63C24BF1B7F008053F2 /* Scopes */ = {
			isa = PBXGroup;
			children = (
				61FF9A4425AC5DEA001058CC /* RUMViewIdentity.swift */,
				61C3E63D24BF1B91008053F2 /* RUMApplicationScope.swift */,
				61C2C20624C098FC00C0321C /* RUMSessionScope.swift */,
				61C2C21124C5951400C0321C /* RUMViewScope.swift */,
				61494CB024C839460082C633 /* RUMResourceScope.swift */,
				61494CB924CB126F0082C633 /* RUMUserActionScope.swift */,
			);
			path = Scopes;
			sourceTree = "<group>";
		};
		61C576C4256E655600295F7C /* Time */ = {
			isa = PBXGroup;
			children = (
				61133BA82423979B00786299 /* DateProvider.swift */,
				61BCB81E256EB77F0039887B /* ServerDateProvider.swift */,
				61C576C5256E65BD00295F7C /* DateCorrector.swift */,
			);
			path = Time;
			sourceTree = "<group>";
		};
		61C5A87724509A0C00DA608C /* Tracing */ = {
			isa = PBXGroup;
			children = (
				61C5A88F24509AA700DA608C /* TracingFeature.swift */,
				61C5A87924509A0C00DA608C /* DDNoOps.swift */,
				61C5A87824509A0C00DA608C /* DDSpan.swift */,
				61C5A87E24509A0C00DA608C /* DDSpanContext.swift */,
				61C5A8A324509FAA00DA608C /* Span */,
				61C5A87F24509A0C00DA608C /* SpanOutputs */,
				61C5A88224509A0C00DA608C /* Propagation */,
				617CEB372456BC2200AD4669 /* UUIDs */,
				613F2405252B37B0006CD2D7 /* AutoInstrumentation */,
				61C5A87A24509A0C00DA608C /* Utils */,
			);
			path = Tracing;
			sourceTree = "<group>";
		};
		61C5A87A24509A0C00DA608C /* Utils */ = {
			isa = PBXGroup;
			children = (
				61C5A87C24509A0C00DA608C /* Casting.swift */,
				E1D202E924C065CF00D1AF3A /* ActiveSpansPool.swift */,
				61C5A87D24509A0C00DA608C /* Warnings.swift */,
			);
			path = Utils;
			sourceTree = "<group>";
		};
		61C5A87F24509A0C00DA608C /* SpanOutputs */ = {
			isa = PBXGroup;
			children = (
				61C5A88024509A0C00DA608C /* SpanFileOutput.swift */,
				61C5A88124509A0C00DA608C /* SpanOutput.swift */,
			);
			path = SpanOutputs;
			sourceTree = "<group>";
		};
		61C5A88224509A0C00DA608C /* Propagation */ = {
			isa = PBXGroup;
			children = (
				618E13B02524B8F80098C6B0 /* TracingHTTPHeaders.swift */,
				61C5A88324509A0C00DA608C /* HTTPHeadersWriter.swift */,
				618E13A92524B8700098C6B0 /* HTTPHeadersReader.swift */,
			);
			path = Propagation;
			sourceTree = "<group>";
		};
		61C5A89724509C1100DA608C /* Tracing */ = {
			isa = PBXGroup;
			children = (
				61AD4E3924534075006E34EA /* TracingFeatureTests.swift */,
				61C5A89824509C1100DA608C /* DDSpanTests.swift */,
				61F1A620249A45E400075390 /* DDSpanContextTests.swift */,
				61E45BD02450F64100F2C652 /* Span */,
				61E45BE3245196D500F2C652 /* SpanOutputs */,
				617CEB3A2456BC8200AD4669 /* UUIDs */,
				613F2404252B3791006CD2D7 /* Autoinstrumentation */,
				61C5A89924509C1100DA608C /* Utils */,
			);
			path = Tracing;
			sourceTree = "<group>";
		};
		61C5A89924509C1100DA608C /* Utils */ = {
			isa = PBXGroup;
			children = (
				61C5A89B24509C1100DA608C /* UUID.swift */,
				61C5A89A24509C1100DA608C /* WarningsTests.swift */,
				61C5A89C24509C1100DA608C /* Casting+Tracing.swift */,
				E1D203FB24C1884500D1AF3A /* ActiveSpansPoolTests.swift */,
			);
			path = Utils;
			sourceTree = "<group>";
		};
		61C5A8A324509FAA00DA608C /* Span */ = {
			isa = PBXGroup;
			children = (
				61C5A8A424509FAA00DA608C /* SpanEncoder.swift */,
				61C5A8A524509FAA00DA608C /* SpanBuilder.swift */,
				61122ECD25B1B74500F9C7F5 /* SpanSanitizer.swift */,
				614872762485067300E3EBDB /* SpanTagsReducer.swift */,
			);
			path = Span;
			sourceTree = "<group>";
		};
		61D50C3A2580EED5006038A3 /* ManualInstrumentation */ = {
			isa = PBXGroup;
			children = (
				61337031250F82AE00236D58 /* LoggingManualInstrumentationScenario.storyboard */,
				61B9ED1A2461E12000C0DCFF /* SendLogsFixtureViewController.swift */,
			);
			path = ManualInstrumentation;
			sourceTree = "<group>";
		};
		61DE332425C826B6008E3EC2 /* CrashReporting */ = {
			isa = PBXGroup;
			children = (
				61DE332525C826E4008E3EC2 /* CrashReportingFeature.swift */,
				61DE333525C8278A008E3EC2 /* DDCrashReportingPluginType.swift */,
				6161247825CA9CA6009901BE /* CrashReporter.swift */,
				616124AF25CAC26B009901BE /* CrashContext */,
			);
			path = CrashReporting;
			sourceTree = "<group>";
		};
		61E45BD02450F64100F2C652 /* Span */ = {
			isa = PBXGroup;
			children = (
				61E45BD12450F65B00F2C652 /* SpanBuilderTests.swift */,
				61122EE725B1C92500F9C7F5 /* SpanSanitizerTests.swift */,
			);
			path = Span;
			sourceTree = "<group>";
		};
		61E45BE3245196D500F2C652 /* SpanOutputs */ = {
			isa = PBXGroup;
			children = (
				61E45BE4245196EA00F2C652 /* SpanFileOutputTests.swift */,
			);
			path = SpanOutputs;
			sourceTree = "<group>";
		};
		61E5332A24B75C3B003D6C4E /* RUM */ = {
			isa = PBXGroup;
			children = (
				61E5332B24B75C51003D6C4E /* RUMFeature.swift */,
				61E5333224B7A504003D6C4E /* DataModels */,
				61C3E63124BF143C008053F2 /* RUMMonitor */,
				6156CB8A24DDA186008CB2B2 /* RUMContext */,
				61E5333B24B87908003D6C4E /* RUMEvent */,
				61FF282224B8A1AE000B3D9B /* RUMEventOutputs */,
				613E81EE25A73FB90084B751 /* Scrubbing */,
				616CCE11250A181C009FED46 /* AutoInstrumentation */,
				618DCFD524C7264100589570 /* UUIDs */,
				61B22E5824F3E6A700DC26D2 /* Debugging */,
			);
			path = RUM;
			sourceTree = "<group>";
		};
		61E5332D24B75DC7003D6C4E /* RUM */ = {
			isa = PBXGroup;
			children = (
				61E5332E24B75DE2003D6C4E /* RUMFeatureTests.swift */,
				618715FA24DC5EE700FC0F69 /* DataModels */,
				617B953B24BF4D7300E6F443 /* RUMMonitor */,
				6156CB9124DDAA13008CB2B2 /* RUMContext */,
				61FF281F24B89807000B3D9B /* RUMEvent */,
				61FF282E24BC5E0E000B3D9B /* RUMEventOutputs */,
				613E81F525A743470084B751 /* Scrubbing */,
				61F3CDA825121F8F00C816E5 /* AutoInstrumentation */,
				61786F7524FCDDE2009E6BAB /* Debugging */,
				61411B0E24EC15940012EAB2 /* Utils */,
			);
			path = RUM;
			sourceTree = "<group>";
		};
		61E5333224B7A504003D6C4E /* DataModels */ = {
			isa = PBXGroup;
			children = (
				9E26E6B824C87693000B3270 /* RUMDataModels.swift */,
				618715F824DC13A100FC0F69 /* RUMDataModelsMapping.swift */,
			);
			path = DataModels;
			sourceTree = "<group>";
		};
		61E5333B24B87908003D6C4E /* RUMEvent */ = {
			isa = PBXGroup;
			children = (
				614B0A4A24EBC43D00A2A780 /* RUMUserInfoProvider.swift */,
				61FF281D24B8968D000B3D9B /* RUMEventBuilder.swift */,
				61E5333C24B8791A003D6C4E /* RUMEventEncoder.swift */,
				61122ED325B1B84D00F9C7F5 /* RUMEventSanitizer.swift */,
				614B0A4E24EBDC6B00A2A780 /* RUMConnectivityInfoProvider.swift */,
			);
			path = RUMEvent;
			sourceTree = "<group>";
		};
		61E909E524A24DD3005EA2DE /* OpenTracing */ = {
			isa = PBXGroup;
			children = (
				61E909E624A24DD3005EA2DE /* OTSpan.swift */,
				61E909E724A24DD3005EA2DE /* OTFormat.swift */,
				61E909E924A24DD3005EA2DE /* OTTracer.swift */,
				61E909EA24A24DD3005EA2DE /* OTReference.swift */,
				61E909EB24A24DD3005EA2DE /* OTConstants.swift */,
				61E909EC24A24DD3005EA2DE /* OTSpanContext.swift */,
			);
			path = OpenTracing;
			sourceTree = "<group>";
		};
		61E917CD246426E000E6C631 /* Utils */ = {
			isa = PBXGroup;
			children = (
				61E917CE2464270500E6C631 /* EncodableValueTests.swift */,
				6139CD762589FEE3007E8BB7 /* RetryingTests.swift */,
				611529AD25E3E429004F740E /* ValuePublisherTests.swift */,
			);
			path = Utils;
			sourceTree = "<group>";
		};
		61EF788E257E287B00EDCCB3 /* Migrating */ = {
			isa = PBXGroup;
			children = (
				61EF788F257E289A00EDCCB3 /* DeleteAllDataMigratorTests.swift */,
				61EF78B6257E37D500EDCCB3 /* MoveDataMigratorTests.swift */,
			);
			path = Migrating;
			sourceTree = "<group>";
		};
		61F1878225FA10A30022CE9A /* InternalMonitoring */ = {
			isa = PBXGroup;
			children = (
				61F1878325FA121F0022CE9A /* InternalMonitoringFeature.swift */,
				61F1878C25FA33A90022CE9A /* InternalMonitor.swift */,
			);
			path = InternalMonitoring;
			sourceTree = "<group>";
		};
		61F187FA25FA7D820022CE9A /* InternalMonitoring */ = {
			isa = PBXGroup;
			children = (
				61F187FB25FA7DD60022CE9A /* InternalMonitoringFeatureTests.swift */,
			);
			path = InternalMonitoring;
			sourceTree = "<group>";
		};
		61F1A61B2498AD2C00075390 /* SystemFrameworks */ = {
			isa = PBXGroup;
			children = (
				61133C202423990D00786299 /* FoundationMocks.swift */,
				61133C1C2423990D00786299 /* UIKitMocks.swift */,
				61133C1B2423990D00786299 /* CoreTelephonyMocks.swift */,
			);
			path = SystemFrameworks;
			sourceTree = "<group>";
		};
		61F2724725C9437C00D54BF8 /* CrashReporting */ = {
			isa = PBXGroup;
			children = (
				61F2724825C943C500D54BF8 /* CrashReporterTests.swift */,
				61FC5F3325CC187D006BB4DE /* CrashContext */,
			);
			path = CrashReporting;
			sourceTree = "<group>";
		};
		61F2727225C9507C00D54BF8 /* PLCrashReporterIntegration */ = {
			isa = PBXGroup;
			children = (
				61F2728A25C9561A00D54BF8 /* PLCrashReporterIntegration.swift */,
				617247B725DAB0E2007085B3 /* PLCrashReportFormatter.swift */,
			);
			path = PLCrashReporterIntegration;
			sourceTree = "<group>";
		};
		61F3C96F2535AC7600E2F8C4 /* UIKitHierarchyInspection */ = {
			isa = PBXGroup;
			children = (
				61F3C9702535AE9400E2F8C4 /* UIKitHierarchyInspector.swift */,
			);
			path = UIKitHierarchyInspection;
			sourceTree = "<group>";
		};
		61F3CD9C251106EB00C816E5 /* Scenarios */ = {
			isa = PBXGroup;
			children = (
				61F3CD9D251106FA00C816E5 /* Logging */,
				61F3CD9E251106FF00C816E5 /* Tracing */,
				61F3CD9F2511070300C816E5 /* RUM */,
				61B6811D25F0E8480015B4AF /* CrashReporting */,
				611EA15325815EDC00BC0E56 /* TrackingConsent */,
			);
			path = Scenarios;
			sourceTree = "<group>";
		};
		61F3CD9D251106FA00C816E5 /* Logging */ = {
			isa = PBXGroup;
			children = (
				61DC6D912539E3E300FFAA22 /* LoggingCommonAsserts.swift */,
				61441C3C24617013003D8BB8 /* LoggingScenarioTests.swift */,
			);
			path = Logging;
			sourceTree = "<group>";
		};
		61F3CD9E251106FF00C816E5 /* Tracing */ = {
			isa = PBXGroup;
			children = (
				61410140251A454500E3C2D9 /* TracingCommonAsserts.swift */,
				61B9ED202462089600C0DCFF /* TracingManualInstrumentationScenarioTests.swift */,
				6167ACFC251A22E00012B4D0 /* TracingURLSessionScenarioTests.swift */,
			);
			path = Tracing;
			sourceTree = "<group>";
		};
		61F3CD9F2511070300C816E5 /* RUM */ = {
			isa = PBXGroup;
			children = (
				615AAC28251E322D00C89EE9 /* RUMCommonAsserts.swift */,
				61C2C20C24C1831700C0321C /* RUMManualInstrumentationScenarioTests.swift */,
				61F9CA86251266CB000A5E61 /* RUMNavigationControllerScenarioTests.swift */,
				613B77372521E80800155458 /* RUMTabBarControllerScenarioTests.swift */,
				615AAC06251E217B00C89EE9 /* RUMTapActionScenarioTests.swift */,
				61163C49252E03D6007DD5BF /* RUMModalViewsScenarioTests.swift */,
				6164AF2D252C9C51000D78C4 /* RUMResourcesScenarioTests.swift */,
				612D8F8025AF1C74000E2E09 /* RUMScrubbingScenarioTests.swift */,
			);
			path = RUM;
			sourceTree = "<group>";
		};
		61F3CDA1251118DD00C816E5 /* Views */ = {
			isa = PBXGroup;
			children = (
				61F3C96F2535AC7600E2F8C4 /* UIKitHierarchyInspection */,
				61F3CDA62512144600C816E5 /* UIKitRUMViewsPredicate.swift */,
				61F3CDA2251118FB00C816E5 /* UIKitRUMViewsHandler.swift */,
				61F3CDA42511190E00C816E5 /* UIViewControllerSwizzler.swift */,
			);
			path = Views;
			sourceTree = "<group>";
		};
		61F3CDA825121F8F00C816E5 /* AutoInstrumentation */ = {
			isa = PBXGroup;
			children = (
				61F9CA702512450B000A5E61 /* RUMAutoInstrumentationTests.swift */,
				61F3CDA925121FA100C816E5 /* Views */,
				6141014C251A577D00E3C2D9 /* Actions */,
				613F23EF252B1287006CD2D7 /* Resources */,
			);
			path = AutoInstrumentation;
			sourceTree = "<group>";
		};
		61F3CDA925121FA100C816E5 /* Views */ = {
			isa = PBXGroup;
			children = (
				616A9CD02535D36A00DB83CF /* UIKitHierarchyInspection */,
				61F3CDAA25121FB500C816E5 /* UIViewControllerSwizzlerTests.swift */,
				61F3CDAC25122C9200C816E5 /* UIKitRUMViewsHandlerTests.swift */,
				611F82022563C66100CB9BDB /* UIKitRUMViewsPredicateTests.swift */,
			);
			path = Views;
			sourceTree = "<group>";
		};
		61F9CA7725125918000A5E61 /* NavigationControllerAutoInstrumentation */ = {
			isa = PBXGroup;
			children = (
				61F9CA782512593A000A5E61 /* RUMNavigationControllerScenario.storyboard */,
				61F9CA7F25125C01000A5E61 /* RUMNCSScreen3ViewController.swift */,
			);
			path = NavigationControllerAutoInstrumentation;
			sourceTree = "<group>";
		};
		61FC5F3325CC187D006BB4DE /* CrashContext */ = {
			isa = PBXGroup;
			children = (
				61FC5F3425CC1898006BB4DE /* CrashContextProviderTests.swift */,
				6172472625D673D7007085B3 /* CrashContextTests.swift */,
			);
			path = CrashContext;
			sourceTree = "<group>";
		};
		61FCBFE525DBBE7D00CCF864 /* PLCrashReporterIntegration */ = {
			isa = PBXGroup;
			children = (
				61FCBFE625DBBE8700CCF864 /* PLCrashReportFormatterTests.swift */,
			);
			path = PLCrashReporterIntegration;
			sourceTree = "<group>";
		};
		61FF281F24B89807000B3D9B /* RUMEvent */ = {
			isa = PBXGroup;
			children = (
				614B0A4C24EBD71500A2A780 /* RUMUserInfoProviderTests.swift */,
				61FF282024B8981D000B3D9B /* RUMEventBuilderTests.swift */,
				61122EED25B1D75B00F9C7F5 /* RUMEventSanitizerTests.swift */,
				614B0A5024EBDC8000A2A780 /* RUMConnectivityInfoProviderTests.swift */,
			);
			path = RUMEvent;
			sourceTree = "<group>";
		};
		61FF282224B8A1AE000B3D9B /* RUMEventOutputs */ = {
			isa = PBXGroup;
			children = (
				61FF282524B8A248000B3D9B /* RUMEventOutput.swift */,
				61FF282324B8A1C3000B3D9B /* RUMEventFileOutput.swift */,
			);
			path = RUMEventOutputs;
			sourceTree = "<group>";
		};
		61FF282E24BC5E0E000B3D9B /* RUMEventOutputs */ = {
			isa = PBXGroup;
			children = (
				61FF282F24BC5E2D000B3D9B /* RUMEventFileOutputTests.swift */,
			);
			path = RUMEventOutputs;
			sourceTree = "<group>";
		};
		9E47010324471027000073A4 /* include */ = {
			isa = PBXGroup;
			children = (
				6179FFD1254ADB1100556A0B /* ObjcAppLaunchHandler.h */,
				9E68FB54244707FD0013A8AA /* ObjcExceptionHandler.h */,
			);
			path = include;
			sourceTree = "<group>";
		};
		9E5D2D4A249137E900763FE4 /* Swizzling */ = {
			isa = PBXGroup;
			children = (
				9E544A4E24753C6E00E83072 /* MethodSwizzler.swift */,
			);
			path = Swizzling;
			sourceTree = "<group>";
		};
		9E5D2D4B2491382800763FE4 /* Swizzling */ = {
			isa = PBXGroup;
			children = (
				9E544A5024753DDE00E83072 /* MethodSwizzlerTests.swift */,
			);
			path = Swizzling;
			sourceTree = "<group>";
		};
		9E68FB52244707FD0013A8AA /* _Datadog_Private */ = {
			isa = PBXGroup;
			children = (
				9E47010324471027000073A4 /* include */,
				6179FFD2254ADB1100556A0B /* ObjcAppLaunchHandler.m */,
				9E68FB53244707FD0013A8AA /* ObjcExceptionHandler.m */,
			);
			name = _Datadog_Private;
			path = ../Sources/_Datadog_Private;
			sourceTree = "<group>";
		};
		9EF49F1524476FBD004F2CA0 /* DatadogIntegrationTests */ = {
			isa = PBXGroup;
			children = (
				61F1872325F657630022CE9A /* DatadogIntegrationTests.xctestplan */,
				61F1872B25F658260022CE9A /* DatadogCrashReportingIntegrationTests.xctestplan */,
				9EF49F17244770AD004F2CA0 /* DatadogIntegrationTests.xcconfig */,
				9EF49F1624476FBD004F2CA0 /* Info.plist */,
			);
			path = DatadogIntegrationTests;
			sourceTree = "<group>";
		};
/* End PBXGroup section */

/* Begin PBXHeadersBuildPhase section */
		61133B7D242393DE00786299 /* Headers */ = {
			isa = PBXHeadersBuildPhase;
			buildActionMask = 2147483647;
			files = (
				61133B93242393DE00786299 /* Datadog.h in Headers */,
				6179FFDE254ADBEF00556A0B /* ObjcAppLaunchHandler.h in Headers */,
				9E68FB56244707FD0013A8AA /* ObjcExceptionHandler.h in Headers */,
			);
			runOnlyForDeploymentPostprocessing = 0;
		};
		61133BEB242397DA00786299 /* Headers */ = {
			isa = PBXHeadersBuildPhase;
			buildActionMask = 2147483647;
			files = (
				61133C00242397DA00786299 /* DatadogObjc.h in Headers */,
			);
			runOnlyForDeploymentPostprocessing = 0;
		};
		61B7884F25C180CB002675B5 /* Headers */ = {
			isa = PBXHeadersBuildPhase;
			buildActionMask = 2147483647;
			files = (
				61B7886425C180CB002675B5 /* DatadogCrashReporting.h in Headers */,
			);
			runOnlyForDeploymentPostprocessing = 0;
		};
/* End PBXHeadersBuildPhase section */

/* Begin PBXNativeTarget section */
		61133B81242393DE00786299 /* Datadog */ = {
			isa = PBXNativeTarget;
			buildConfigurationList = 61133B96242393DE00786299 /* Build configuration list for PBXNativeTarget "Datadog" */;
			buildPhases = (
				61133B7D242393DE00786299 /* Headers */,
				61133B7E242393DE00786299 /* Sources */,
				61133B80242393DE00786299 /* Resources */,
				61133C772423A4C300786299 /* ⚙️ Run linter */,
				61569793256CF6C300C6AADA /* Frameworks */,
			);
			buildRules = (
			);
			dependencies = (
			);
			name = Datadog;
			productName = Datadog;
			productReference = 61133B82242393DE00786299 /* Datadog.framework */;
			productType = "com.apple.product-type.framework";
		};
		61133B8A242393DE00786299 /* DatadogTests */ = {
			isa = PBXNativeTarget;
			buildConfigurationList = 61133B99242393DE00786299 /* Build configuration list for PBXNativeTarget "DatadogTests" */;
			buildPhases = (
				61133B87242393DE00786299 /* Sources */,
				61133B88242393DE00786299 /* Frameworks */,
				61133B89242393DE00786299 /* Resources */,
				9EA6A53C24489AB100621535 /* ⚙️ Run linter */,
			);
			buildRules = (
			);
			dependencies = (
				61441C5A24619A08003D8BB8 /* PBXTargetDependency */,
			);
			name = DatadogTests;
			productName = DatadogTests;
			productReference = 61133B8B242393DE00786299 /* DatadogTests.xctest */;
			productType = "com.apple.product-type.bundle.unit-test";
		};
		61133BEF242397DA00786299 /* DatadogObjc */ = {
			isa = PBXNativeTarget;
			buildConfigurationList = 61133C01242397DA00786299 /* Build configuration list for PBXNativeTarget "DatadogObjc" */;
			buildPhases = (
				61133BEB242397DA00786299 /* Headers */,
				61133BEC242397DA00786299 /* Sources */,
				61133BED242397DA00786299 /* Frameworks */,
				61133BEE242397DA00786299 /* Resources */,
			);
			buildRules = (
			);
			dependencies = (
				61133C732423993200786299 /* PBXTargetDependency */,
			);
			name = DatadogObjc;
			productName = DatadogObjc;
			productReference = 61133BF0242397DA00786299 /* DatadogObjc.framework */;
			productType = "com.apple.product-type.framework";
		};
		61441C0124616DE9003D8BB8 /* Example */ = {
			isa = PBXNativeTarget;
			buildConfigurationList = 61441C1324616DEC003D8BB8 /* Build configuration list for PBXNativeTarget "Example" */;
			buildPhases = (
				61441BFE24616DE9003D8BB8 /* Sources */,
				61441BFF24616DE9003D8BB8 /* Frameworks */,
				61441C0024616DE9003D8BB8 /* Resources */,
				61441C5124619499003D8BB8 /* ⚙️ Embed Framework Dependencies */,
			);
			buildRules = (
			);
			dependencies = (
				61441C5024619499003D8BB8 /* PBXTargetDependency */,
				6170DC5325C18E57003AED5C /* PBXTargetDependency */,
			);
			name = Example;
			packageProductDependencies = (
			);
			productName = Example;
			productReference = 61441C0224616DE9003D8BB8 /* Example.app */;
			productType = "com.apple.product-type.application";
		};
		61441C2924616F1D003D8BB8 /* DatadogIntegrationTests */ = {
			isa = PBXNativeTarget;
			buildConfigurationList = 61441C3124616F1D003D8BB8 /* Build configuration list for PBXNativeTarget "DatadogIntegrationTests" */;
			buildPhases = (
				61441C2624616F1D003D8BB8 /* Sources */,
				61441C2724616F1D003D8BB8 /* Frameworks */,
				61441C2824616F1D003D8BB8 /* Resources */,
			);
			buildRules = (
			);
			dependencies = (
				61441C3024616F1D003D8BB8 /* PBXTargetDependency */,
			);
			name = DatadogIntegrationTests;
			packageProductDependencies = (
				61441C43246174CE003D8BB8 /* HTTPServerMock */,
			);
			productName = DatadogIntegrationTests;
			productReference = 61441C2A24616F1D003D8BB8 /* DatadogIntegrationTests.xctest */;
			productType = "com.apple.product-type.bundle.ui-testing";
		};
		61441C6724619FE4003D8BB8 /* DatadogBenchmarkTests */ = {
			isa = PBXNativeTarget;
			buildConfigurationList = 61441C7024619FE4003D8BB8 /* Build configuration list for PBXNativeTarget "DatadogBenchmarkTests" */;
			buildPhases = (
				61441C6424619FE4003D8BB8 /* Sources */,
				61441C6524619FE4003D8BB8 /* Frameworks */,
				61441C6624619FE4003D8BB8 /* Resources */,
			);
			buildRules = (
			);
			dependencies = (
				61441C7524619FED003D8BB8 /* PBXTargetDependency */,
			);
			name = DatadogBenchmarkTests;
			packageProductDependencies = (
				6152C83D24BE1C91006A1679 /* HTTPServerMock */,
			);
			productName = DatadogBenchmarkTests;
			productReference = 61441C6824619FE4003D8BB8 /* DatadogBenchmarkTests.xctest */;
			productType = "com.apple.product-type.bundle.unit-test";
		};
		61B7885325C180CB002675B5 /* DatadogCrashReporting */ = {
			isa = PBXNativeTarget;
			buildConfigurationList = 61B7886B25C180CB002675B5 /* Build configuration list for PBXNativeTarget "DatadogCrashReporting" */;
			buildPhases = (
				61B7884F25C180CB002675B5 /* Headers */,
				61B7885025C180CB002675B5 /* Sources */,
				61B7885225C180CB002675B5 /* Resources */,
				6170DC2325C18762003AED5C /* ⚙️ Run linter */,
				61B7885125C180CB002675B5 /* Frameworks */,
			);
			buildRules = (
			);
			dependencies = (
				61DE335825C82941008E3EC2 /* PBXTargetDependency */,
			);
			name = DatadogCrashReporting;
			productName = DatadogCrashReporting;
			productReference = 61B7885425C180CB002675B5 /* DatadogCrashReporting.framework */;
			productType = "com.apple.product-type.framework";
		};
		61B7885B25C180CB002675B5 /* DatadogCrashReportingTests */ = {
			isa = PBXNativeTarget;
			buildConfigurationList = 61B7886C25C180CB002675B5 /* Build configuration list for PBXNativeTarget "DatadogCrashReportingTests" */;
			buildPhases = (
				61B7885825C180CB002675B5 /* Sources */,
				61B7885925C180CB002675B5 /* Frameworks */,
				61B7885A25C180CB002675B5 /* Resources */,
				6170DC2425C18784003AED5C /* ⚙️ Run linter */,
			);
			buildRules = (
			);
			dependencies = (
				61B7885F25C180CB002675B5 /* PBXTargetDependency */,
				61B7888025C18147002675B5 /* PBXTargetDependency */,
			);
			name = DatadogCrashReportingTests;
			productName = DatadogCrashReportingTests;
			productReference = 61B7885C25C180CB002675B5 /* DatadogCrashReportingTests.xctest */;
			productType = "com.apple.product-type.bundle.unit-test";
		};
/* End PBXNativeTarget section */

/* Begin PBXProject section */
		61133B79242393DE00786299 /* Project object */ = {
			isa = PBXProject;
			attributes = {
				LastSwiftUpdateCheck = 1230;
				LastUpgradeCheck = 1200;
				ORGANIZATIONNAME = Datadog;
				TargetAttributes = {
					61133B81242393DE00786299 = {
						CreatedOnToolsVersion = 11.3.1;
					};
					61133B8A242393DE00786299 = {
						CreatedOnToolsVersion = 11.3.1;
						LastSwiftMigration = 1200;
						TestTargetID = 61441C0124616DE9003D8BB8;
					};
					61133BEF242397DA00786299 = {
						CreatedOnToolsVersion = 11.3.1;
					};
					61441C0124616DE9003D8BB8 = {
						CreatedOnToolsVersion = 11.4;
						LastSwiftMigration = 1200;
					};
					61441C2924616F1D003D8BB8 = {
						CreatedOnToolsVersion = 11.4;
						TestTargetID = 61441C0124616DE9003D8BB8;
					};
					61441C6724619FE4003D8BB8 = {
						CreatedOnToolsVersion = 11.4;
						TestTargetID = 61441C0124616DE9003D8BB8;
					};
					61B7885325C180CB002675B5 = {
						CreatedOnToolsVersion = 12.3;
						LastSwiftMigration = 1230;
					};
					61B7885B25C180CB002675B5 = {
						CreatedOnToolsVersion = 12.3;
						TestTargetID = 61441C0124616DE9003D8BB8;
					};
				};
			};
			buildConfigurationList = 61133B7C242393DE00786299 /* Build configuration list for PBXProject "Datadog" */;
			compatibilityVersion = "Xcode 9.3";
			developmentRegion = en;
			hasScannedForEncodings = 0;
			knownRegions = (
				en,
				Base,
			);
			mainGroup = 61133B78242393DE00786299;
			productRefGroup = 61133B83242393DE00786299 /* Products */;
			projectDirPath = "";
			projectRoot = "";
			targets = (
				61133B81242393DE00786299 /* Datadog */,
				61133BEF242397DA00786299 /* DatadogObjc */,
				61B7885325C180CB002675B5 /* DatadogCrashReporting */,
				61133B8A242393DE00786299 /* DatadogTests */,
				61B7885B25C180CB002675B5 /* DatadogCrashReportingTests */,
				61441C6724619FE4003D8BB8 /* DatadogBenchmarkTests */,
				61441C2924616F1D003D8BB8 /* DatadogIntegrationTests */,
				61441C0124616DE9003D8BB8 /* Example */,
			);
		};
/* End PBXProject section */

/* Begin PBXResourcesBuildPhase section */
		61133B80242393DE00786299 /* Resources */ = {
			isa = PBXResourcesBuildPhase;
			buildActionMask = 2147483647;
			files = (
			);
			runOnlyForDeploymentPostprocessing = 0;
		};
		61133B89242393DE00786299 /* Resources */ = {
			isa = PBXResourcesBuildPhase;
			buildActionMask = 2147483647;
			files = (
			);
			runOnlyForDeploymentPostprocessing = 0;
		};
		61133BEE242397DA00786299 /* Resources */ = {
			isa = PBXResourcesBuildPhase;
			buildActionMask = 2147483647;
			files = (
			);
			runOnlyForDeploymentPostprocessing = 0;
		};
		61441C0024616DE9003D8BB8 /* Resources */ = {
			isa = PBXResourcesBuildPhase;
			buildActionMask = 2147483647;
			files = (
				61337032250F82AE00236D58 /* LoggingManualInstrumentationScenario.storyboard in Resources */,
				612D8F6925AEE68F000E2E09 /* RUMScrubbingScenario.storyboard in Resources */,
				611EA13C2580F77400BC0E56 /* TrackingConsentScenario.storyboard in Resources */,
				61441C1124616DEC003D8BB8 /* LaunchScreen.storyboard in Resources */,
				61337039250F852E00236D58 /* RUMManualInstrumentationScenario.storyboard in Resources */,
				6193DCA4251B5691009B8011 /* RUMTapActionScenario.storyboard in Resources */,
				6167ACC7251A0BCE0012B4D0 /* NSURLSessionScenario.storyboard in Resources */,
				6111543625C993C2007C84C9 /* CrashReportingScenario.storyboard in Resources */,
				61441C0E24616DEC003D8BB8 /* Assets.xcassets in Resources */,
				6137E649252DD88D00720485 /* RUMModalViewsAutoInstrumentationScenario.storyboard in Resources */,
				61441C0C24616DE9003D8BB8 /* Main.storyboard in Resources */,
				615AAC36251E353700C89EE9 /* RUMTabBarAutoInstrumentationScenario.storyboard in Resources */,
				6167AD19251A27B80012B4D0 /* URLSessionScenario.storyboard in Resources */,
				61F9CA792512593A000A5E61 /* RUMNavigationControllerScenario.storyboard in Resources */,
				61337035250F84BF00236D58 /* TracingManualInstrumentationScenario.storyboard in Resources */,
			);
			runOnlyForDeploymentPostprocessing = 0;
		};
		61441C2824616F1D003D8BB8 /* Resources */ = {
			isa = PBXResourcesBuildPhase;
			buildActionMask = 2147483647;
			files = (
			);
			runOnlyForDeploymentPostprocessing = 0;
		};
		61441C6624619FE4003D8BB8 /* Resources */ = {
			isa = PBXResourcesBuildPhase;
			buildActionMask = 2147483647;
			files = (
			);
			runOnlyForDeploymentPostprocessing = 0;
		};
		61B7885225C180CB002675B5 /* Resources */ = {
			isa = PBXResourcesBuildPhase;
			buildActionMask = 2147483647;
			files = (
			);
			runOnlyForDeploymentPostprocessing = 0;
		};
		61B7885A25C180CB002675B5 /* Resources */ = {
			isa = PBXResourcesBuildPhase;
			buildActionMask = 2147483647;
			files = (
			);
			runOnlyForDeploymentPostprocessing = 0;
		};
/* End PBXResourcesBuildPhase section */

/* Begin PBXShellScriptBuildPhase section */
		61133C772423A4C300786299 /* ⚙️ Run linter */ = {
			isa = PBXShellScriptBuildPhase;
			buildActionMask = 2147483647;
			files = (
			);
			inputFileListPaths = (
			);
			inputPaths = (
			);
			name = "⚙️ Run linter";
			outputFileListPaths = (
			);
			outputPaths = (
			);
			runOnlyForDeploymentPostprocessing = 0;
			shellPath = /bin/sh;
			shellScript = "if which swiftlint >/dev/null; then\n  cd ${SOURCE_ROOT}/..\n  ./tools/lint/run-linter.sh\nfi\n";
			showEnvVarsInLog = 0;
		};
		6170DC2325C18762003AED5C /* ⚙️ Run linter */ = {
			isa = PBXShellScriptBuildPhase;
			buildActionMask = 2147483647;
			files = (
			);
			inputFileListPaths = (
			);
			inputPaths = (
			);
			name = "⚙️ Run linter";
			outputFileListPaths = (
			);
			outputPaths = (
			);
			runOnlyForDeploymentPostprocessing = 0;
			shellPath = /bin/sh;
			shellScript = "if which swiftlint >/dev/null; then\n  cd ${SOURCE_ROOT}/..\n  ./tools/lint/run-linter.sh\nfi\n";
			showEnvVarsInLog = 0;
		};
		6170DC2425C18784003AED5C /* ⚙️ Run linter */ = {
			isa = PBXShellScriptBuildPhase;
			buildActionMask = 2147483647;
			files = (
			);
			inputFileListPaths = (
			);
			inputPaths = (
			);
			name = "⚙️ Run linter";
			outputFileListPaths = (
			);
			outputPaths = (
			);
			runOnlyForDeploymentPostprocessing = 0;
			shellPath = /bin/sh;
			shellScript = "if which swiftlint >/dev/null; then\n  cd ${SOURCE_ROOT}/..\n  ./tools/lint/run-linter.sh\nfi\n";
			showEnvVarsInLog = 0;
		};
		9EA6A53C24489AB100621535 /* ⚙️ Run linter */ = {
			isa = PBXShellScriptBuildPhase;
			buildActionMask = 2147483647;
			files = (
			);
			inputFileListPaths = (
			);
			inputPaths = (
			);
			name = "⚙️ Run linter";
			outputFileListPaths = (
			);
			outputPaths = (
			);
			runOnlyForDeploymentPostprocessing = 0;
			shellPath = /bin/sh;
			shellScript = "if which swiftlint >/dev/null; then\n  cd ${SOURCE_ROOT}/..\n  ./tools/lint/run-linter.sh\nfi\n";
			showEnvVarsInLog = 0;
		};
/* End PBXShellScriptBuildPhase section */

/* Begin PBXSourcesBuildPhase section */
		61133B7E242393DE00786299 /* Sources */ = {
			isa = PBXSourcesBuildPhase;
			buildActionMask = 2147483647;
			files = (
				6112B10B25C849C000B37771 /* CrashReportingWithRUMIntegration.swift in Sources */,
				61E917D12465423600E6C631 /* TracerConfiguration.swift in Sources */,
				61C576C6256E65BD00295F7C /* DateCorrector.swift in Sources */,
				61FC5F4525CC23C9006BB4DE /* RUMWithCrashContextIntegration.swift in Sources */,
				61E909ED24A24DD3005EA2DE /* OTSpan.swift in Sources */,
				61FF9A4525AC5DEA001058CC /* RUMViewIdentity.swift in Sources */,
				616124A725CAC268009901BE /* CrashContextProvider.swift in Sources */,
				61E909F324A24DD3005EA2DE /* OTSpanContext.swift in Sources */,
				61E909F024A24DD3005EA2DE /* OTTracer.swift in Sources */,
				61E909F124A24DD3005EA2DE /* OTReference.swift in Sources */,
				6116563B25D2A6C90070EC03 /* ArbitraryDataWriter.swift in Sources */,
				61216276247D1CD700AC5D67 /* LoggingForTracingAdapter.swift in Sources */,
				61E909EF24A24DD3005EA2DE /* Global.swift in Sources */,
				61133BDD2423979B00786299 /* InternalLoggers.swift in Sources */,
				6105D1A02508F1600040DD22 /* LoggingWithActiveSpanIntegration.swift in Sources */,
				61EF78B1257E2E7A00EDCCB3 /* MoveDataMigrator.swift in Sources */,
				61133BDC2423979B00786299 /* Logger.swift in Sources */,
				6114FE1625766B310084E372 /* TrackingConsent.swift in Sources */,
				61F3C9712535AE9400E2F8C4 /* UIKitHierarchyInspector.swift in Sources */,
				61133BD02423979B00786299 /* DateProvider.swift in Sources */,
				6156CB8E24DDA1B5008CB2B2 /* RUMContextProvider.swift in Sources */,
				61C2C21224C5951400C0321C /* RUMViewScope.swift in Sources */,
				61DE332625C826E4008E3EC2 /* CrashReportingFeature.swift in Sources */,
				61E36A11254B2280001AD6F2 /* LaunchTimeProvider.swift in Sources */,
				614872772485067300E3EBDB /* SpanTagsReducer.swift in Sources */,
				61C3E63E24BF1B91008053F2 /* RUMApplicationScope.swift in Sources */,
				61133BCF2423979B00786299 /* FileWriter.swift in Sources */,
				61E909F224A24DD3005EA2DE /* OTConstants.swift in Sources */,
				61133BCC2423979B00786299 /* MobileDevice.swift in Sources */,
				61C5A8A724509FAA00DA608C /* SpanBuilder.swift in Sources */,
				6179FFD3254ADB1700556A0B /* ObjcAppLaunchHandler.m in Sources */,
				61AD4E3824531500006E34EA /* DataFormat.swift in Sources */,
				9E58E8E124615C75008E5063 /* JSONEncoder.swift in Sources */,
				61F1878D25FA33A90022CE9A /* InternalMonitor.swift in Sources */,
				61133BCA2423979B00786299 /* EncodableValue.swift in Sources */,
				6139CD712589FAFD007E8BB7 /* Retrying.swift in Sources */,
				61BBD19524ED4E9E0023E65F /* FeaturesConfiguration.swift in Sources */,
				6114FE2F257687310084E372 /* ConsentProvider.swift in Sources */,
				61F3CDA52511190E00C816E5 /* UIViewControllerSwizzler.swift in Sources */,
				6156CB9024DDA8BE008CB2B2 /* RUMCurrentContext.swift in Sources */,
				614B0A4F24EBDC6B00A2A780 /* RUMConnectivityInfoProvider.swift in Sources */,
				9E68FB55244707FD0013A8AA /* ObjcExceptionHandler.m in Sources */,
				6141014F251A57AF00E3C2D9 /* UIApplicationSwizzler.swift in Sources */,
				61494CB124C839460082C633 /* RUMResourceScope.swift in Sources */,
				61C2C20724C098FC00C0321C /* RUMSessionScope.swift in Sources */,
				617CEB392456BC3A00AD4669 /* TracingUUID.swift in Sources */,
				61BCB81F256EB77F0039887B /* ServerDateProvider.swift in Sources */,
				61122EDA25B1BA9700F9C7F5 /* AttributesSanitizer.swift in Sources */,
				61FF282624B8A248000B3D9B /* RUMEventOutput.swift in Sources */,
				61F1878425FA121F0022CE9A /* InternalMonitoringFeature.swift in Sources */,
				618715F924DC13A100FC0F69 /* RUMDataModelsMapping.swift in Sources */,
				61C3638524361E9200C4D4E6 /* Globals.swift in Sources */,
				E1D202EA24C065CF00D1AF3A /* ActiveSpansPool.swift in Sources */,
				61940C7C25668EC600A20043 /* URLSessionInterceptionHandler.swift in Sources */,
				61F3CDA3251118FB00C816E5 /* UIKitRUMViewsHandler.swift in Sources */,
				61C5A88824509A0C00DA608C /* Warnings.swift in Sources */,
				619E16E92578E73E00B2516B /* DataMigrator.swift in Sources */,
				618DCFD924C7269500589570 /* RUMUUIDGenerator.swift in Sources */,
				9EFD112C24B32D29003A1A2B /* FirstPartyURLsFilter.swift in Sources */,
				61B0386C2527247B00518F3C /* TaskInterception.swift in Sources */,
				61B03892252724D900518F3C /* HTTPHeadersReader.swift in Sources */,
				61122ECE25B1B74500F9C7F5 /* SpanSanitizer.swift in Sources */,
				613E79282577B0EE00DFCC17 /* Writer.swift in Sources */,
				61B0384E2527246900518F3C /* URLSessionAutoInstrumentation.swift in Sources */,
				61C5A88924509A0C00DA608C /* DDSpanContext.swift in Sources */,
				6141015B251A601D00E3C2D9 /* UIKitRUMUserActionsHandler.swift in Sources */,
				616CCE16250A467E009FED46 /* RUMAutoInstrumentation.swift in Sources */,
				6157FA5E252767CB009A8A3B /* URLSessionRUMResourcesHandler.swift in Sources */,
				616CCE13250A1868009FED46 /* RUMCommandSubscriber.swift in Sources */,
				6112B11425C84E7900B37771 /* CrashReportingIntegration.swift in Sources */,
				6161247925CA9CA6009901BE /* CrashReporter.swift in Sources */,
				61133BE62423979B00786299 /* LogSanitizer.swift in Sources */,
				615F197C25B5A64B00BE14B5 /* UIKitExtensions.swift in Sources */,
				614D812C24E3EA15004C9C5D /* Feature.swift in Sources */,
				613E792F2577B0F900DFCC17 /* Reader.swift in Sources */,
				61B0385A2527247000518F3C /* DDURLSessionDelegate.swift in Sources */,
				61133BDF2423979B00786299 /* SwiftExtensions.swift in Sources */,
				6149FB3A2529D17F00EE387A /* InternalURLsFilter.swift in Sources */,
				611529A525E3DD51004F740E /* ValuePublisher.swift in Sources */,
				618DCFD724C7265300589570 /* RUMUUID.swift in Sources */,
				61B038662527247800518F3C /* URLSessionInterceptor.swift in Sources */,
				61B03898252724DE00518F3C /* TracingHTTPHeaders.swift in Sources */,
				9E544A4F24753C6E00E83072 /* MethodSwizzler.swift in Sources */,
				61133BEA2423979B00786299 /* LogConsoleOutput.swift in Sources */,
				61C5A8A624509FAA00DA608C /* SpanEncoder.swift in Sources */,
				61C5A88E24509A1F00DA608C /* Tracer.swift in Sources */,
				61E909EE24A24DD3005EA2DE /* OTFormat.swift in Sources */,
				9E26E6B924C87693000B3270 /* RUMDataModels.swift in Sources */,
				613E793B2577B6EE00DFCC17 /* DataReader.swift in Sources */,
				614B0A5324EBFE5500A2A780 /* DDRUMMonitor.swift in Sources */,
				61133BE32423979B00786299 /* UserInfoProvider.swift in Sources */,
				61133BE02423979B00786299 /* Datadog.swift in Sources */,
				61133BCB2423979B00786299 /* CarrierInfoProvider.swift in Sources */,
				61C5A89024509AA700DA608C /* TracingFeature.swift in Sources */,
				61E5333624B84B43003D6C4E /* RUMMonitor.swift in Sources */,
				6156CB9824DEFD44008CB2B2 /* LoggingWithRUMIntegration.swift in Sources */,
				61133BD62423979B00786299 /* DataUploader.swift in Sources */,
				619E16F12578E89700B2516B /* DeleteAllDataMigrator.swift in Sources */,
				61494CBA24CB126F0082C633 /* RUMUserActionScope.swift in Sources */,
				61C5A88724509A0C00DA608C /* Casting.swift in Sources */,
				61C3E63724BF191F008053F2 /* RUMScope.swift in Sources */,
				61133BE52423979B00786299 /* LogBuilder.swift in Sources */,
				61133BD42423979B00786299 /* FileReader.swift in Sources */,
				61C5A88A24509A0C00DA608C /* SpanFileOutput.swift in Sources */,
				61C3E63524BF1794008053F2 /* Attributes.swift in Sources */,
				61133BD32423979B00786299 /* File.swift in Sources */,
				61DE333625C8278A008E3EC2 /* DDCrashReportingPluginType.swift in Sources */,
				6112B10225C83D4E00B37771 /* CrashReportingWithLoggingIntegration.swift in Sources */,
				6161249E25CAB340009901BE /* CrashContext.swift in Sources */,
				61D447E224917F8F00649287 /* DateFormatting.swift in Sources */,
				61133BE72423979B00786299 /* LogUtilityOutputs.swift in Sources */,
				61133BDA2423979B00786299 /* HTTPHeaders.swift in Sources */,
				61C3E63924BF19B4008053F2 /* RUMContext.swift in Sources */,
				61133BE82423979B00786299 /* LogFileOutput.swift in Sources */,
				61133BD72423979B00786299 /* DataUploadWorker.swift in Sources */,
				61133BD12423979B00786299 /* FilesOrchestrator.swift in Sources */,
				61133BCD2423979B00786299 /* NetworkConnectionInfoProvider.swift in Sources */,
				61FF282424B8A1C3000B3D9B /* RUMEventFileOutput.swift in Sources */,
				61B22E5A24F3E6B700DC26D2 /* RUMDebugging.swift in Sources */,
				61C5A88B24509A0C00DA608C /* SpanOutput.swift in Sources */,
				61133BE42423979B00786299 /* LogEncoder.swift in Sources */,
				613E81F025A740140084B751 /* RUMEventsMapper.swift in Sources */,
				61D980BA24E28D0100E03345 /* RUMIntegrations.swift in Sources */,
				61C5A88424509A0C00DA608C /* DDSpan.swift in Sources */,
				61FF281E24B8968D000B3D9B /* RUMEventBuilder.swift in Sources */,
				E1D5AEA724B4D45B007F194B /* Versioning.swift in Sources */,
				61133BD82423979B00786299 /* HTTPClient.swift in Sources */,
				61B038542527246D00518F3C /* URLSessionSwizzler.swift in Sources */,
				61133BDB2423979B00786299 /* DatadogConfiguration.swift in Sources */,
				619E16D82577C1CB00B2516B /* DataProcessor.swift in Sources */,
				614E9EB3244719FA007EE3E1 /* BundleType.swift in Sources */,
				61F3CDA72512144600C816E5 /* UIKitRUMViewsPredicate.swift in Sources */,
				61133BCE2423979B00786299 /* BatteryStatusProvider.swift in Sources */,
				E13A880C257922EC004FB174 /* EnvironmentSpanIntegration.swift in Sources */,
				61B038602527247200518F3C /* URLSessionTracingHandler.swift in Sources */,
				61122ED425B1B84D00F9C7F5 /* RUMEventSanitizer.swift in Sources */,
				61363D9D24D999F70084CD6F /* DDError.swift in Sources */,
				61133BD52423979B00786299 /* DataUploadConditions.swift in Sources */,
				612983CD2449E62E00D4424B /* LoggingFeature.swift in Sources */,
				61C3E63B24BF1A4B008053F2 /* RUMCommand.swift in Sources */,
				61133BE92423979B00786299 /* LogOutput.swift in Sources */,
				61C5A88524509A0C00DA608C /* DDNoOps.swift in Sources */,
				61E5332C24B75C51003D6C4E /* RUMFeature.swift in Sources */,
				61E5333D24B8791A003D6C4E /* RUMEventEncoder.swift in Sources */,
				6156CB9D24E18600008CB2B2 /* TracingWithRUMIntegration.swift in Sources */,
				6114FE0F257667D40084E372 /* ConsentAwareDataWriter.swift in Sources */,
				61C5A88624509A0C00DA608C /* TracingUUIDGenerator.swift in Sources */,
				61133BD92423979B00786299 /* DataUploadDelay.swift in Sources */,
				61C5A88C24509A0C00DA608C /* HTTPHeadersWriter.swift in Sources */,
				61BB2B1B244A185D009F3F56 /* PerformancePreset.swift in Sources */,
				614B0A4B24EBC43D00A2A780 /* RUMUserInfoProvider.swift in Sources */,
				61133BD22423979B00786299 /* Directory.swift in Sources */,
			);
			runOnlyForDeploymentPostprocessing = 0;
		};
		61133B87242393DE00786299 /* Sources */ = {
			isa = PBXSourcesBuildPhase;
			buildActionMask = 2147483647;
			files = (
				61B0387D252724AB00518F3C /* URLSessionSwizzlerTests.swift in Sources */,
				617CD0DD24CEDDD300B0B557 /* RUMUserActionScopeTests.swift in Sources */,
				61C5A8A024509C1100DA608C /* Casting+Tracing.swift in Sources */,
				61133C662423990D00786299 /* LogSanitizerTests.swift in Sources */,
				6114FE23257671F00084E372 /* ConsentAwareDataWriterTests.swift in Sources */,
				61410167251A661D00E3C2D9 /* UIApplicationSwizzlerTests.swift in Sources */,
				61FF282824B8A31E000B3D9B /* RUMEventMatcher.swift in Sources */,
				61C2C20924C0C75500C0321C /* RUMSessionScopeTests.swift in Sources */,
				61E45ED12451A8730061DAC7 /* SpanMatcher.swift in Sources */,
				61FC5F4E25CC2920006BB4DE /* RUMWithCrashContextIntegrationTests.swift in Sources */,
				61C36470243B5C8300C4D4E6 /* ServerMock.swift in Sources */,
				6198D27124C6E3B700493501 /* RUMViewScopeTests.swift in Sources */,
				61EF78C1257F842000EDCCB3 /* FeatureTests.swift in Sources */,
				61133C5D2423990D00786299 /* DataUploadConditionsTests.swift in Sources */,
				618C365F248E85B400520CDE /* DateFormattingTests.swift in Sources */,
				61133C5A2423990D00786299 /* FileTests.swift in Sources */,
				61AD4E3A24534075006E34EA /* TracingFeatureTests.swift in Sources */,
				61133C6B2423990D00786299 /* LogMatcher.swift in Sources */,
				61DB33B225DEDFC200F7EA71 /* CustomObjcViewController.m in Sources */,
				61F3CDAD25122C9200C816E5 /* UIKitRUMViewsHandlerTests.swift in Sources */,
				61D980BC24E293F600E03345 /* RUMIntegrationsTests.swift in Sources */,
				61363D9F24D99BAA0084CD6F /* DDErrorTests.swift in Sources */,
				61411B1024EC15AC0012EAB2 /* Casting+RUM.swift in Sources */,
				61133C622423990D00786299 /* InternalLoggersTests.swift in Sources */,
				61FF283024BC5E2D000B3D9B /* RUMEventFileOutputTests.swift in Sources */,
				61133C582423990D00786299 /* FileWriterTests.swift in Sources */,
				61E917D3246546BF00E6C631 /* TracerConfigurationTests.swift in Sources */,
				61C5A89D24509C1100DA608C /* DDSpanTests.swift in Sources */,
				61B038BA2527257B00518F3C /* URLSessionAutoInstrumentationMocks.swift in Sources */,
				61133C672423990D00786299 /* LogConsoleOutputTests.swift in Sources */,
				6114FDEC257659E90084E372 /* FeatureDirectoriesMock.swift in Sources */,
				61122EE825B1C92500F9C7F5 /* SpanSanitizerTests.swift in Sources */,
				61FB222D244A21ED00902D19 /* LoggingFeatureMocks.swift in Sources */,
				617B954224BF4E7600E6F443 /* RUMMonitorConfigurationTests.swift in Sources */,
				61F9CABA2513A7F5000A5E61 /* RUMSessionMatcher.swift in Sources */,
				61C3638324361BE200C4D4E6 /* DatadogPrivateMocks.swift in Sources */,
				61AD4E182451C7FF006E34EA /* TracingFeatureMocks.swift in Sources */,
				615A4A8924A34FD700233986 /* DDTracerTests.swift in Sources */,
				615A4A8724A3452800233986 /* DDTracerConfigurationTests.swift in Sources */,
				613E81F725A743600084B751 /* RUMEventsMapperTests.swift in Sources */,
				61EF78B7257E37D500EDCCB3 /* MoveDataMigratorTests.swift in Sources */,
				61F1A621249A45E400075390 /* DDSpanContextTests.swift in Sources */,
				615C3196251DD5080018781C /* UIKitRUMUserActionsHandlerTests.swift in Sources */,
				61E917CF2464270500E6C631 /* EncodableValueTests.swift in Sources */,
				61133C542423990D00786299 /* NetworkConnectionInfoProviderTests.swift in Sources */,
				616B668E259CC28E00968EE8 /* DDRUMMonitorTests.swift in Sources */,
				6182374325D3DFD5006A375B /* CrashReportingWithRUMIntegrationTests.swift in Sources */,
				61B558CF2469561C001460D3 /* LoggerBuilderTests.swift in Sources */,
				61133C4A2423990D00786299 /* DDConfigurationTests.swift in Sources */,
				61C5A89F24509C1100DA608C /* UUID.swift in Sources */,
				613F23F1252B129E006CD2D7 /* URLSessionRUMResourcesHandlerTests.swift in Sources */,
				61B03879252724AB00518F3C /* URLSessionInterceptorTests.swift in Sources */,
				61C363802436164B00C4D4E6 /* ObjcExceptionHandlerTests.swift in Sources */,
				61133C602423990D00786299 /* HTTPHeadersTests.swift in Sources */,
				61133C572423990D00786299 /* FileReaderTests.swift in Sources */,
				61133C5F2423990D00786299 /* DataUploaderTests.swift in Sources */,
				61D6FF7924E42A2900D0E375 /* DataUploadWorkerMock.swift in Sources */,
				61B038C62527259300518F3C /* XCTestCase.swift in Sources */,
				61BBD19724ED50040023E65F /* FeaturesConfigurationTests.swift in Sources */,
				61133C612423990D00786299 /* HTTPClientTests.swift in Sources */,
				61133C6A2423990D00786299 /* DatadogTests.swift in Sources */,
				61B0387C252724AB00518F3C /* DDURLSessionDelegateTests.swift in Sources */,
				61133C5E2423990D00786299 /* DataUploadDelayTests.swift in Sources */,
				61B0387A252724AB00518F3C /* FirstPartyURLsFilterTests.swift in Sources */,
				61133C5C2423990D00786299 /* DataUploadWorkerTests.swift in Sources */,
				616B6684259CAE3300968EE8 /* DDGlobalTests.swift in Sources */,
				61E909F624A32D1C005EA2DE /* GlobalTests.swift in Sources */,
				61FC5F3525CC1898006BB4DE /* CrashContextProviderTests.swift in Sources */,
				9E58E8E324615EDA008E5063 /* JSONEncoderTests.swift in Sources */,
				61133C692423990D00786299 /* LogFileOutputTests.swift in Sources */,
				618715F724DC0CDE00FC0F69 /* RUMCommandTests.swift in Sources */,
				61133C682423990D00786299 /* LogUtilityOutputsTests.swift in Sources */,
				61133C6E2423990D00786299 /* DatadogExtensions.swift in Sources */,
				61F1879D25FA774C0022CE9A /* InternalMonitoringFeatureMocks.swift in Sources */,
				61E45BE724519A3700F2C652 /* JSONDataMatcher.swift in Sources */,
				61133C592423990D00786299 /* FilesOrchestratorTests.swift in Sources */,
				61B558D42469CDD8001460D3 /* TracingUUIDGeneratorTests.swift in Sources */,
				9E544A5124753DDE00E83072 /* MethodSwizzlerTests.swift in Sources */,
				613F23E4252B062F006CD2D7 /* TaskInterceptionTests.swift in Sources */,
				61FB2230244E1BE900902D19 /* LoggingFeatureTests.swift in Sources */,
				61E5333124B75DFC003D6C4E /* RUMFeatureMocks.swift in Sources */,
				61133C6D2423990D00786299 /* TestsDirectory.swift in Sources */,
				61133C6C2423990D00786299 /* SwiftExtensions.swift in Sources */,
				61A763DC252DB2B3005A23F2 /* NSURLSessionBridge.m in Sources */,
				61C1510D25AC8C1B00362D4B /* RUMViewIdentityTests.swift in Sources */,
				613E820525A879AF0084B751 /* RUMDataModelMocks.swift in Sources */,
				61133C492423990D00786299 /* DDLoggerBuilderTests.swift in Sources */,
				61133C4B2423990D00786299 /* DDLoggerTests.swift in Sources */,
				618715FC24DC5F0800FC0F69 /* RUMDataModelsMappingTests.swift in Sources */,
				61C5A89624509BF600DA608C /* TracerTests.swift in Sources */,
				61F1A61A2498A51700075390 /* CoreMocks.swift in Sources */,
				61E45BD22450F65B00F2C652 /* SpanBuilderTests.swift in Sources */,
				61F2723F25C86DA400D54BF8 /* CrashReportingFeatureMocks.swift in Sources */,
				61FF416225EE5FF400CE35EC /* CrashReportingWithLoggingIntegrationTests.swift in Sources */,
				61A9238E256FCAA2009B9667 /* DateCorrectionTests.swift in Sources */,
				61EF7890257E289A00EDCCB3 /* DeleteAllDataMigratorTests.swift in Sources */,
				61E45BCF2450A6EC00F2C652 /* TracingUUIDTests.swift in Sources */,
				614AD086254C3027004999A3 /* LaunchTimeProviderTests.swift in Sources */,
				6139CD772589FEE3007E8BB7 /* RetryingTests.swift in Sources */,
				61133C482423990D00786299 /* DDDatadogTests.swift in Sources */,
				613F23FD252B3755006CD2D7 /* URLSessionAutoInstrumentationTests.swift in Sources */,
				61133C522423990D00786299 /* FoundationMocks.swift in Sources */,
				61133C5B2423990D00786299 /* DirectoryTests.swift in Sources */,
				61E5332F24B75DE2003D6C4E /* RUMFeatureTests.swift in Sources */,
				E1D203FD24C1885C00D1AF3A /* ActiveSpansPoolTests.swift in Sources */,
				6149FB412529DEBD00EE387A /* InternalURLsFilterTests.swift in Sources */,
				61133C562423990D00786299 /* CarrierInfoProviderTests.swift in Sources */,
				618DCFDF24C75FD300589570 /* RUMScopeTests.swift in Sources */,
				61C5A89E24509C1100DA608C /* WarningsTests.swift in Sources */,
				9E36D92224373EA700BFBDB7 /* SwiftExtensionsTests.swift in Sources */,
				61122EEE25B1D75B00F9C7F5 /* RUMEventSanitizerTests.swift in Sources */,
				614B0A5124EBDC8000A2A780 /* RUMConnectivityInfoProviderTests.swift in Sources */,
				611F82032563C66100CB9BDB /* UIKitRUMViewsPredicateTests.swift in Sources */,
				61133C652423990D00786299 /* LogBuilderTests.swift in Sources */,
				61F8CC092469295500FE2908 /* DatadogConfigurationBuilderTests.swift in Sources */,
				61F1A623249B811200075390 /* Encoding.swift in Sources */,
				6114FE3B25768AA90084E372 /* ConsentProviderTests.swift in Sources */,
				61133C642423990D00786299 /* LoggerTests.swift in Sources */,
				617B953D24BF4D8F00E6F443 /* RUMMonitorTests.swift in Sources */,
				61F187FC25FA7DD60022CE9A /* InternalMonitoringFeatureTests.swift in Sources */,
				61786F7724FCDE05009E6BAB /* RUMDebuggingTests.swift in Sources */,
				61F9CA712512450B000A5E61 /* RUMAutoInstrumentationTests.swift in Sources */,
				6156CB9324DDAA34008CB2B2 /* RUMCurrentContextTests.swift in Sources */,
				61E45BE5245196EA00F2C652 /* SpanFileOutputTests.swift in Sources */,
				61494CB524C864680082C633 /* RUMResourceScopeTests.swift in Sources */,
				61133C4E2423990D00786299 /* UIKitMocks.swift in Sources */,
				61B0387B252724AB00518F3C /* URLSessionTracingHandlerTests.swift in Sources */,
				611529AE25E3E429004F740E /* ValuePublisherTests.swift in Sources */,
				61133C4D2423990D00786299 /* CoreTelephonyMocks.swift in Sources */,
				6115299725E3BEF9004F740E /* UIKitExtensionsTests.swift in Sources */,
				614B0A4D24EBD71500A2A780 /* RUMUserInfoProviderTests.swift in Sources */,
				9EF963E82537556300235F98 /* DDURLSessionDelegateAsSuperclassTests.swift in Sources */,
				61133C552423990D00786299 /* BatteryStatusProviderTests.swift in Sources */,
				61F3CDAB25121FB500C816E5 /* UIViewControllerSwizzlerTests.swift in Sources */,
				617B954024BF4DB300E6F443 /* RUMApplicationScopeTests.swift in Sources */,
				61F2724925C943C500D54BF8 /* CrashReporterTests.swift in Sources */,
				6172472725D673D7007085B3 /* CrashContextTests.swift in Sources */,
				6121627C247D220500AC5D67 /* LoggingForTracingAdapterTests.swift in Sources */,
				61133C532423990D00786299 /* MobileDeviceTests.swift in Sources */,
				61FF282124B8981D000B3D9B /* RUMEventBuilderTests.swift in Sources */,
				61345613244756E300E7DA6B /* PerformancePresetTests.swift in Sources */,
				616A9CD22535D38200DB83CF /* UIKitHierarchyInspectorTests.swift in Sources */,
			);
			runOnlyForDeploymentPostprocessing = 0;
		};
		61133BEC242397DA00786299 /* Sources */ = {
			isa = PBXSourcesBuildPhase;
			buildActionMask = 2147483647;
			files = (
				61133C0F2423983800786299 /* AnyEncodable.swift in Sources */,
				6132BF5124A49F7400D7BD17 /* Casting.swift in Sources */,
				6111C58225C0081F00F5C4A2 /* RUMDataModels+objc.swift in Sources */,
				6132BF4924A49B6800D7BD17 /* DDSpanContext+objc.swift in Sources */,
				6132BF4224A38D2400D7BD17 /* OTTracer+objc.swift in Sources */,
				615A4A8524A3445700233986 /* TracerConfiguration+objc.swift in Sources */,
				61133C0E2423983800786299 /* Datadog+objc.swift in Sources */,
				61133C102423983800786299 /* Logger+objc.swift in Sources */,
				615A4A8324A3431600233986 /* Tracer+objc.swift in Sources */,
				6132BF4C24A49C8F00D7BD17 /* HTTPHeadersWriter+objc.swift in Sources */,
				6132BF4724A498D800D7BD17 /* DDSpan+objc.swift in Sources */,
				615A4A8B24A3568900233986 /* OTSpan+objc.swift in Sources */,
				611720D52524D9FB00634D9E /* DDURLSessionDelegate+objc.swift in Sources */,
				9E55407C25812D1C00F6E3AD /* RUMMonitor+objc.swift in Sources */,
				615A4A8D24A356A000233986 /* OTSpanContext+objc.swift in Sources */,
				9EEA4871258B76A100EBDA9D /* Global+objc.swift in Sources */,
				61133C112423983800786299 /* DatadogConfiguration+objc.swift in Sources */,
			);
			runOnlyForDeploymentPostprocessing = 0;
		};
		61441BFE24616DE9003D8BB8 /* Sources */ = {
			isa = PBXSourcesBuildPhase;
			buildActionMask = 2147483647;
			files = (
				618DCFE124C766F500589570 /* SendRUMFixture2ViewController.swift in Sources */,
				61441C982461A649003D8BB8 /* DebugTracingViewController.swift in Sources */,
				61F9CA8025125C01000A5E61 /* RUMNCSScreen3ViewController.swift in Sources */,
				6164AE89252B4ECA000D78C4 /* SendThirdPartyRequestsViewController.swift in Sources */,
				611EA14225810E1900BC0E56 /* TSHomeViewController.swift in Sources */,
				612D8F6F25AEE6A7000E2E09 /* RUMScrubbingViewController.swift in Sources */,
				61163C37252DDD60007DD5BF /* RUMMVSViewController.swift in Sources */,
				61441C952461A649003D8BB8 /* ConsoleOutputInterceptor.swift in Sources */,
				61D50C5A2580EFF3006038A3 /* URLSessionScenarios.swift in Sources */,
				614CADCE250FCA0200B93D2D /* TestScenarios.swift in Sources */,
				6111542525C992F8007C84C9 /* CrashReportingScenarios.swift in Sources */,
				61441C972461A649003D8BB8 /* UIViewController+KeyboardControlling.swift in Sources */,
				61B9ED1C2461E12000C0DCFF /* SendLogsFixtureViewController.swift in Sources */,
				6111543F25C996A5007C84C9 /* CrashReportingViewController.swift in Sources */,
				61B9ED1D2461E12000C0DCFF /* SendTracesFixtureViewController.swift in Sources */,
				61D50C542580EF41006038A3 /* RUMScenarios.swift in Sources */,
				61C2C20B24C1045300C0321C /* SendRUMFixture1ViewController.swift in Sources */,
				61E5333824B84EE2003D6C4E /* DebugRUMViewController.swift in Sources */,
				615C3155251C9D7A0018781C /* RUMTASVariousUIControllsViewController.swift in Sources */,
				61441C9D2461A796003D8BB8 /* AppConfiguration.swift in Sources */,
				6164AF06252C9004000D78C4 /* ObjcSendFirstPartyRequestsViewController.m in Sources */,
				6167AD20251A27CC0012B4D0 /* SendFirstPartyRequestsViewController.swift in Sources */,
				6193DCE8251B9AB1009B8011 /* RUMTASCollectionViewController.swift in Sources */,
				61D50C3C2580EEF8006038A3 /* LoggingScenarios.swift in Sources */,
				611EA14E25810E3700BC0E56 /* TSConsentSettingViewController.swift in Sources */,
				6164AF0E252C9016000D78C4 /* ObjcSendThirdPartyRequestsViewController.m in Sources */,
				61441C0524616DE9003D8BB8 /* ExampleAppDelegate.swift in Sources */,
				6193DCCE251B6201009B8011 /* RUMTASScreen1ViewController.swift in Sources */,
				61163C3E252E0015007DD5BF /* RUMMVSModalViewController.swift in Sources */,
				61441C992461A649003D8BB8 /* DebugLoggingViewController.swift in Sources */,
				617247AF25DA9BEA007085B3 /* CrashReportingObjcHelpers.m in Sources */,
				6193DCE1251B692C009B8011 /* RUMTASTableViewController.swift in Sources */,
				6111544825C9A88B007C84C9 /* PersistenceHelper.swift in Sources */,
				61D50C462580EF19006038A3 /* TracingScenarios.swift in Sources */,
				618DCFE324C766FB00589570 /* SendRUMFixture3ViewController.swift in Sources */,
				61441C962461A649003D8BB8 /* UIButton+Disabling.swift in Sources */,
				611EA12D2580F42600BC0E56 /* TrackingConsentScenarios.swift in Sources */,
				614CADD72510BAC000B93D2D /* Environment.swift in Sources */,
				611EA14825810E2600BC0E56 /* TSPictureViewController.swift in Sources */,
			);
			runOnlyForDeploymentPostprocessing = 0;
		};
		61441C2624616F1D003D8BB8 /* Sources */ = {
			isa = PBXSourcesBuildPhase;
			buildActionMask = 2147483647;
			files = (
				61DC6D922539E3E300FFAA22 /* LoggingCommonAsserts.swift in Sources */,
				61441C4024617013003D8BB8 /* IntegrationTests.swift in Sources */,
				61163C4A252E03D6007DD5BF /* RUMModalViewsScenarioTests.swift in Sources */,
				61B9ED212462089600C0DCFF /* TracingManualInstrumentationScenarioTests.swift in Sources */,
				61B6811F25F0EA860015B4AF /* CrashReportingWithLoggingScenarioTests.swift in Sources */,
				61C2C20D24C1831700C0321C /* RUMManualInstrumentationScenarioTests.swift in Sources */,
				61FF282924B8A31E000B3D9B /* RUMEventMatcher.swift in Sources */,
				61B9ED1F2461E57700C0DCFF /* UITestsHelpers.swift in Sources */,
				61441C4124617013003D8BB8 /* LoggingScenarioTests.swift in Sources */,
				612D8F8125AF1C74000E2E09 /* RUMScrubbingScenarioTests.swift in Sources */,
				613B77382521E80800155458 /* RUMTabBarControllerScenarioTests.swift in Sources */,
				61441C4B24618052003D8BB8 /* SpanMatcher.swift in Sources */,
				6167ACFD251A22E00012B4D0 /* TracingURLSessionScenarioTests.swift in Sources */,
				611EA16625825FB300BC0E56 /* TrackingConsentScenarioTests.swift in Sources */,
				61F3CD9A2510D8C500C816E5 /* Environment.swift in Sources */,
				61F9CA9F2513978D000A5E61 /* RUMSessionMatcher.swift in Sources */,
				61B6815E25F135890015B4AF /* CrashReportingWithRUMScenarioTests.swift in Sources */,
				61F9CA92251266F7000A5E61 /* RUMNavigationControllerScenarioTests.swift in Sources */,
				61410141251A454500E3C2D9 /* TracingCommonAsserts.swift in Sources */,
				61441C4924618052003D8BB8 /* JSONDataMatcher.swift in Sources */,
				615AAC29251E322D00C89EE9 /* RUMCommonAsserts.swift in Sources */,
				6164AF2E252C9C51000D78C4 /* RUMResourcesScenarioTests.swift in Sources */,
				615AAC07251E217B00C89EE9 /* RUMTapActionScenarioTests.swift in Sources */,
				9E307C3224C8846D0039607E /* RUMDataModels.swift in Sources */,
				61441C4A24618052003D8BB8 /* LogMatcher.swift in Sources */,
			);
			runOnlyForDeploymentPostprocessing = 0;
		};
		61441C6424619FE4003D8BB8 /* Sources */ = {
			isa = PBXSourcesBuildPhase;
			buildActionMask = 2147483647;
			files = (
				61441C7A2461A204003D8BB8 /* LoggingBenchmarkTests.swift in Sources */,
				613BE073256431960015216C /* FoundationMocks.swift in Sources */,
				61441C7B2461A204003D8BB8 /* LoggingStorageBenchmarkTests.swift in Sources */,
				6152C84024BE1CC8006A1679 /* DataUploaderBenchmarkTests.swift in Sources */,
				E132727D24B35B5F00952F8B /* TracingStorageBenchmarkTests.swift in Sources */,
				613BE0432563FB9E0015216C /* RUMBenchmarkTests.swift in Sources */,
				E132727B24B333C700952F8B /* TracingBenchmarkTests.swift in Sources */,
				613BE04A25640FF80015216C /* BenchmarkTests.swift in Sources */,
				61EF789B257E2B0200EDCCB3 /* DataMigratorBenchmarkTests.swift in Sources */,
				61441C7C2461A244003D8BB8 /* TestsDirectory.swift in Sources */,
				613BE06225642F790015216C /* RUMStorageBenchmarkTests.swift in Sources */,
				61D6FF7E24E53D3B00D0E375 /* BenchmarkMocks.swift in Sources */,
			);
			runOnlyForDeploymentPostprocessing = 0;
		};
		61B7885025C180CB002675B5 /* Sources */ = {
			isa = PBXSourcesBuildPhase;
			buildActionMask = 2147483647;
			files = (
				617247B825DAB0E2007085B3 /* PLCrashReportFormatter.swift in Sources */,
				61F2728B25C9561A00D54BF8 /* PLCrashReporterIntegration.swift in Sources */,
				6170DC1C25C18729003AED5C /* DDCrashReportingPlugin.swift in Sources */,
				61F2727425C9509D00D54BF8 /* ThirdPartyCrashReporter.swift in Sources */,
			);
			runOnlyForDeploymentPostprocessing = 0;
		};
		61B7885825C180CB002675B5 /* Sources */ = {
			isa = PBXSourcesBuildPhase;
			buildActionMask = 2147483647;
			files = (
				61B7886225C180CB002675B5 /* DDCrashReportingPluginTests.swift in Sources */,
				61FCBFE725DBBE8700CCF864 /* PLCrashReportFormatterTests.swift in Sources */,
				61F272B125C95ED800D54BF8 /* Mocks.swift in Sources */,
			);
			runOnlyForDeploymentPostprocessing = 0;
		};
/* End PBXSourcesBuildPhase section */

/* Begin PBXTargetDependency section */
		61133C732423993200786299 /* PBXTargetDependency */ = {
			isa = PBXTargetDependency;
			target = 61133B81242393DE00786299 /* Datadog */;
			targetProxy = 61133C722423993200786299 /* PBXContainerItemProxy */;
		};
		61441C3024616F1D003D8BB8 /* PBXTargetDependency */ = {
			isa = PBXTargetDependency;
			target = 61441C0124616DE9003D8BB8 /* Example */;
			targetProxy = 61441C2F24616F1D003D8BB8 /* PBXContainerItemProxy */;
		};
		61441C5024619499003D8BB8 /* PBXTargetDependency */ = {
			isa = PBXTargetDependency;
			target = 61133B81242393DE00786299 /* Datadog */;
			targetProxy = 61441C4F24619499003D8BB8 /* PBXContainerItemProxy */;
		};
		61441C5A24619A08003D8BB8 /* PBXTargetDependency */ = {
			isa = PBXTargetDependency;
			target = 61441C0124616DE9003D8BB8 /* Example */;
			targetProxy = 61441C5924619A08003D8BB8 /* PBXContainerItemProxy */;
		};
		61441C7524619FED003D8BB8 /* PBXTargetDependency */ = {
			isa = PBXTargetDependency;
			target = 61441C0124616DE9003D8BB8 /* Example */;
			targetProxy = 61441C7424619FED003D8BB8 /* PBXContainerItemProxy */;
		};
		6170DC5325C18E57003AED5C /* PBXTargetDependency */ = {
			isa = PBXTargetDependency;
			target = 61B7885325C180CB002675B5 /* DatadogCrashReporting */;
			targetProxy = 6170DC5225C18E57003AED5C /* PBXContainerItemProxy */;
		};
		61B7885F25C180CB002675B5 /* PBXTargetDependency */ = {
			isa = PBXTargetDependency;
			target = 61B7885325C180CB002675B5 /* DatadogCrashReporting */;
			targetProxy = 61B7885E25C180CB002675B5 /* PBXContainerItemProxy */;
		};
		61B7888025C18147002675B5 /* PBXTargetDependency */ = {
			isa = PBXTargetDependency;
			target = 61441C0124616DE9003D8BB8 /* Example */;
			targetProxy = 61B7887F25C18147002675B5 /* PBXContainerItemProxy */;
		};
		61DE335825C82941008E3EC2 /* PBXTargetDependency */ = {
			isa = PBXTargetDependency;
			target = 61133B81242393DE00786299 /* Datadog */;
			targetProxy = 61DE335725C82941008E3EC2 /* PBXContainerItemProxy */;
		};
/* End PBXTargetDependency section */

/* Begin PBXVariantGroup section */
		61441C0A24616DE9003D8BB8 /* Main.storyboard */ = {
			isa = PBXVariantGroup;
			children = (
				61441C0B24616DE9003D8BB8 /* Base */,
			);
			name = Main.storyboard;
			sourceTree = "<group>";
		};
		61441C0F24616DEC003D8BB8 /* LaunchScreen.storyboard */ = {
			isa = PBXVariantGroup;
			children = (
				61441C1024616DEC003D8BB8 /* Base */,
			);
			name = LaunchScreen.storyboard;
			sourceTree = "<group>";
		};
/* End PBXVariantGroup section */

/* Begin XCBuildConfiguration section */
		61133B94242393DE00786299 /* Debug */ = {
			isa = XCBuildConfiguration;
			buildSettings = {
				ALWAYS_SEARCH_USER_PATHS = NO;
				CLANG_ANALYZER_NONNULL = YES;
				CLANG_ANALYZER_NUMBER_OBJECT_CONVERSION = YES_AGGRESSIVE;
				CLANG_CXX_LANGUAGE_STANDARD = "gnu++14";
				CLANG_CXX_LIBRARY = "libc++";
				CLANG_ENABLE_MODULES = YES;
				CLANG_ENABLE_OBJC_ARC = YES;
				CLANG_ENABLE_OBJC_WEAK = YES;
				CLANG_WARN_BLOCK_CAPTURE_AUTORELEASING = YES;
				CLANG_WARN_BOOL_CONVERSION = YES;
				CLANG_WARN_COMMA = YES;
				CLANG_WARN_CONSTANT_CONVERSION = YES;
				CLANG_WARN_DEPRECATED_OBJC_IMPLEMENTATIONS = YES;
				CLANG_WARN_DIRECT_OBJC_ISA_USAGE = YES_ERROR;
				CLANG_WARN_DOCUMENTATION_COMMENTS = YES;
				CLANG_WARN_EMPTY_BODY = YES;
				CLANG_WARN_ENUM_CONVERSION = YES;
				CLANG_WARN_INFINITE_RECURSION = YES;
				CLANG_WARN_INT_CONVERSION = YES;
				CLANG_WARN_NON_LITERAL_NULL_CONVERSION = YES;
				CLANG_WARN_OBJC_IMPLICIT_RETAIN_SELF = YES;
				CLANG_WARN_OBJC_LITERAL_CONVERSION = YES;
				CLANG_WARN_OBJC_ROOT_CLASS = YES_ERROR;
				CLANG_WARN_QUOTED_INCLUDE_IN_FRAMEWORK_HEADER = YES;
				CLANG_WARN_RANGE_LOOP_ANALYSIS = YES;
				CLANG_WARN_STRICT_PROTOTYPES = YES;
				CLANG_WARN_SUSPICIOUS_MOVE = YES;
				CLANG_WARN_UNGUARDED_AVAILABILITY = YES_AGGRESSIVE;
				CLANG_WARN_UNREACHABLE_CODE = YES;
				CLANG_WARN__DUPLICATE_METHOD_MATCH = YES;
				COPY_PHASE_STRIP = NO;
				CURRENT_PROJECT_VERSION = 1;
				DEBUG_INFORMATION_FORMAT = dwarf;
				ENABLE_STRICT_OBJC_MSGSEND = YES;
				ENABLE_TESTABILITY = YES;
				GCC_C_LANGUAGE_STANDARD = gnu11;
				GCC_DYNAMIC_NO_PIC = NO;
				GCC_NO_COMMON_BLOCKS = YES;
				GCC_OPTIMIZATION_LEVEL = 0;
				GCC_PREPROCESSOR_DEFINITIONS = (
					"DEBUG=1",
					"$(inherited)",
				);
				GCC_WARN_64_TO_32_BIT_CONVERSION = YES;
				GCC_WARN_ABOUT_RETURN_TYPE = YES_ERROR;
				GCC_WARN_UNDECLARED_SELECTOR = YES;
				GCC_WARN_UNINITIALIZED_AUTOS = YES_AGGRESSIVE;
				GCC_WARN_UNUSED_FUNCTION = YES;
				GCC_WARN_UNUSED_VARIABLE = YES;
				IPHONEOS_DEPLOYMENT_TARGET = 11.0;
				MACOSX_DEPLOYMENT_TARGET = 10.14;
				MTL_ENABLE_DEBUG_INFO = INCLUDE_SOURCE;
				MTL_FAST_MATH = YES;
				ONLY_ACTIVE_ARCH = YES;
				SDKROOT = iphoneos;
				SWIFT_ACTIVE_COMPILATION_CONDITIONS = DEBUG;
				SWIFT_OPTIMIZATION_LEVEL = "-Onone";
				VERSIONING_SYSTEM = "apple-generic";
				VERSION_INFO_PREFIX = "";
			};
			name = Debug;
		};
		61133B95242393DE00786299 /* Release */ = {
			isa = XCBuildConfiguration;
			buildSettings = {
				ALWAYS_SEARCH_USER_PATHS = NO;
				CLANG_ANALYZER_NONNULL = YES;
				CLANG_ANALYZER_NUMBER_OBJECT_CONVERSION = YES_AGGRESSIVE;
				CLANG_CXX_LANGUAGE_STANDARD = "gnu++14";
				CLANG_CXX_LIBRARY = "libc++";
				CLANG_ENABLE_MODULES = YES;
				CLANG_ENABLE_OBJC_ARC = YES;
				CLANG_ENABLE_OBJC_WEAK = YES;
				CLANG_WARN_BLOCK_CAPTURE_AUTORELEASING = YES;
				CLANG_WARN_BOOL_CONVERSION = YES;
				CLANG_WARN_COMMA = YES;
				CLANG_WARN_CONSTANT_CONVERSION = YES;
				CLANG_WARN_DEPRECATED_OBJC_IMPLEMENTATIONS = YES;
				CLANG_WARN_DIRECT_OBJC_ISA_USAGE = YES_ERROR;
				CLANG_WARN_DOCUMENTATION_COMMENTS = YES;
				CLANG_WARN_EMPTY_BODY = YES;
				CLANG_WARN_ENUM_CONVERSION = YES;
				CLANG_WARN_INFINITE_RECURSION = YES;
				CLANG_WARN_INT_CONVERSION = YES;
				CLANG_WARN_NON_LITERAL_NULL_CONVERSION = YES;
				CLANG_WARN_OBJC_IMPLICIT_RETAIN_SELF = YES;
				CLANG_WARN_OBJC_LITERAL_CONVERSION = YES;
				CLANG_WARN_OBJC_ROOT_CLASS = YES_ERROR;
				CLANG_WARN_QUOTED_INCLUDE_IN_FRAMEWORK_HEADER = YES;
				CLANG_WARN_RANGE_LOOP_ANALYSIS = YES;
				CLANG_WARN_STRICT_PROTOTYPES = YES;
				CLANG_WARN_SUSPICIOUS_MOVE = YES;
				CLANG_WARN_UNGUARDED_AVAILABILITY = YES_AGGRESSIVE;
				CLANG_WARN_UNREACHABLE_CODE = YES;
				CLANG_WARN__DUPLICATE_METHOD_MATCH = YES;
				COPY_PHASE_STRIP = NO;
				CURRENT_PROJECT_VERSION = 1;
				DEBUG_INFORMATION_FORMAT = "dwarf-with-dsym";
				ENABLE_NS_ASSERTIONS = NO;
				ENABLE_STRICT_OBJC_MSGSEND = YES;
				GCC_C_LANGUAGE_STANDARD = gnu11;
				GCC_NO_COMMON_BLOCKS = YES;
				GCC_WARN_64_TO_32_BIT_CONVERSION = YES;
				GCC_WARN_ABOUT_RETURN_TYPE = YES_ERROR;
				GCC_WARN_UNDECLARED_SELECTOR = YES;
				GCC_WARN_UNINITIALIZED_AUTOS = YES_AGGRESSIVE;
				GCC_WARN_UNUSED_FUNCTION = YES;
				GCC_WARN_UNUSED_VARIABLE = YES;
				IPHONEOS_DEPLOYMENT_TARGET = 11.0;
				MACOSX_DEPLOYMENT_TARGET = 10.14;
				MTL_ENABLE_DEBUG_INFO = NO;
				MTL_FAST_MATH = YES;
				SDKROOT = iphoneos;
				SWIFT_COMPILATION_MODE = wholemodule;
				SWIFT_OPTIMIZATION_LEVEL = "-O";
				VALIDATE_PRODUCT = YES;
				VERSIONING_SYSTEM = "apple-generic";
				VERSION_INFO_PREFIX = "";
			};
			name = Release;
		};
		61133B97242393DE00786299 /* Debug */ = {
			isa = XCBuildConfiguration;
			baseConfigurationReference = 61569894256D0E9A00C6AADA /* Base.xcconfig */;
			buildSettings = {
				CODE_SIGN_STYLE = Automatic;
				DEFINES_MODULE = YES;
				DYLIB_COMPATIBILITY_VERSION = 1;
				DYLIB_CURRENT_VERSION = 1;
				DYLIB_INSTALL_NAME_BASE = "@rpath";
				FRAMEWORK_SEARCH_PATHS = (
					"$(inherited)",
					"$(SRCROOT)/../Carthage/Build/",
				);
				INFOPLIST_FILE = TargetSupport/Datadog/Info.plist;
				INSTALL_PATH = "$(LOCAL_LIBRARY_DIR)/Frameworks";
				LD_RUNPATH_SEARCH_PATHS = (
					"$(inherited)",
					"@executable_path/Frameworks",
					"@loader_path/Frameworks",
				);
				MODULEMAP_FILE = "$(SRCROOT)/../Sources/Datadog/Datadog.modulemap";
				PRODUCT_BUNDLE_IDENTIFIER = com.datadogqh.Datadog;
				PRODUCT_NAME = "$(TARGET_NAME:c99extidentifier)";
				SKIP_INSTALL = YES;
				SUPPORTS_MACCATALYST = NO;
				SWIFT_VERSION = 5.0;
				TARGETED_DEVICE_FAMILY = "1,2";
			};
			name = Debug;
		};
		61133B98242393DE00786299 /* Release */ = {
			isa = XCBuildConfiguration;
			baseConfigurationReference = 61569894256D0E9A00C6AADA /* Base.xcconfig */;
			buildSettings = {
				CODE_SIGN_STYLE = Automatic;
				DEFINES_MODULE = YES;
				DYLIB_COMPATIBILITY_VERSION = 1;
				DYLIB_CURRENT_VERSION = 1;
				DYLIB_INSTALL_NAME_BASE = "@rpath";
				FRAMEWORK_SEARCH_PATHS = (
					"$(inherited)",
					"$(SRCROOT)/../Carthage/Build/",
				);
				INFOPLIST_FILE = TargetSupport/Datadog/Info.plist;
				INSTALL_PATH = "$(LOCAL_LIBRARY_DIR)/Frameworks";
				LD_RUNPATH_SEARCH_PATHS = (
					"$(inherited)",
					"@executable_path/Frameworks",
					"@loader_path/Frameworks",
				);
				MODULEMAP_FILE = "$(SRCROOT)/../Sources/Datadog/Datadog.modulemap";
				PRODUCT_BUNDLE_IDENTIFIER = com.datadogqh.Datadog;
				PRODUCT_NAME = "$(TARGET_NAME:c99extidentifier)";
				SKIP_INSTALL = YES;
				SUPPORTS_MACCATALYST = NO;
				SWIFT_VERSION = 5.0;
				TARGETED_DEVICE_FAMILY = "1,2";
			};
			name = Release;
		};
		61133B9A242393DE00786299 /* Debug */ = {
			isa = XCBuildConfiguration;
			baseConfigurationReference = 61378BA72555329E00F28837 /* DatadogTests.xcconfig */;
			buildSettings = {
				ALWAYS_EMBED_SWIFT_STANDARD_LIBRARIES = YES;
				CLANG_ENABLE_MODULES = YES;
				CODE_SIGN_STYLE = Automatic;
				INFOPLIST_FILE = TargetSupport/DatadogTests/Info.plist;
				LD_RUNPATH_SEARCH_PATHS = (
					"$(inherited)",
					"@executable_path/Frameworks",
					"@loader_path/Frameworks",
				);
				PRODUCT_BUNDLE_IDENTIFIER = com.datadogqh.DatadogTests;
				PRODUCT_NAME = "$(TARGET_NAME)";
				SUPPORTS_MACCATALYST = NO;
				SWIFT_OBJC_BRIDGING_HEADER = "TargetSupport/DatadogTests/DatadogTests-Bridging-Header.h";
				SWIFT_OPTIMIZATION_LEVEL = "-Onone";
				SWIFT_VERSION = 5.0;
				TEST_HOST = "$(BUILT_PRODUCTS_DIR)/Example.app/Example";
			};
			name = Debug;
		};
		61133B9B242393DE00786299 /* Release */ = {
			isa = XCBuildConfiguration;
			baseConfigurationReference = 61378BA72555329E00F28837 /* DatadogTests.xcconfig */;
			buildSettings = {
				ALWAYS_EMBED_SWIFT_STANDARD_LIBRARIES = YES;
				CLANG_ENABLE_MODULES = YES;
				CODE_SIGN_STYLE = Automatic;
				INFOPLIST_FILE = TargetSupport/DatadogTests/Info.plist;
				LD_RUNPATH_SEARCH_PATHS = (
					"$(inherited)",
					"@executable_path/Frameworks",
					"@loader_path/Frameworks",
				);
				PRODUCT_BUNDLE_IDENTIFIER = com.datadogqh.DatadogTests;
				PRODUCT_NAME = "$(TARGET_NAME)";
				SUPPORTS_MACCATALYST = NO;
				SWIFT_OBJC_BRIDGING_HEADER = "TargetSupport/DatadogTests/DatadogTests-Bridging-Header.h";
				SWIFT_VERSION = 5.0;
				TEST_HOST = "$(BUILT_PRODUCTS_DIR)/Example.app/Example";
			};
			name = Release;
		};
		61133C02242397DA00786299 /* Debug */ = {
			isa = XCBuildConfiguration;
			baseConfigurationReference = 61569894256D0E9A00C6AADA /* Base.xcconfig */;
			buildSettings = {
				CODE_SIGN_STYLE = Automatic;
				DEFINES_MODULE = YES;
				DYLIB_COMPATIBILITY_VERSION = 1;
				DYLIB_CURRENT_VERSION = 1;
				DYLIB_INSTALL_NAME_BASE = "@rpath";
				FRAMEWORK_SEARCH_PATHS = (
					"$(inherited)",
					"$(SRCROOT)/../Carthage/Build/",
				);
				INFOPLIST_FILE = TargetSupport/DatadogObjc/Info.plist;
				INSTALL_PATH = "$(LOCAL_LIBRARY_DIR)/Frameworks";
				LD_RUNPATH_SEARCH_PATHS = (
					"$(inherited)",
					"@executable_path/Frameworks",
					"@loader_path/Frameworks",
				);
				PRODUCT_BUNDLE_IDENTIFIER = com.datadogqh.DatadogObjc;
				PRODUCT_NAME = "$(TARGET_NAME:c99extidentifier)";
				SKIP_INSTALL = YES;
				SUPPORTS_MACCATALYST = NO;
				SWIFT_VERSION = 5.0;
				TARGETED_DEVICE_FAMILY = "1,2";
			};
			name = Debug;
		};
		61133C03242397DA00786299 /* Release */ = {
			isa = XCBuildConfiguration;
			baseConfigurationReference = 61569894256D0E9A00C6AADA /* Base.xcconfig */;
			buildSettings = {
				CODE_SIGN_STYLE = Automatic;
				DEFINES_MODULE = YES;
				DYLIB_COMPATIBILITY_VERSION = 1;
				DYLIB_CURRENT_VERSION = 1;
				DYLIB_INSTALL_NAME_BASE = "@rpath";
				FRAMEWORK_SEARCH_PATHS = (
					"$(inherited)",
					"$(SRCROOT)/../Carthage/Build/",
				);
				INFOPLIST_FILE = TargetSupport/DatadogObjc/Info.plist;
				INSTALL_PATH = "$(LOCAL_LIBRARY_DIR)/Frameworks";
				LD_RUNPATH_SEARCH_PATHS = (
					"$(inherited)",
					"@executable_path/Frameworks",
					"@loader_path/Frameworks",
				);
				PRODUCT_BUNDLE_IDENTIFIER = com.datadogqh.DatadogObjc;
				PRODUCT_NAME = "$(TARGET_NAME:c99extidentifier)";
				SKIP_INSTALL = YES;
				SUPPORTS_MACCATALYST = NO;
				SWIFT_VERSION = 5.0;
				TARGETED_DEVICE_FAMILY = "1,2";
			};
			name = Release;
		};
		61441C1424616DEC003D8BB8 /* Debug */ = {
			isa = XCBuildConfiguration;
			baseConfigurationReference = E1B082CB25641DF9002DB9D2 /* Example.xcconfig */;
			buildSettings = {
				ASSETCATALOG_COMPILER_APPICON_NAME = AppIcon;
				CLANG_ENABLE_MODULES = YES;
				CODE_SIGN_STYLE = Automatic;
<<<<<<< HEAD
				FRAMEWORK_SEARCH_PATHS = (
					"$(inherited)",
					"$(SRCROOT)/../Carthage/Build/iOS/**",
				);
=======
>>>>>>> 0dd335b7
				INFOPLIST_FILE = TargetSupport/Example/Info.plist;
				LD_RUNPATH_SEARCH_PATHS = (
					"$(inherited)",
					"@executable_path/Frameworks",
				);
				PRODUCT_BUNDLE_IDENTIFIER = com.datadogqh.Example;
				PRODUCT_NAME = "$(TARGET_NAME)";
				SWIFT_OBJC_BRIDGING_HEADER = "TargetSupport/Example/Example-Bridging-Header.h";
				SWIFT_OPTIMIZATION_LEVEL = "-Onone";
				SWIFT_VERSION = 5.0;
				VALIDATE_WORKSPACE = YES;
			};
			name = Debug;
		};
		61441C1524616DEC003D8BB8 /* Release */ = {
			isa = XCBuildConfiguration;
			baseConfigurationReference = E1B082CB25641DF9002DB9D2 /* Example.xcconfig */;
			buildSettings = {
				ASSETCATALOG_COMPILER_APPICON_NAME = AppIcon;
				CLANG_ENABLE_MODULES = YES;
				CODE_SIGN_STYLE = Automatic;
<<<<<<< HEAD
				FRAMEWORK_SEARCH_PATHS = (
					"$(inherited)",
					"$(SRCROOT)/../Carthage/Build/iOS/**",
				);
=======
>>>>>>> 0dd335b7
				INFOPLIST_FILE = TargetSupport/Example/Info.plist;
				LD_RUNPATH_SEARCH_PATHS = (
					"$(inherited)",
					"@executable_path/Frameworks",
				);
				PRODUCT_BUNDLE_IDENTIFIER = com.datadogqh.Example;
				PRODUCT_NAME = "$(TARGET_NAME)";
				SWIFT_OBJC_BRIDGING_HEADER = "TargetSupport/Example/Example-Bridging-Header.h";
				SWIFT_VERSION = 5.0;
				VALIDATE_WORKSPACE = YES;
			};
			name = Release;
		};
		61441C1624616DEC003D8BB8 /* Integration */ = {
			isa = XCBuildConfiguration;
			baseConfigurationReference = E1B082CB25641DF9002DB9D2 /* Example.xcconfig */;
			buildSettings = {
				ASSETCATALOG_COMPILER_APPICON_NAME = AppIcon;
				CLANG_ENABLE_MODULES = YES;
				CODE_SIGN_STYLE = Automatic;
<<<<<<< HEAD
				FRAMEWORK_SEARCH_PATHS = (
					"$(inherited)",
					"$(SRCROOT)/../Carthage/Build/iOS/**",
				);
=======
>>>>>>> 0dd335b7
				INFOPLIST_FILE = TargetSupport/Example/Info.plist;
				LD_RUNPATH_SEARCH_PATHS = (
					"$(inherited)",
					"@executable_path/Frameworks",
				);
				PRODUCT_BUNDLE_IDENTIFIER = com.datadogqh.Example;
				PRODUCT_NAME = "$(TARGET_NAME)";
				SWIFT_OBJC_BRIDGING_HEADER = "TargetSupport/Example/Example-Bridging-Header.h";
				SWIFT_VERSION = 5.0;
				VALIDATE_WORKSPACE = YES;
			};
			name = Integration;
		};
		61441C3224616F1D003D8BB8 /* Debug */ = {
			isa = XCBuildConfiguration;
			baseConfigurationReference = 9EF49F17244770AD004F2CA0 /* DatadogIntegrationTests.xcconfig */;
			buildSettings = {
				CODE_SIGN_STYLE = Automatic;
				INFOPLIST_FILE = TargetSupport/DatadogIntegrationTests/Info.plist;
				LD_RUNPATH_SEARCH_PATHS = (
					"$(inherited)",
					"@executable_path/Frameworks",
					"@loader_path/Frameworks",
				);
				PRODUCT_BUNDLE_IDENTIFIER = com.datadogqh.DatadogIntegrationTests;
				PRODUCT_NAME = "$(TARGET_NAME)";
				SWIFT_ACTIVE_COMPILATION_CONDITIONS = "DEBUG DD_COMPILED_FOR_INTEGRATION_TESTS";
				SWIFT_VERSION = 5.0;
				TEST_TARGET_NAME = Example;
				VALIDATE_WORKSPACE = YES;
			};
			name = Debug;
		};
		61441C3324616F1D003D8BB8 /* Release */ = {
			isa = XCBuildConfiguration;
			baseConfigurationReference = 9EF49F17244770AD004F2CA0 /* DatadogIntegrationTests.xcconfig */;
			buildSettings = {
				CODE_SIGN_STYLE = Automatic;
				INFOPLIST_FILE = TargetSupport/DatadogIntegrationTests/Info.plist;
				LD_RUNPATH_SEARCH_PATHS = (
					"$(inherited)",
					"@executable_path/Frameworks",
					"@loader_path/Frameworks",
				);
				PRODUCT_BUNDLE_IDENTIFIER = com.datadogqh.DatadogIntegrationTests;
				PRODUCT_NAME = "$(TARGET_NAME)";
				SWIFT_ACTIVE_COMPILATION_CONDITIONS = DD_COMPILED_FOR_INTEGRATION_TESTS;
				SWIFT_VERSION = 5.0;
				TEST_TARGET_NAME = Example;
				VALIDATE_WORKSPACE = YES;
			};
			name = Release;
		};
		61441C3424616F1D003D8BB8 /* Integration */ = {
			isa = XCBuildConfiguration;
			baseConfigurationReference = 9EF49F17244770AD004F2CA0 /* DatadogIntegrationTests.xcconfig */;
			buildSettings = {
				CODE_SIGN_STYLE = Automatic;
				INFOPLIST_FILE = TargetSupport/DatadogIntegrationTests/Info.plist;
				LD_RUNPATH_SEARCH_PATHS = (
					"$(inherited)",
					"@executable_path/Frameworks",
					"@loader_path/Frameworks",
				);
				PRODUCT_BUNDLE_IDENTIFIER = com.datadogqh.DatadogIntegrationTests;
				PRODUCT_NAME = "$(TARGET_NAME)";
				SWIFT_ACTIVE_COMPILATION_CONDITIONS = DD_COMPILED_FOR_INTEGRATION_TESTS;
				SWIFT_VERSION = 5.0;
				TEST_TARGET_NAME = Example;
				VALIDATE_WORKSPACE = YES;
			};
			name = Integration;
		};
		61441C7124619FE4003D8BB8 /* Debug */ = {
			isa = XCBuildConfiguration;
			baseConfigurationReference = 6152C84124BE1F47006A1679 /* DatadogBenchmarkTests.xcconfig */;
			buildSettings = {
				CODE_SIGN_STYLE = Automatic;
				INFOPLIST_FILE = TargetSupport/DatadogBenchmarkTests/Info.plist;
				LD_RUNPATH_SEARCH_PATHS = (
					"$(inherited)",
					"@executable_path/Frameworks",
					"@loader_path/Frameworks",
				);
				PRODUCT_BUNDLE_IDENTIFIER = com.datadogqh.DatadogBenchmarkTests;
				PRODUCT_NAME = "$(TARGET_NAME)";
				SWIFT_VERSION = 5.0;
				TEST_HOST = "$(BUILT_PRODUCTS_DIR)/Example.app/Example";
			};
			name = Debug;
		};
		61441C7224619FE4003D8BB8 /* Release */ = {
			isa = XCBuildConfiguration;
			baseConfigurationReference = 6152C84124BE1F47006A1679 /* DatadogBenchmarkTests.xcconfig */;
			buildSettings = {
				CODE_SIGN_STYLE = Automatic;
				INFOPLIST_FILE = TargetSupport/DatadogBenchmarkTests/Info.plist;
				LD_RUNPATH_SEARCH_PATHS = (
					"$(inherited)",
					"@executable_path/Frameworks",
					"@loader_path/Frameworks",
				);
				PRODUCT_BUNDLE_IDENTIFIER = com.datadogqh.DatadogBenchmarkTests;
				PRODUCT_NAME = "$(TARGET_NAME)";
				SWIFT_VERSION = 5.0;
				TEST_HOST = "$(BUILT_PRODUCTS_DIR)/Example.app/Example";
			};
			name = Release;
		};
		61441C7324619FE4003D8BB8 /* Integration */ = {
			isa = XCBuildConfiguration;
			baseConfigurationReference = 6152C84124BE1F47006A1679 /* DatadogBenchmarkTests.xcconfig */;
			buildSettings = {
				CODE_SIGN_STYLE = Automatic;
				INFOPLIST_FILE = TargetSupport/DatadogBenchmarkTests/Info.plist;
				LD_RUNPATH_SEARCH_PATHS = (
					"$(inherited)",
					"@executable_path/Frameworks",
					"@loader_path/Frameworks",
				);
				PRODUCT_BUNDLE_IDENTIFIER = com.datadogqh.DatadogBenchmarkTests;
				PRODUCT_NAME = "$(TARGET_NAME)";
				SWIFT_VERSION = 5.0;
				TEST_HOST = "$(BUILT_PRODUCTS_DIR)/Example.app/Example";
			};
			name = Integration;
		};
		61B7886525C180CB002675B5 /* Debug */ = {
			isa = XCBuildConfiguration;
			baseConfigurationReference = 61569894256D0E9A00C6AADA /* Base.xcconfig */;
			buildSettings = {
				CLANG_ENABLE_MODULES = YES;
				CODE_SIGN_STYLE = Automatic;
				DEFINES_MODULE = YES;
				DYLIB_COMPATIBILITY_VERSION = 1;
				DYLIB_CURRENT_VERSION = 1;
				DYLIB_INSTALL_NAME_BASE = "@rpath";
				FRAMEWORK_SEARCH_PATHS = (
					"$(inherited)",
					"$(SRCROOT)/../Carthage/Build/iOS/**",
				);
				INFOPLIST_FILE = TargetSupport/DatadogCrashReporting/Info.plist;
				INSTALL_PATH = "$(LOCAL_LIBRARY_DIR)/Frameworks";
				LD_RUNPATH_SEARCH_PATHS = (
					"$(inherited)",
					"@executable_path/Frameworks",
					"@loader_path/Frameworks",
				);
				PRODUCT_BUNDLE_IDENTIFIER = com.datadogqh.DatadogCrashReporting;
				PRODUCT_NAME = "$(TARGET_NAME:c99extidentifier)";
				SKIP_INSTALL = YES;
				SUPPORTS_MACCATALYST = NO;
				SWIFT_OPTIMIZATION_LEVEL = "-Onone";
				SWIFT_VERSION = 5.0;
				TARGETED_DEVICE_FAMILY = "1,2";
			};
			name = Debug;
		};
		61B7886625C180CB002675B5 /* Release */ = {
			isa = XCBuildConfiguration;
			baseConfigurationReference = 61569894256D0E9A00C6AADA /* Base.xcconfig */;
			buildSettings = {
				CLANG_ENABLE_MODULES = YES;
				CODE_SIGN_STYLE = Automatic;
				DEFINES_MODULE = YES;
				DYLIB_COMPATIBILITY_VERSION = 1;
				DYLIB_CURRENT_VERSION = 1;
				DYLIB_INSTALL_NAME_BASE = "@rpath";
				FRAMEWORK_SEARCH_PATHS = (
					"$(inherited)",
					"$(SRCROOT)/../Carthage/Build/iOS/**",
				);
				INFOPLIST_FILE = TargetSupport/DatadogCrashReporting/Info.plist;
				INSTALL_PATH = "$(LOCAL_LIBRARY_DIR)/Frameworks";
				LD_RUNPATH_SEARCH_PATHS = (
					"$(inherited)",
					"@executable_path/Frameworks",
					"@loader_path/Frameworks",
				);
				PRODUCT_BUNDLE_IDENTIFIER = com.datadogqh.DatadogCrashReporting;
				PRODUCT_NAME = "$(TARGET_NAME:c99extidentifier)";
				SKIP_INSTALL = YES;
				SUPPORTS_MACCATALYST = NO;
				SWIFT_VERSION = 5.0;
				TARGETED_DEVICE_FAMILY = "1,2";
			};
			name = Release;
		};
		61B7886725C180CB002675B5 /* Integration */ = {
			isa = XCBuildConfiguration;
			baseConfigurationReference = 61569894256D0E9A00C6AADA /* Base.xcconfig */;
			buildSettings = {
				CLANG_ENABLE_MODULES = YES;
				CODE_SIGN_STYLE = Automatic;
				DEFINES_MODULE = YES;
				DYLIB_COMPATIBILITY_VERSION = 1;
				DYLIB_CURRENT_VERSION = 1;
				DYLIB_INSTALL_NAME_BASE = "@rpath";
				FRAMEWORK_SEARCH_PATHS = (
					"$(inherited)",
					"$(SRCROOT)/../Carthage/Build/iOS/**",
				);
				INFOPLIST_FILE = TargetSupport/DatadogCrashReporting/Info.plist;
				INSTALL_PATH = "$(LOCAL_LIBRARY_DIR)/Frameworks";
				LD_RUNPATH_SEARCH_PATHS = (
					"$(inherited)",
					"@executable_path/Frameworks",
					"@loader_path/Frameworks",
				);
				PRODUCT_BUNDLE_IDENTIFIER = com.datadogqh.DatadogCrashReporting;
				PRODUCT_NAME = "$(TARGET_NAME:c99extidentifier)";
				SKIP_INSTALL = YES;
				SUPPORTS_MACCATALYST = NO;
				SWIFT_VERSION = 5.0;
				TARGETED_DEVICE_FAMILY = "1,2";
			};
			name = Integration;
		};
		61B7886825C180CB002675B5 /* Debug */ = {
			isa = XCBuildConfiguration;
			baseConfigurationReference = 6170DC2B25C1883E003AED5C /* DatadogCrashReportingTests.xcconfig */;
			buildSettings = {
				ALWAYS_EMBED_SWIFT_STANDARD_LIBRARIES = YES;
				CODE_SIGN_STYLE = Automatic;
				INFOPLIST_FILE = TargetSupport/DatadogCrashReportingTests/Info.plist;
				LD_RUNPATH_SEARCH_PATHS = (
					"$(inherited)",
					"@executable_path/Frameworks",
					"@loader_path/Frameworks",
				);
				PRODUCT_BUNDLE_IDENTIFIER = com.datadogqh.DatadogCrashReportingTests;
				PRODUCT_NAME = "$(TARGET_NAME)";
				SWIFT_VERSION = 5.0;
				TEST_HOST = "$(BUILT_PRODUCTS_DIR)/Example.app/Example";
			};
			name = Debug;
		};
		61B7886925C180CB002675B5 /* Release */ = {
			isa = XCBuildConfiguration;
			baseConfigurationReference = 6170DC2B25C1883E003AED5C /* DatadogCrashReportingTests.xcconfig */;
			buildSettings = {
				ALWAYS_EMBED_SWIFT_STANDARD_LIBRARIES = YES;
				CODE_SIGN_STYLE = Automatic;
				INFOPLIST_FILE = TargetSupport/DatadogCrashReportingTests/Info.plist;
				LD_RUNPATH_SEARCH_PATHS = (
					"$(inherited)",
					"@executable_path/Frameworks",
					"@loader_path/Frameworks",
				);
				PRODUCT_BUNDLE_IDENTIFIER = com.datadogqh.DatadogCrashReportingTests;
				PRODUCT_NAME = "$(TARGET_NAME)";
				SWIFT_VERSION = 5.0;
				TEST_HOST = "$(BUILT_PRODUCTS_DIR)/Example.app/Example";
			};
			name = Release;
		};
		61B7886A25C180CB002675B5 /* Integration */ = {
			isa = XCBuildConfiguration;
			baseConfigurationReference = 6170DC2B25C1883E003AED5C /* DatadogCrashReportingTests.xcconfig */;
			buildSettings = {
				ALWAYS_EMBED_SWIFT_STANDARD_LIBRARIES = YES;
				CODE_SIGN_STYLE = Automatic;
				INFOPLIST_FILE = TargetSupport/DatadogCrashReportingTests/Info.plist;
				LD_RUNPATH_SEARCH_PATHS = (
					"$(inherited)",
					"@executable_path/Frameworks",
					"@loader_path/Frameworks",
				);
				PRODUCT_BUNDLE_IDENTIFIER = com.datadogqh.DatadogCrashReportingTests;
				PRODUCT_NAME = "$(TARGET_NAME)";
				SWIFT_VERSION = 5.0;
				TEST_HOST = "$(BUILT_PRODUCTS_DIR)/Example.app/Example";
			};
			name = Integration;
		};
		9E2FB28224476765001C9B7B /* Integration */ = {
			isa = XCBuildConfiguration;
			buildSettings = {
				ALWAYS_SEARCH_USER_PATHS = NO;
				CLANG_ANALYZER_NONNULL = YES;
				CLANG_ANALYZER_NUMBER_OBJECT_CONVERSION = YES_AGGRESSIVE;
				CLANG_CXX_LANGUAGE_STANDARD = "gnu++14";
				CLANG_CXX_LIBRARY = "libc++";
				CLANG_ENABLE_MODULES = YES;
				CLANG_ENABLE_OBJC_ARC = YES;
				CLANG_ENABLE_OBJC_WEAK = YES;
				CLANG_WARN_BLOCK_CAPTURE_AUTORELEASING = YES;
				CLANG_WARN_BOOL_CONVERSION = YES;
				CLANG_WARN_COMMA = YES;
				CLANG_WARN_CONSTANT_CONVERSION = YES;
				CLANG_WARN_DEPRECATED_OBJC_IMPLEMENTATIONS = YES;
				CLANG_WARN_DIRECT_OBJC_ISA_USAGE = YES_ERROR;
				CLANG_WARN_DOCUMENTATION_COMMENTS = YES;
				CLANG_WARN_EMPTY_BODY = YES;
				CLANG_WARN_ENUM_CONVERSION = YES;
				CLANG_WARN_INFINITE_RECURSION = YES;
				CLANG_WARN_INT_CONVERSION = YES;
				CLANG_WARN_NON_LITERAL_NULL_CONVERSION = YES;
				CLANG_WARN_OBJC_IMPLICIT_RETAIN_SELF = YES;
				CLANG_WARN_OBJC_LITERAL_CONVERSION = YES;
				CLANG_WARN_OBJC_ROOT_CLASS = YES_ERROR;
				CLANG_WARN_QUOTED_INCLUDE_IN_FRAMEWORK_HEADER = YES;
				CLANG_WARN_RANGE_LOOP_ANALYSIS = YES;
				CLANG_WARN_STRICT_PROTOTYPES = YES;
				CLANG_WARN_SUSPICIOUS_MOVE = YES;
				CLANG_WARN_UNGUARDED_AVAILABILITY = YES_AGGRESSIVE;
				CLANG_WARN_UNREACHABLE_CODE = YES;
				CLANG_WARN__DUPLICATE_METHOD_MATCH = YES;
				COPY_PHASE_STRIP = NO;
				CURRENT_PROJECT_VERSION = 1;
				DEBUG_INFORMATION_FORMAT = "dwarf-with-dsym";
				ENABLE_NS_ASSERTIONS = NO;
				ENABLE_STRICT_OBJC_MSGSEND = YES;
				ENABLE_TESTABILITY = YES;
				GCC_C_LANGUAGE_STANDARD = gnu11;
				GCC_NO_COMMON_BLOCKS = YES;
				GCC_WARN_64_TO_32_BIT_CONVERSION = YES;
				GCC_WARN_ABOUT_RETURN_TYPE = YES_ERROR;
				GCC_WARN_UNDECLARED_SELECTOR = YES;
				GCC_WARN_UNINITIALIZED_AUTOS = YES_AGGRESSIVE;
				GCC_WARN_UNUSED_FUNCTION = YES;
				GCC_WARN_UNUSED_VARIABLE = YES;
				IPHONEOS_DEPLOYMENT_TARGET = 11.0;
				MACOSX_DEPLOYMENT_TARGET = 10.14;
				MTL_ENABLE_DEBUG_INFO = NO;
				MTL_FAST_MATH = YES;
				SDKROOT = iphoneos;
				SWIFT_COMPILATION_MODE = wholemodule;
				SWIFT_OPTIMIZATION_LEVEL = "-O";
				VALIDATE_PRODUCT = YES;
				VERSIONING_SYSTEM = "apple-generic";
				VERSION_INFO_PREFIX = "";
			};
			name = Integration;
		};
		9E2FB28324476765001C9B7B /* Integration */ = {
			isa = XCBuildConfiguration;
			baseConfigurationReference = 61569894256D0E9A00C6AADA /* Base.xcconfig */;
			buildSettings = {
				CODE_SIGN_STYLE = Automatic;
				DEFINES_MODULE = YES;
				DYLIB_COMPATIBILITY_VERSION = 1;
				DYLIB_CURRENT_VERSION = 1;
				DYLIB_INSTALL_NAME_BASE = "@rpath";
				FRAMEWORK_SEARCH_PATHS = (
					"$(inherited)",
					"$(SRCROOT)/../Carthage/Build/",
				);
				INFOPLIST_FILE = TargetSupport/Datadog/Info.plist;
				INSTALL_PATH = "$(LOCAL_LIBRARY_DIR)/Frameworks";
				LD_RUNPATH_SEARCH_PATHS = (
					"$(inherited)",
					"@executable_path/Frameworks",
					"@loader_path/Frameworks",
				);
				MODULEMAP_FILE = "$(SRCROOT)/../Sources/Datadog/Datadog.modulemap";
				PRODUCT_BUNDLE_IDENTIFIER = com.datadogqh.Datadog;
				PRODUCT_NAME = "$(TARGET_NAME:c99extidentifier)";
				SKIP_INSTALL = YES;
				SUPPORTS_MACCATALYST = NO;
				SWIFT_VERSION = 5.0;
				TARGETED_DEVICE_FAMILY = "1,2";
			};
			name = Integration;
		};
		9E2FB28424476765001C9B7B /* Integration */ = {
			isa = XCBuildConfiguration;
			baseConfigurationReference = 61569894256D0E9A00C6AADA /* Base.xcconfig */;
			buildSettings = {
				CODE_SIGN_STYLE = Automatic;
				DEFINES_MODULE = YES;
				DYLIB_COMPATIBILITY_VERSION = 1;
				DYLIB_CURRENT_VERSION = 1;
				DYLIB_INSTALL_NAME_BASE = "@rpath";
				FRAMEWORK_SEARCH_PATHS = (
					"$(inherited)",
					"$(SRCROOT)/../Carthage/Build/",
				);
				INFOPLIST_FILE = TargetSupport/DatadogObjc/Info.plist;
				INSTALL_PATH = "$(LOCAL_LIBRARY_DIR)/Frameworks";
				LD_RUNPATH_SEARCH_PATHS = (
					"$(inherited)",
					"@executable_path/Frameworks",
					"@loader_path/Frameworks",
				);
				PRODUCT_BUNDLE_IDENTIFIER = com.datadogqh.DatadogObjc;
				PRODUCT_NAME = "$(TARGET_NAME:c99extidentifier)";
				SKIP_INSTALL = YES;
				SUPPORTS_MACCATALYST = NO;
				SWIFT_VERSION = 5.0;
				TARGETED_DEVICE_FAMILY = "1,2";
			};
			name = Integration;
		};
		9E2FB28524476765001C9B7B /* Integration */ = {
			isa = XCBuildConfiguration;
			baseConfigurationReference = 61378BA72555329E00F28837 /* DatadogTests.xcconfig */;
			buildSettings = {
				ALWAYS_EMBED_SWIFT_STANDARD_LIBRARIES = YES;
				CLANG_ENABLE_MODULES = YES;
				CODE_SIGN_STYLE = Automatic;
				INFOPLIST_FILE = TargetSupport/DatadogTests/Info.plist;
				LD_RUNPATH_SEARCH_PATHS = (
					"$(inherited)",
					"@executable_path/Frameworks",
					"@loader_path/Frameworks",
				);
				PRODUCT_BUNDLE_IDENTIFIER = com.datadogqh.DatadogTests;
				PRODUCT_NAME = "$(TARGET_NAME)";
				SUPPORTS_MACCATALYST = NO;
				SWIFT_OBJC_BRIDGING_HEADER = "TargetSupport/DatadogTests/DatadogTests-Bridging-Header.h";
				SWIFT_VERSION = 5.0;
				TEST_HOST = "$(BUILT_PRODUCTS_DIR)/Example.app/Example";
			};
			name = Integration;
		};
/* End XCBuildConfiguration section */

/* Begin XCConfigurationList section */
		61133B7C242393DE00786299 /* Build configuration list for PBXProject "Datadog" */ = {
			isa = XCConfigurationList;
			buildConfigurations = (
				61133B94242393DE00786299 /* Debug */,
				61133B95242393DE00786299 /* Release */,
				9E2FB28224476765001C9B7B /* Integration */,
			);
			defaultConfigurationIsVisible = 0;
			defaultConfigurationName = Release;
		};
		61133B96242393DE00786299 /* Build configuration list for PBXNativeTarget "Datadog" */ = {
			isa = XCConfigurationList;
			buildConfigurations = (
				61133B97242393DE00786299 /* Debug */,
				61133B98242393DE00786299 /* Release */,
				9E2FB28324476765001C9B7B /* Integration */,
			);
			defaultConfigurationIsVisible = 0;
			defaultConfigurationName = Release;
		};
		61133B99242393DE00786299 /* Build configuration list for PBXNativeTarget "DatadogTests" */ = {
			isa = XCConfigurationList;
			buildConfigurations = (
				61133B9A242393DE00786299 /* Debug */,
				61133B9B242393DE00786299 /* Release */,
				9E2FB28524476765001C9B7B /* Integration */,
			);
			defaultConfigurationIsVisible = 0;
			defaultConfigurationName = Release;
		};
		61133C01242397DA00786299 /* Build configuration list for PBXNativeTarget "DatadogObjc" */ = {
			isa = XCConfigurationList;
			buildConfigurations = (
				61133C02242397DA00786299 /* Debug */,
				61133C03242397DA00786299 /* Release */,
				9E2FB28424476765001C9B7B /* Integration */,
			);
			defaultConfigurationIsVisible = 0;
			defaultConfigurationName = Release;
		};
		61441C1324616DEC003D8BB8 /* Build configuration list for PBXNativeTarget "Example" */ = {
			isa = XCConfigurationList;
			buildConfigurations = (
				61441C1424616DEC003D8BB8 /* Debug */,
				61441C1524616DEC003D8BB8 /* Release */,
				61441C1624616DEC003D8BB8 /* Integration */,
			);
			defaultConfigurationIsVisible = 0;
			defaultConfigurationName = Release;
		};
		61441C3124616F1D003D8BB8 /* Build configuration list for PBXNativeTarget "DatadogIntegrationTests" */ = {
			isa = XCConfigurationList;
			buildConfigurations = (
				61441C3224616F1D003D8BB8 /* Debug */,
				61441C3324616F1D003D8BB8 /* Release */,
				61441C3424616F1D003D8BB8 /* Integration */,
			);
			defaultConfigurationIsVisible = 0;
			defaultConfigurationName = Release;
		};
		61441C7024619FE4003D8BB8 /* Build configuration list for PBXNativeTarget "DatadogBenchmarkTests" */ = {
			isa = XCConfigurationList;
			buildConfigurations = (
				61441C7124619FE4003D8BB8 /* Debug */,
				61441C7224619FE4003D8BB8 /* Release */,
				61441C7324619FE4003D8BB8 /* Integration */,
			);
			defaultConfigurationIsVisible = 0;
			defaultConfigurationName = Release;
		};
		61B7886B25C180CB002675B5 /* Build configuration list for PBXNativeTarget "DatadogCrashReporting" */ = {
			isa = XCConfigurationList;
			buildConfigurations = (
				61B7886525C180CB002675B5 /* Debug */,
				61B7886625C180CB002675B5 /* Release */,
				61B7886725C180CB002675B5 /* Integration */,
			);
			defaultConfigurationIsVisible = 0;
			defaultConfigurationName = Release;
		};
		61B7886C25C180CB002675B5 /* Build configuration list for PBXNativeTarget "DatadogCrashReportingTests" */ = {
			isa = XCConfigurationList;
			buildConfigurations = (
				61B7886825C180CB002675B5 /* Debug */,
				61B7886925C180CB002675B5 /* Release */,
				61B7886A25C180CB002675B5 /* Integration */,
			);
			defaultConfigurationIsVisible = 0;
			defaultConfigurationName = Release;
		};
/* End XCConfigurationList section */

/* Begin XCSwiftPackageProductDependency section */
		61441C43246174CE003D8BB8 /* HTTPServerMock */ = {
			isa = XCSwiftPackageProductDependency;
			productName = HTTPServerMock;
		};
		6152C83D24BE1C91006A1679 /* HTTPServerMock */ = {
			isa = XCSwiftPackageProductDependency;
			productName = HTTPServerMock;
		};
/* End XCSwiftPackageProductDependency section */
	};
	rootObject = 61133B79242393DE00786299 /* Project object */;
}<|MERGE_RESOLUTION|>--- conflicted
+++ resolved
@@ -190,6 +190,11 @@
 		614CADD72510BAC000B93D2D /* Environment.swift in Sources */ = {isa = PBXBuildFile; fileRef = 614CADD62510BAC000B93D2D /* Environment.swift */; };
 		614D812C24E3EA15004C9C5D /* Feature.swift in Sources */ = {isa = PBXBuildFile; fileRef = 614D812B24E3EA15004C9C5D /* Feature.swift */; };
 		614E9EB3244719FA007EE3E1 /* BundleType.swift in Sources */ = {isa = PBXBuildFile; fileRef = 614E9EB2244719FA007EE3E1 /* BundleType.swift */; };
+		614ED36C260352DC00C8C519 /* CrashReporter.xcframework in Frameworks */ = {isa = PBXBuildFile; fileRef = 614ED36B260352DC00C8C519 /* CrashReporter.xcframework */; };
+		614ED37C2603533D00C8C519 /* CrashReporter.xcframework in Frameworks */ = {isa = PBXBuildFile; fileRef = 614ED36B260352DC00C8C519 /* CrashReporter.xcframework */; };
+		614ED37D2603533D00C8C519 /* CrashReporter.xcframework in ⚙️ Embed Framework Dependencies */ = {isa = PBXBuildFile; fileRef = 614ED36B260352DC00C8C519 /* CrashReporter.xcframework */; settings = {ATTRIBUTES = (CodeSignOnCopy, RemoveHeadersOnCopy, ); }; };
+		614ED39A260357FA00C8C519 /* DatadogCrashReporting.framework in Frameworks */ = {isa = PBXBuildFile; fileRef = 61B7885425C180CB002675B5 /* DatadogCrashReporting.framework */; };
+		614ED39B260357FA00C8C519 /* DatadogCrashReporting.framework in ⚙️ Embed Framework Dependencies */ = {isa = PBXBuildFile; fileRef = 61B7885425C180CB002675B5 /* DatadogCrashReporting.framework */; settings = {ATTRIBUTES = (CodeSignOnCopy, RemoveHeadersOnCopy, ); }; };
 		6152C83E24BE1C91006A1679 /* HTTPServerMock in Frameworks */ = {isa = PBXBuildFile; productRef = 6152C83D24BE1C91006A1679 /* HTTPServerMock */; };
 		6152C84024BE1CC8006A1679 /* DataUploaderBenchmarkTests.swift in Sources */ = {isa = PBXBuildFile; fileRef = 6152C83F24BE1CC8006A1679 /* DataUploaderBenchmarkTests.swift */; };
 		6156CB8E24DDA1B5008CB2B2 /* RUMContextProvider.swift in Sources */ = {isa = PBXBuildFile; fileRef = 6156CB8D24DDA1B5008CB2B2 /* RUMContextProvider.swift */; };
@@ -230,7 +235,6 @@
 		616CCE13250A1868009FED46 /* RUMCommandSubscriber.swift in Sources */ = {isa = PBXBuildFile; fileRef = 616CCE12250A1868009FED46 /* RUMCommandSubscriber.swift */; };
 		616CCE16250A467E009FED46 /* RUMAutoInstrumentation.swift in Sources */ = {isa = PBXBuildFile; fileRef = 616CCE15250A467E009FED46 /* RUMAutoInstrumentation.swift */; };
 		6170DC1C25C18729003AED5C /* DDCrashReportingPlugin.swift in Sources */ = {isa = PBXBuildFile; fileRef = 6170DC1B25C18729003AED5C /* DDCrashReportingPlugin.swift */; };
-		6170DC5125C18E57003AED5C /* DatadogCrashReporting.framework in ⚙️ Embed Framework Dependencies */ = {isa = PBXBuildFile; fileRef = 61B7885425C180CB002675B5 /* DatadogCrashReporting.framework */; settings = {ATTRIBUTES = (CodeSignOnCopy, RemoveHeadersOnCopy, ); }; };
 		6172472725D673D7007085B3 /* CrashContextTests.swift in Sources */ = {isa = PBXBuildFile; fileRef = 6172472625D673D7007085B3 /* CrashContextTests.swift */; };
 		617247AF25DA9BEA007085B3 /* CrashReportingObjcHelpers.m in Sources */ = {isa = PBXBuildFile; fileRef = 617247AE25DA9BEA007085B3 /* CrashReportingObjcHelpers.m */; };
 		617247B825DAB0E2007085B3 /* PLCrashReportFormatter.swift in Sources */ = {isa = PBXBuildFile; fileRef = 617247B725DAB0E2007085B3 /* PLCrashReportFormatter.swift */; };
@@ -312,9 +316,6 @@
 		61C3E63924BF19B4008053F2 /* RUMContext.swift in Sources */ = {isa = PBXBuildFile; fileRef = 61C3E63824BF19B4008053F2 /* RUMContext.swift */; };
 		61C3E63B24BF1A4B008053F2 /* RUMCommand.swift in Sources */ = {isa = PBXBuildFile; fileRef = 61C3E63A24BF1A4B008053F2 /* RUMCommand.swift */; };
 		61C3E63E24BF1B91008053F2 /* RUMApplicationScope.swift in Sources */ = {isa = PBXBuildFile; fileRef = 61C3E63D24BF1B91008053F2 /* RUMApplicationScope.swift */; };
-		61C4DBAD25C2E6570058DED4 /* CrashReporter.framework in Frameworks */ = {isa = PBXBuildFile; fileRef = 61C4DBAC25C2E6570058DED4 /* CrashReporter.framework */; };
-		61C4DC5925C41D130058DED4 /* CrashReporter.framework in Frameworks */ = {isa = PBXBuildFile; fileRef = 61C4DBAC25C2E6570058DED4 /* CrashReporter.framework */; };
-		61C4DC5A25C41D130058DED4 /* CrashReporter.framework in ⚙️ Embed Framework Dependencies */ = {isa = PBXBuildFile; fileRef = 61C4DBAC25C2E6570058DED4 /* CrashReporter.framework */; settings = {ATTRIBUTES = (CodeSignOnCopy, RemoveHeadersOnCopy, ); }; };
 		61C576C6256E65BD00295F7C /* DateCorrector.swift in Sources */ = {isa = PBXBuildFile; fileRef = 61C576C5256E65BD00295F7C /* DateCorrector.swift */; };
 		61C5A88424509A0C00DA608C /* DDSpan.swift in Sources */ = {isa = PBXBuildFile; fileRef = 61C5A87824509A0C00DA608C /* DDSpan.swift */; };
 		61C5A88524509A0C00DA608C /* DDNoOps.swift in Sources */ = {isa = PBXBuildFile; fileRef = 61C5A87924509A0C00DA608C /* DDNoOps.swift */; };
@@ -477,6 +478,13 @@
 			remoteGlobalIDString = 61441C0124616DE9003D8BB8;
 			remoteInfo = Example;
 		};
+		614ED39C260357FA00C8C519 /* PBXContainerItemProxy */ = {
+			isa = PBXContainerItemProxy;
+			containerPortal = 61133B79242393DE00786299 /* Project object */;
+			proxyType = 1;
+			remoteGlobalIDString = 61B7885325C180CB002675B5;
+			remoteInfo = DatadogCrashReporting;
+		};
 		6170DC5225C18E57003AED5C /* PBXContainerItemProxy */ = {
 			isa = PBXContainerItemProxy;
 			containerPortal = 61133B79242393DE00786299 /* Project object */;
@@ -514,17 +522,11 @@
 			dstPath = "";
 			dstSubfolderSpec = 10;
 			files = (
-<<<<<<< HEAD
-				61C4DC5A25C41D130058DED4 /* CrashReporter.framework in ⚙️ Embed Framework Dependencies */,
-				61441C4E24619498003D8BB8 /* Datadog.framework in ⚙️ Embed Framework Dependencies */,
-				61570006246AAE5E00E96950 /* DatadogObjc.framework in ⚙️ Embed Framework Dependencies */,
-				6170DC5125C18E57003AED5C /* DatadogCrashReporting.framework in ⚙️ Embed Framework Dependencies */,
-				615697E4256CFB4700C6AADA /* Kronos.framework in ⚙️ Embed Framework Dependencies */,
-=======
+				614ED37D2603533D00C8C519 /* CrashReporter.xcframework in ⚙️ Embed Framework Dependencies */,
 				9E0542D825F8EBE3007A3D0B /* Kronos.xcframework in ⚙️ Embed Framework Dependencies */,
 				61441C4E24619498003D8BB8 /* Datadog.framework in ⚙️ Embed Framework Dependencies */,
+				614ED39B260357FA00C8C519 /* DatadogCrashReporting.framework in ⚙️ Embed Framework Dependencies */,
 				61570006246AAE5E00E96950 /* DatadogObjc.framework in ⚙️ Embed Framework Dependencies */,
->>>>>>> 0dd335b7
 			);
 			name = "⚙️ Embed Framework Dependencies";
 			runOnlyForDeploymentPostprocessing = 0;
@@ -719,6 +721,7 @@
 		614CADD62510BAC000B93D2D /* Environment.swift */ = {isa = PBXFileReference; lastKnownFileType = sourcecode.swift; path = Environment.swift; sourceTree = "<group>"; };
 		614D812B24E3EA15004C9C5D /* Feature.swift */ = {isa = PBXFileReference; lastKnownFileType = sourcecode.swift; path = Feature.swift; sourceTree = "<group>"; };
 		614E9EB2244719FA007EE3E1 /* BundleType.swift */ = {isa = PBXFileReference; lastKnownFileType = sourcecode.swift; path = BundleType.swift; sourceTree = "<group>"; };
+		614ED36B260352DC00C8C519 /* CrashReporter.xcframework */ = {isa = PBXFileReference; lastKnownFileType = wrapper.xcframework; name = CrashReporter.xcframework; path = ../Carthage/Build/CrashReporter.xcframework; sourceTree = "<group>"; };
 		6152C83F24BE1CC8006A1679 /* DataUploaderBenchmarkTests.swift */ = {isa = PBXFileReference; lastKnownFileType = sourcecode.swift; path = DataUploaderBenchmarkTests.swift; sourceTree = "<group>"; };
 		6152C84124BE1F47006A1679 /* DatadogBenchmarkTests.xcconfig */ = {isa = PBXFileReference; lastKnownFileType = text.xcconfig; path = DatadogBenchmarkTests.xcconfig; sourceTree = "<group>"; };
 		6152C84224BE2165006A1679 /* MockServerAddress.local.xcconfig */ = {isa = PBXFileReference; lastKnownFileType = text.xcconfig; path = MockServerAddress.local.xcconfig; sourceTree = "<group>"; };
@@ -851,7 +854,6 @@
 		61C3E63824BF19B4008053F2 /* RUMContext.swift */ = {isa = PBXFileReference; lastKnownFileType = sourcecode.swift; path = RUMContext.swift; sourceTree = "<group>"; };
 		61C3E63A24BF1A4B008053F2 /* RUMCommand.swift */ = {isa = PBXFileReference; lastKnownFileType = sourcecode.swift; path = RUMCommand.swift; sourceTree = "<group>"; };
 		61C3E63D24BF1B91008053F2 /* RUMApplicationScope.swift */ = {isa = PBXFileReference; lastKnownFileType = sourcecode.swift; path = RUMApplicationScope.swift; sourceTree = "<group>"; };
-		61C4DBAC25C2E6570058DED4 /* CrashReporter.framework */ = {isa = PBXFileReference; lastKnownFileType = wrapper.framework; name = CrashReporter.framework; path = ../Carthage/Build/iOS/Static/CrashReporter.framework; sourceTree = "<group>"; };
 		61C576C5256E65BD00295F7C /* DateCorrector.swift */ = {isa = PBXFileReference; lastKnownFileType = sourcecode.swift; path = DateCorrector.swift; sourceTree = "<group>"; };
 		61C5A87824509A0C00DA608C /* DDSpan.swift */ = {isa = PBXFileReference; fileEncoding = 4; lastKnownFileType = sourcecode.swift; path = DDSpan.swift; sourceTree = "<group>"; };
 		61C5A87924509A0C00DA608C /* DDNoOps.swift */ = {isa = PBXFileReference; fileEncoding = 4; lastKnownFileType = sourcecode.swift; path = DDNoOps.swift; sourceTree = "<group>"; };
@@ -1000,12 +1002,9 @@
 			isa = PBXFrameworksBuildPhase;
 			buildActionMask = 2147483647;
 			files = (
-<<<<<<< HEAD
-				615697E3256CFB4700C6AADA /* Kronos.framework in Frameworks */,
-				61C4DC5925C41D130058DED4 /* CrashReporter.framework in Frameworks */,
-=======
+				614ED39A260357FA00C8C519 /* DatadogCrashReporting.framework in Frameworks */,
+				614ED37C2603533D00C8C519 /* CrashReporter.xcframework in Frameworks */,
 				9E0542D725F8EBE3007A3D0B /* Kronos.xcframework in Frameworks */,
->>>>>>> 0dd335b7
 			);
 			runOnlyForDeploymentPostprocessing = 0;
 		};
@@ -1039,7 +1038,7 @@
 			isa = PBXFrameworksBuildPhase;
 			buildActionMask = 2147483647;
 			files = (
-				61C4DBAD25C2E6570058DED4 /* CrashReporter.framework in Frameworks */,
+				614ED36C260352DC00C8C519 /* CrashReporter.xcframework in Frameworks */,
 				61DE335525C82941008E3EC2 /* Datadog.framework in Frameworks */,
 			);
 			runOnlyForDeploymentPostprocessing = 0;
@@ -1565,12 +1564,8 @@
 		61133C6F2423993200786299 /* Frameworks */ = {
 			isa = PBXGroup;
 			children = (
-<<<<<<< HEAD
-				61C4DBAC25C2E6570058DED4 /* CrashReporter.framework */,
-				61569794256CF6D400C6AADA /* Kronos.framework */,
-=======
+				614ED36B260352DC00C8C519 /* CrashReporter.xcframework */,
 				9E0542CA25F8EBBE007A3D0B /* Kronos.xcframework */,
->>>>>>> 0dd335b7
 			);
 			name = Frameworks;
 			sourceTree = "<group>";
@@ -2917,6 +2912,7 @@
 			dependencies = (
 				61441C5024619499003D8BB8 /* PBXTargetDependency */,
 				6170DC5325C18E57003AED5C /* PBXTargetDependency */,
+				614ED39D260357FA00C8C519 /* PBXTargetDependency */,
 			);
 			name = Example;
 			packageProductDependencies = (
@@ -3707,6 +3703,11 @@
 			target = 61441C0124616DE9003D8BB8 /* Example */;
 			targetProxy = 61441C7424619FED003D8BB8 /* PBXContainerItemProxy */;
 		};
+		614ED39D260357FA00C8C519 /* PBXTargetDependency */ = {
+			isa = PBXTargetDependency;
+			target = 61B7885325C180CB002675B5 /* DatadogCrashReporting */;
+			targetProxy = 614ED39C260357FA00C8C519 /* PBXContainerItemProxy */;
+		};
 		6170DC5325C18E57003AED5C /* PBXTargetDependency */ = {
 			isa = PBXTargetDependency;
 			target = 61B7885325C180CB002675B5 /* DatadogCrashReporting */;
@@ -4043,13 +4044,6 @@
 				ASSETCATALOG_COMPILER_APPICON_NAME = AppIcon;
 				CLANG_ENABLE_MODULES = YES;
 				CODE_SIGN_STYLE = Automatic;
-<<<<<<< HEAD
-				FRAMEWORK_SEARCH_PATHS = (
-					"$(inherited)",
-					"$(SRCROOT)/../Carthage/Build/iOS/**",
-				);
-=======
->>>>>>> 0dd335b7
 				INFOPLIST_FILE = TargetSupport/Example/Info.plist;
 				LD_RUNPATH_SEARCH_PATHS = (
 					"$(inherited)",
@@ -4071,13 +4065,6 @@
 				ASSETCATALOG_COMPILER_APPICON_NAME = AppIcon;
 				CLANG_ENABLE_MODULES = YES;
 				CODE_SIGN_STYLE = Automatic;
-<<<<<<< HEAD
-				FRAMEWORK_SEARCH_PATHS = (
-					"$(inherited)",
-					"$(SRCROOT)/../Carthage/Build/iOS/**",
-				);
-=======
->>>>>>> 0dd335b7
 				INFOPLIST_FILE = TargetSupport/Example/Info.plist;
 				LD_RUNPATH_SEARCH_PATHS = (
 					"$(inherited)",
@@ -4098,13 +4085,6 @@
 				ASSETCATALOG_COMPILER_APPICON_NAME = AppIcon;
 				CLANG_ENABLE_MODULES = YES;
 				CODE_SIGN_STYLE = Automatic;
-<<<<<<< HEAD
-				FRAMEWORK_SEARCH_PATHS = (
-					"$(inherited)",
-					"$(SRCROOT)/../Carthage/Build/iOS/**",
-				);
-=======
->>>>>>> 0dd335b7
 				INFOPLIST_FILE = TargetSupport/Example/Info.plist;
 				LD_RUNPATH_SEARCH_PATHS = (
 					"$(inherited)",
@@ -4244,7 +4224,7 @@
 				DYLIB_INSTALL_NAME_BASE = "@rpath";
 				FRAMEWORK_SEARCH_PATHS = (
 					"$(inherited)",
-					"$(SRCROOT)/../Carthage/Build/iOS/**",
+					"$(SRCROOT)/../Carthage/Build",
 				);
 				INFOPLIST_FILE = TargetSupport/DatadogCrashReporting/Info.plist;
 				INSTALL_PATH = "$(LOCAL_LIBRARY_DIR)/Frameworks";
@@ -4275,7 +4255,7 @@
 				DYLIB_INSTALL_NAME_BASE = "@rpath";
 				FRAMEWORK_SEARCH_PATHS = (
 					"$(inherited)",
-					"$(SRCROOT)/../Carthage/Build/iOS/**",
+					"$(SRCROOT)/../Carthage/Build",
 				);
 				INFOPLIST_FILE = TargetSupport/DatadogCrashReporting/Info.plist;
 				INSTALL_PATH = "$(LOCAL_LIBRARY_DIR)/Frameworks";
@@ -4305,7 +4285,7 @@
 				DYLIB_INSTALL_NAME_BASE = "@rpath";
 				FRAMEWORK_SEARCH_PATHS = (
 					"$(inherited)",
-					"$(SRCROOT)/../Carthage/Build/iOS/**",
+					"$(SRCROOT)/../Carthage/Build",
 				);
 				INFOPLIST_FILE = TargetSupport/DatadogCrashReporting/Info.plist;
 				INSTALL_PATH = "$(LOCAL_LIBRARY_DIR)/Frameworks";
