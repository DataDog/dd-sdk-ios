--- conflicted
+++ resolved
@@ -279,8 +279,9 @@
 		E11D9F7F25091F5100AA854E /* ObjcLoadHandler.m in Sources */ = {isa = PBXBuildFile; fileRef = E11D9F7725091F5100AA854E /* ObjcLoadHandler.m */; };
 		E132727B24B333C700952F8B /* TracingBenchmarkTests.swift in Sources */ = {isa = PBXBuildFile; fileRef = E132727A24B333C700952F8B /* TracingBenchmarkTests.swift */; };
 		E132727D24B35B5F00952F8B /* TracingStorageBenchmarkTests.swift in Sources */ = {isa = PBXBuildFile; fileRef = E132727C24B35B5F00952F8B /* TracingStorageBenchmarkTests.swift */; };
+		E17CE22C2512611800BD2225 /* ExampleTests.swift in Sources */ = {isa = PBXBuildFile; fileRef = E17CE22B2512611800BD2225 /* ExampleTests.swift */; };
+		E17CE22D2512618C00BD2225 /* Datadog.framework in Frameworks */ = {isa = PBXBuildFile; fileRef = 61133B82242393DE00786299 /* Datadog.framework */; };
 		E1977EA4250A0C6300A784F2 /* XCTest.framework in Frameworks */ = {isa = PBXBuildFile; fileRef = E11D9F80250A082E00AA854E /* XCTest.framework */; settings = {ATTRIBUTES = (Weak, ); }; };
-		E1977EAE250A347E00A784F2 /* ExampleTests.swift in Sources */ = {isa = PBXBuildFile; fileRef = E1977EAD250A347E00A784F2 /* ExampleTests.swift */; };
 		E1978083250F533300A784F2 /* CIEnvironmentValuesTests.swift in Sources */ = {isa = PBXBuildFile; fileRef = E1978082250F533300A784F2 /* CIEnvironmentValuesTests.swift */; };
 		E1978085250FB07500A784F2 /* FrameworkLoadHandlerTests.swift in Sources */ = {isa = PBXBuildFile; fileRef = E1978084250FB07500A784F2 /* FrameworkLoadHandlerTests.swift */; };
 		E1D202EA24C065CF00D1AF3A /* ActiveSpansPool.swift in Sources */ = {isa = PBXBuildFile; fileRef = E1D202E924C065CF00D1AF3A /* ActiveSpansPool.swift */; };
@@ -625,6 +626,7 @@
 		E11D9F80250A082E00AA854E /* XCTest.framework */ = {isa = PBXFileReference; lastKnownFileType = wrapper.framework; name = XCTest.framework; path = Platforms/iPhoneOS.platform/Developer/Library/Frameworks/XCTest.framework; sourceTree = DEVELOPER_DIR; };
 		E132727A24B333C700952F8B /* TracingBenchmarkTests.swift */ = {isa = PBXFileReference; lastKnownFileType = sourcecode.swift; path = TracingBenchmarkTests.swift; sourceTree = "<group>"; };
 		E132727C24B35B5F00952F8B /* TracingStorageBenchmarkTests.swift */ = {isa = PBXFileReference; lastKnownFileType = sourcecode.swift; path = TracingStorageBenchmarkTests.swift; sourceTree = "<group>"; };
+		E17CE22B2512611800BD2225 /* ExampleTests.swift */ = {isa = PBXFileReference; fileEncoding = 4; lastKnownFileType = sourcecode.swift; path = ExampleTests.swift; sourceTree = "<group>"; };
 		E1977EAB250A347E00A784F2 /* ExampleTests.xctest */ = {isa = PBXFileReference; explicitFileType = wrapper.cfbundle; includeInIndex = 0; path = ExampleTests.xctest; sourceTree = BUILT_PRODUCTS_DIR; };
 		E1977EAD250A347E00A784F2 /* ExampleTests.swift */ = {isa = PBXFileReference; lastKnownFileType = sourcecode.swift; path = ExampleTests.swift; sourceTree = "<group>"; };
 		E1977EB7250A364400A784F2 /* Info.plist */ = {isa = PBXFileReference; fileEncoding = 4; lastKnownFileType = text.plist.xml; path = Info.plist; sourceTree = "<group>"; };
@@ -657,6 +659,7 @@
 			isa = PBXFrameworksBuildPhase;
 			buildActionMask = 2147483647;
 			files = (
+				E17CE22D2512618C00BD2225 /* Datadog.framework in Frameworks */,
 			);
 			runOnlyForDeploymentPostprocessing = 0;
 		};
@@ -710,6 +713,7 @@
 				61441C0324616DE9003D8BB8 /* Example */,
 				61133B83242393DE00786299 /* Products */,
 				61133C6F2423993200786299 /* Frameworks */,
+				E17CE2282512609A00BD2225 /* Recovered References */,
 			);
 			sourceTree = "<group>";
 		};
@@ -1255,16 +1259,11 @@
 		61441C0324616DE9003D8BB8 /* Example */ = {
 			isa = PBXGroup;
 			children = (
-<<<<<<< HEAD
-				E1977EAC250A347E00A784F2 /* ExampleTests */,
-				61441C9C2461A796003D8BB8 /* AppConfig.swift */,
-				61441C0424616DE9003D8BB8 /* AppDelegate.swift */,
-=======
+				E17CE22A2512611800BD2225 /* ExampleTests */,
 				614CADD62510BAC000B93D2D /* Environment.swift */,
 				61441C9C2461A796003D8BB8 /* AppConfiguration.swift */,
 				614CADCD250FCA0200B93D2D /* TestScenarios.swift */,
 				61441C0424616DE9003D8BB8 /* ExampleAppDelegate.swift */,
->>>>>>> e1832893
 				61441C9A2461A64F003D8BB8 /* Debugging */,
 				6133702F250F829000236D58 /* Scenarios */,
 				61441C8F2461A648003D8BB8 /* Utils */,
@@ -1814,14 +1813,21 @@
 			path = objc;
 			sourceTree = "<group>";
 		};
-		E1977EAC250A347E00A784F2 /* ExampleTests */ = {
+		E17CE2282512609A00BD2225 /* Recovered References */ = {
 			isa = PBXGroup;
 			children = (
 				E1977EAD250A347E00A784F2 /* ExampleTests.swift */,
 			);
-			name = ExampleTests;
-			path = Example/ExampleTests;
-			sourceTree = SOURCE_ROOT;
+			name = "Recovered References";
+			sourceTree = "<group>";
+		};
+		E17CE22A2512611800BD2225 /* ExampleTests */ = {
+			isa = PBXGroup;
+			children = (
+				E17CE22B2512611800BD2225 /* ExampleTests.swift */,
+			);
+			path = ExampleTests;
+			sourceTree = "<group>";
 		};
 		E1977EB6250A364400A784F2 /* ExampleTests */ = {
 			isa = PBXGroup;
@@ -2467,7 +2473,7 @@
 			isa = PBXSourcesBuildPhase;
 			buildActionMask = 2147483647;
 			files = (
-				E1977EAE250A347E00A784F2 /* ExampleTests.swift in Sources */,
+				E17CE22C2512611800BD2225 /* ExampleTests.swift in Sources */,
 			);
 			runOnlyForDeploymentPostprocessing = 0;
 		};
