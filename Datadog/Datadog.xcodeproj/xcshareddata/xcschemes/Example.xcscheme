<?xml version="1.0" encoding="UTF-8"?>
<Scheme
   LastUpgradeVersion = "1140"
   version = "1.3">
   <BuildAction
      parallelizeBuildables = "YES"
      buildImplicitDependencies = "YES">
      <BuildActionEntries>
         <BuildActionEntry
            buildForTesting = "YES"
            buildForRunning = "YES"
            buildForProfiling = "YES"
            buildForArchiving = "YES"
            buildForAnalyzing = "YES">
            <BuildableReference
               BuildableIdentifier = "primary"
               BlueprintIdentifier = "61441C0124616DE9003D8BB8"
               BuildableName = "Example.app"
               BlueprintName = "Example"
               ReferencedContainer = "container:Datadog.xcodeproj">
            </BuildableReference>
         </BuildActionEntry>
      </BuildActionEntries>
   </BuildAction>
   <TestAction
      buildConfiguration = "Integration"
      selectedDebuggerIdentifier = "Xcode.DebuggerFoundation.Debugger.LLDB"
      selectedLauncherIdentifier = "Xcode.DebuggerFoundation.Launcher.LLDB"
      shouldUseLaunchSchemeArgsEnv = "NO">
<<<<<<< HEAD
      <CommandLineArguments>
         <CommandLineArgument
            argument = "IS_RUNNING_UNIT_TESTS"
            isEnabled = "YES">
         </CommandLineArgument>
      </CommandLineArguments>
      <EnvironmentVariables>
         <EnvironmentVariable
            key = "DD_TEST_RUNNER"
            value = ""
            isEnabled = "YES">
         </EnvironmentVariable>
      </EnvironmentVariables>
=======
>>>>>>> e1832893
      <Testables>
         <TestableReference
            skipped = "NO">
            <BuildableReference
               BuildableIdentifier = "primary"
               BlueprintIdentifier = "E1977EAA250A347E00A784F2"
               BuildableName = "ExampleTests.xctest"
               BlueprintName = "ExampleTests"
               ReferencedContainer = "container:Datadog.xcodeproj">
            </BuildableReference>
         </TestableReference>
      </Testables>
   </TestAction>
   <LaunchAction
      buildConfiguration = "Debug"
      selectedDebuggerIdentifier = "Xcode.DebuggerFoundation.Debugger.LLDB"
      selectedLauncherIdentifier = "Xcode.DebuggerFoundation.Launcher.LLDB"
      launchStyle = "0"
      useCustomWorkingDirectory = "NO"
      ignoresPersistentStateOnLaunch = "NO"
      debugDocumentVersioning = "YES"
      debugServiceExtension = "internal"
      allowLocationSimulation = "YES">
      <BuildableProductRunnable
         runnableDebuggingMode = "0">
         <BuildableReference
            BuildableIdentifier = "primary"
            BlueprintIdentifier = "61441C0124616DE9003D8BB8"
            BuildableName = "Example.app"
            BlueprintName = "Example"
            ReferencedContainer = "container:Datadog.xcodeproj">
         </BuildableReference>
      </BuildableProductRunnable>
      <EnvironmentVariables>
         <EnvironmentVariable
            key = "DD_TEST_SCENARIO_IDENTIFIER"
            value = "LoggingScenario"
            isEnabled = "NO">
         </EnvironmentVariable>
         <EnvironmentVariable
            key = "DD_TEST_SCENARIO_IDENTIFIER"
            value = "TracingScenario"
            isEnabled = "NO">
         </EnvironmentVariable>
         <EnvironmentVariable
            key = "DD_TEST_SCENARIO_IDENTIFIER"
            value = "RUMManualInstrumentationScenario"
            isEnabled = "NO">
         </EnvironmentVariable>
      </EnvironmentVariables>
   </LaunchAction>
   <ProfileAction
      buildConfiguration = "Release"
      shouldUseLaunchSchemeArgsEnv = "YES"
      savedToolIdentifier = ""
      useCustomWorkingDirectory = "NO"
      debugDocumentVersioning = "YES">
      <BuildableProductRunnable
         runnableDebuggingMode = "0">
         <BuildableReference
            BuildableIdentifier = "primary"
            BlueprintIdentifier = "61441C0124616DE9003D8BB8"
            BuildableName = "Example.app"
            BlueprintName = "Example"
            ReferencedContainer = "container:Datadog.xcodeproj">
         </BuildableReference>
      </BuildableProductRunnable>
   </ProfileAction>
   <AnalyzeAction
      buildConfiguration = "Debug">
   </AnalyzeAction>
   <ArchiveAction
      buildConfiguration = "Release"
      revealArchiveInOrganizer = "YES">
   </ArchiveAction>
</Scheme><|MERGE_RESOLUTION|>--- conflicted
+++ resolved
@@ -27,7 +27,6 @@
       selectedDebuggerIdentifier = "Xcode.DebuggerFoundation.Debugger.LLDB"
       selectedLauncherIdentifier = "Xcode.DebuggerFoundation.Launcher.LLDB"
       shouldUseLaunchSchemeArgsEnv = "NO">
-<<<<<<< HEAD
       <CommandLineArguments>
          <CommandLineArgument
             argument = "IS_RUNNING_UNIT_TESTS"
@@ -41,8 +40,6 @@
             isEnabled = "YES">
          </EnvironmentVariable>
       </EnvironmentVariables>
-=======
->>>>>>> e1832893
       <Testables>
          <TestableReference
             skipped = "NO">
