/*
 * Unless explicitly stated otherwise all files in this repository are licensed under the Apache License Version 2.0.
 * This product includes software developed at Datadog (https://www.datadoghq.com/).
 * Copyright 2019-Present Datadog, Inc.
 */

import XCTest
@testable import DatadogTrace
import DatadogInternal
import TestUtilities

private class InstrumentedSessionDelegate: NSObject, URLSessionDataDelegate {}

class HeadBasedSamplingTests: XCTestCase {
    private var core: DatadogCoreProxy! // swiftlint:disable:this implicitly_unwrapped_optional
    private var traceConfig: Trace.Configuration! // swiftlint:disable:this implicitly_unwrapped_optional

    override func setUp() {
        super.setUp()
        core = DatadogCoreProxy()
        traceConfig = Trace.Configuration()
    }

    override func tearDown() {
        core.flushAndTearDown()
        core = nil
        traceConfig = nil
        super.tearDown()
    }

    // MARK: - Local Tracing

    func testSamplingLocalTrace() throws {
        /*
         This is the basic situation of local trace with 3 spans:

         client-ios-app:     [-------- parent -----------]   |
         client-ios-app:        [----- child --------]       | all 3: keep or drop
         client-ios-app:           [-- grandchild --]        |
         */
        let localTraceSampling: Float = 50 // keep or drop

        // Given
        traceConfig.sampleRate = localTraceSampling
        Trace.enable(with: traceConfig, in: core)

        // When
        let parent = Tracer.shared(in: core).startSpan(operationName: "parent")
        let child = Tracer.shared(in: core).startSpan(operationName: "child", childOf: parent.context)
        let grandchild = Tracer.shared(in: core).startSpan(operationName: "grandchild", childOf: parent.context)
        grandchild.finish()
        child.finish()
        parent.finish()

        let spans = core.waitAndReturnSpanEvents()
        XCTAssertEqual(spans.count, 3, "It must send all spans")

        let allKept = spans.filter({ $0.isKept }).count == 3
        let allDropped = spans.filter({ !$0.isKept }).count == 3
        XCTAssertTrue(allKept || allDropped, "All spans must be either kept or dropped")
    }

    func testSamplingLocalTraceWithImplicitParent() throws {
        /*
         This is the situation of local trace with active span as a parent:

         client-ios-app:     [-------- active.span -----]   |
         client-ios-app:       [- child1 -][- child2 -]     | all 3: keep or drop
         */
        let localTraceSampling: Float = 50 // keep or drop

        // Given
        traceConfig.sampleRate = localTraceSampling
        Trace.enable(with: traceConfig, in: core)

        // When
        let parent = Tracer.shared(in: core).startSpan(operationName: "parent").setActive()
        let child1 = Tracer.shared(in: core).startSpan(operationName: "child 1")
        child1.finish()
        let child2 = Tracer.shared(in: core).startSpan(operationName: "child 2")
        child2.finish()
        parent.finish()

        let spans = core.waitAndReturnSpanEvents()
        XCTAssertEqual(spans.count, 3, "It must send all spans")

        let allKept = spans.filter({ $0.isKept }).count == 3
        let allDropped = spans.filter({ !$0.isKept }).count == 3
        XCTAssertTrue(allKept || allDropped, "All spans must be either kept or dropped")
    }

    // MARK: - Distributed Tracing (through network instrumentation API)

    func testSendingSampledDistributedTraceWithNoParent_throughURLSessionInstrumentationAPI() throws {
        /*
         This is the situation where distributed trace starts with the span created with DatadogTrace network
         instrumentation (with no parent):

         dd-sdk-ios:         [--- urlsession.request ---]   keep
         client backend:        [--- backend span ---]      keep
         */

        let localTraceSampling: Float = 0 // drop all
        let distributedTraceSampling: Float = 100 // keep all

        // Given
        traceConfig.sampleRate = localTraceSampling
        traceConfig.urlSessionTracking = .init(
            firstPartyHostsTracing: .trace(hosts: ["foo.com"], sampleRate: distributedTraceSampling)
        )
        Trace.enable(with: traceConfig, in: core)
        URLSessionInstrumentation.enable(with: .init(delegateClass: InstrumentedSessionDelegate.self), in: core)

        // When
        let request = try sendURLSessionRequest(to: "https://foo.com/request", using: InstrumentedSessionDelegate())

        // Then
        let span = try XCTUnwrap(core.waitAndReturnSpanEvents().first, "It should send span event")
        XCTAssertEqual(span.operationName, "urlsession.request")
        XCTAssertEqual(span.samplingRate, 1, "Span must use distributed trace sample rate")
        XCTAssertTrue(span.isKept, "Span must be sampled")

        // Then
        let expectedTraceIDField = String(span.traceID.idLo)
        let expectedSpanIDField = String(span.spanID, representation: .decimal)
        let expectedTagsField = "_dd.p.tid=\(span.traceID.idHiHex)"
        XCTAssertEqual(request.value(forHTTPHeaderField: TracingHTTPHeaders.traceIDField), expectedTraceIDField)
        XCTAssertEqual(request.value(forHTTPHeaderField: TracingHTTPHeaders.parentSpanIDField), expectedSpanIDField)
        XCTAssertEqual(request.value(forHTTPHeaderField: TracingHTTPHeaders.tagsField), expectedTagsField)
        XCTAssertEqual(request.value(forHTTPHeaderField: TracingHTTPHeaders.samplingPriorityField), "1")
    }

    // TODO: RUM-3535 Enable this test when trace context injection control is implemented
    func testSendingDroppedDistributedTraceWithNoParent_throughURLSessionInstrumentationAPI() throws {
        /*
         This is the situation where distributed trace starts with the span created with DatadogTrace network
         instrumentation (with no parent):

         dd-sdk-ios:         [--- urlsession.request ---]   drop
         client backend:        [--- backend span ---]      drop
         */

        let localTraceSampling: Float = 100 // keep all
        let distributedTraceSampling: Float = 0 // drop all

        // Given
        traceConfig.sampleRate = localTraceSampling
        traceConfig.urlSessionTracking = .init(
            firstPartyHostsTracing: .trace(hosts: ["foo.com"], sampleRate: distributedTraceSampling)
        )
        Trace.enable(with: traceConfig, in: core)
        URLSessionInstrumentation.enable(with: .init(delegateClass: InstrumentedSessionDelegate.self), in: core)

        // When
        let request = try sendURLSessionRequest(to: "https://foo.com/request", using: InstrumentedSessionDelegate())

        // Then
        let span = try XCTUnwrap(core.waitAndReturnSpanEvents().first, "It should send span event")
        XCTAssertEqual(span.operationName, "urlsession.request")
        XCTAssertEqual(span.samplingRate, 0, "Span must use distributed trace sample rate")
        XCTAssertFalse(span.isKept, "Span must be dropped")

        // Then
        let expectedTraceIDField = span.traceID.idLoHex
        let expectedSpanIDField = String(span.spanID, representation: .hexadecimal)
        let expectedTagsField = "_dd.p.tid=\(span.traceID.idHiHex)"
        XCTAssertEqual(request.value(forHTTPHeaderField: TracingHTTPHeaders.traceIDField), expectedTraceIDField)
        XCTAssertEqual(request.value(forHTTPHeaderField: TracingHTTPHeaders.parentSpanIDField), expectedSpanIDField)
        XCTAssertEqual(request.value(forHTTPHeaderField: TracingHTTPHeaders.tagsField), expectedTagsField)
        XCTAssertEqual(request.value(forHTTPHeaderField: TracingHTTPHeaders.samplingPriorityField), "0")
    }

    func testSendingSampledDistributedTraceWithParent_throughURLSessionInstrumentationAPI() throws {
        /*
         This is the situation where distributed trace starts with an active local span and is continued with the span
         created with DatadogTrace network instrumentation:

         client-ios-app:     [-------- active.span -----------]   keep
         dd-sdk-ios:            [--- urlsession.request ---]      keep
         client backend:           [--- backend span ---]         keep
         */

        let localTraceSampling: Float = 100 // keep all
        let distributedTraceSampling: Float = 0 // drop all

        // Given
        traceConfig.sampleRate = localTraceSampling
        traceConfig.urlSessionTracking = .init(
            firstPartyHostsTracing: .trace(hosts: ["foo.com"], sampleRate: distributedTraceSampling)
        )
        Trace.enable(with: traceConfig, in: core)
        URLSessionInstrumentation.enable(with: .init(delegateClass: InstrumentedSessionDelegate.self), in: core)

        // When
        let span = Tracer.shared(in: core).startSpan(operationName: "active.span").setActive()
        let request = try sendURLSessionRequest(to: "https://foo.com/request", using: InstrumentedSessionDelegate())
        span.finish()

        // Then
        let spanEvents = core.waitAndReturnSpanEvents()
        let activeSpan = try XCTUnwrap(spanEvents.first(where: { $0.operationName == "active.span" }))
        let urlsessionSpan = try XCTUnwrap(spanEvents.first(where: { $0.operationName == "urlsession.request" }))

        XCTAssertEqual(activeSpan.samplingRate, 1, "Span must use local trace sample rate")
        XCTAssertTrue(activeSpan.isKept, "Span must be sampled")
        XCTAssertEqual(urlsessionSpan.samplingRate, 1, "Span must use local trace sample rate")
        XCTAssertTrue(urlsessionSpan.isKept, "Span must be sampled")
        XCTAssertEqual(urlsessionSpan.traceID, activeSpan.traceID)
        XCTAssertEqual(urlsessionSpan.parentID, activeSpan.spanID)

        // Then
        let expectedTraceIDField = String(activeSpan.traceID.idLo)
        let expectedSpanIDField = String(urlsessionSpan.spanID, representation: .decimal)
        let expectedTagsField = "_dd.p.tid=\(activeSpan.traceID.idHiHex)"
        XCTAssertEqual(request.value(forHTTPHeaderField: TracingHTTPHeaders.traceIDField), expectedTraceIDField)
        XCTAssertEqual(request.value(forHTTPHeaderField: TracingHTTPHeaders.parentSpanIDField), expectedSpanIDField)
        XCTAssertEqual(request.value(forHTTPHeaderField: TracingHTTPHeaders.tagsField), expectedTagsField)
        XCTAssertEqual(request.value(forHTTPHeaderField: TracingHTTPHeaders.samplingPriorityField), "1")
    }

    // TODO: RUM-3535 Enable this test when trace context injection control is implemented
    func testSendingDroppedDistributedTraceWithParent_throughURLSessionInstrumentationAPI() throws {
        /*
         This is the situation where distributed trace starts with an active local span and is continued with the span
         created with DatadogTrace network instrumentation:

         client-ios-app:     [-------- active.span -----------]   drop
         dd-sdk-ios:            [--- urlsession.request ---]      drop
         client backend:           [--- backend span ---]         drop
         */

        let localTraceSampling: Float = 0 // drop all
        let distributedTraceSampling: Float = 100 // keep all

        // Given
        traceConfig.sampleRate = localTraceSampling
        traceConfig.urlSessionTracking = .init(
            firstPartyHostsTracing: .trace(hosts: ["foo.com"], sampleRate: distributedTraceSampling)
        )
        Trace.enable(with: traceConfig, in: core)
        URLSessionInstrumentation.enable(with: .init(delegateClass: InstrumentedSessionDelegate.self), in: core)

        // When
        let span = Tracer.shared(in: core).startSpan(operationName: "active.span").setActive()
        let request = try sendURLSessionRequest(to: "https://foo.com/request", using: InstrumentedSessionDelegate())
        span.finish()

        // Then
        let spanEvents = core.waitAndReturnSpanEvents()
        let activeSpan = try XCTUnwrap(spanEvents.first(where: { $0.operationName == "active.span" }))
        let urlsessionSpan = try XCTUnwrap(spanEvents.first(where: { $0.operationName == "urlsession.request" }))

        XCTAssertEqual(activeSpan.samplingRate, 1, "Span must use local trace sample rate")
        XCTAssertTrue(activeSpan.isKept, "Span must be sampled")
        XCTAssertEqual(urlsessionSpan.samplingRate, 1, "Span must use local trace sample rate")
        XCTAssertTrue(urlsessionSpan.isKept, "Span must be sampled")
        XCTAssertEqual(urlsessionSpan.traceID, activeSpan.traceID)
        XCTAssertEqual(urlsessionSpan.parentID, activeSpan.spanID)

        // Then
        let expectedTraceIDField = activeSpan.traceID.idLoHex
        let expectedSpanIDField = String(urlsessionSpan.spanID, representation: .hexadecimal)
        let expectedTagsField = "_dd.p.tid=\(activeSpan.traceID.idHiHex)"
<<<<<<< HEAD
        XCTAssertEqual(request.value(forHTTPHeaderField: TracingHTTPHeaders.traceIDField), expectedTraceIDField)
        XCTAssertEqual(request.value(forHTTPHeaderField: TracingHTTPHeaders.parentSpanIDField), expectedSpanIDField)
        XCTAssertEqual(request.value(forHTTPHeaderField: TracingHTTPHeaders.tagsField), expectedTagsField)
        XCTAssertEqual(request.value(forHTTPHeaderField: TracingHTTPHeaders.samplingPriorityField), "0")
    }

    // MARK: - Distributed Tracing (through Tracer API)

    func testSendingSampledDistributedTraceWithNoParent_throughTracerAPI() throws {
        /*
         This is the situation where distributed trace starts with the span created with Datadog tracer:

         client-ios-app:     [------ network.span ------]   keep
         client backend:        [--- backend span ---]      keep
         */

        let localTraceSampling: Float = 100 // keep all

        // Given
        traceConfig.sampleRate = localTraceSampling
        Trace.enable(with: traceConfig, in: core)

        // When
        var request: URLRequest = .mockAny()
        let writer = HTTPHeadersWriter(samplingStrategy: .headBased)
        let span = Tracer.shared(in: core).startSpan(operationName: "network.span")
        Tracer.shared(in: core).inject(spanContext: span.context, writer: writer)
        writer.traceHeaderFields.forEach { field, value in request.setValue(value, forHTTPHeaderField: field) }
        span.finish()

        // Then
        let networkSpan = try XCTUnwrap(core.waitAndReturnSpanEvents().first, "It should send span event")
        XCTAssertEqual(networkSpan.operationName, "network.span")
        XCTAssertEqual(networkSpan.samplingRate, 1, "Span must use local trace sample rate")
        XCTAssertTrue(networkSpan.isKept, "Span must be sampled")

        // Then
        let expectedTraceIDField = String(networkSpan.traceID.idLo)
        let expectedSpanIDField = String(networkSpan.spanID, representation: .decimal)
        let expectedTagsField = "_dd.p.tid=\(networkSpan.traceID.idHiHex)"
=======
>>>>>>> 1a1881b8
        XCTAssertEqual(request.value(forHTTPHeaderField: TracingHTTPHeaders.traceIDField), expectedTraceIDField)
        XCTAssertEqual(request.value(forHTTPHeaderField: TracingHTTPHeaders.parentSpanIDField), expectedSpanIDField)
        XCTAssertEqual(request.value(forHTTPHeaderField: TracingHTTPHeaders.tagsField), expectedTagsField)
        XCTAssertEqual(request.value(forHTTPHeaderField: TracingHTTPHeaders.samplingPriorityField), "1")
        XCTAssertEqual(request.value(forHTTPHeaderField: TracingHTTPHeaders.tagsField), expectedTagsField)
    }

    // TODO: RUM-3535 Enable this test when trace context injection control is implemented
    func testSendingDroppedDistributedTraceWithNoParent_throughTracerAPI() throws {
        /*
         This is the situation where distributed trace starts with the span created with Datadog tracer:

         client-ios-app:     [------ network.span ------]   drop
         client backend:        [--- backend span ---]      drop
         */

        let localTraceSampling: Float = 0 // drop all

        // Given
        traceConfig.sampleRate = localTraceSampling
        Trace.enable(with: traceConfig, in: core)

        // When
        var request: URLRequest = .mockAny()
        let writer = HTTPHeadersWriter(samplingStrategy: .headBased)
        let span = Tracer.shared(in: core).startSpan(operationName: "network.span")
        Tracer.shared(in: core).inject(spanContext: span.context, writer: writer)
        writer.traceHeaderFields.forEach { field, value in request.setValue(value, forHTTPHeaderField: field) }
        span.finish()

        // Then
        let networkSpan = try XCTUnwrap(core.waitAndReturnSpanEvents().first, "It should send span event")
        XCTAssertEqual(networkSpan.operationName, "network.span")
        XCTAssertEqual(networkSpan.samplingRate, 0, "Span must use local trace sample rate")
        XCTAssertFalse(networkSpan.isKept, "Span must be dropped")

        // Then
        let expectedTraceIDField = networkSpan.traceID.idLoHex
        let expectedSpanIDField = String(networkSpan.spanID, representation: .hexadecimal)
        let expectedTagsField = "_dd.p.tid=\(networkSpan.traceID.idHiHex)"
        XCTAssertEqual(request.value(forHTTPHeaderField: TracingHTTPHeaders.traceIDField), expectedTraceIDField)
        XCTAssertEqual(request.value(forHTTPHeaderField: TracingHTTPHeaders.parentSpanIDField), expectedSpanIDField)
        XCTAssertEqual(request.value(forHTTPHeaderField: TracingHTTPHeaders.tagsField), expectedTagsField)
        XCTAssertEqual(request.value(forHTTPHeaderField: TracingHTTPHeaders.samplingPriorityField), "0")
    }

    func testSendingSampledDistributedTraceWithParent_throughTracerAPI() throws {
        /*
         This is the situation where distributed trace starts with an active local span and is continued with the span
         created with Datadog tracer:

         client-ios-app:     [-------- active.span -----------]   keep
         client-ios-app:         [------ network.span ------]     keep
         client backend:            [--- backend span ---]        keep
         */

        let localTraceSampling: Float = 100 // keep all

        // Given
        traceConfig.sampleRate = localTraceSampling
        Trace.enable(with: traceConfig, in: core)

        // When
        var request: URLRequest = .mockAny()
        let writer = HTTPHeadersWriter(samplingStrategy: .headBased)
        let parentSpan = Tracer.shared(in: core).startSpan(operationName: "active.span").setActive()
        let span = Tracer.shared(in: core).startSpan(operationName: "network.span")
        Tracer.shared(in: core).inject(spanContext: span.context, writer: writer)
        writer.traceHeaderFields.forEach { field, value in request.setValue(value, forHTTPHeaderField: field) }
        span.finish()
        parentSpan.finish()

        // Then
        let spanEvents = core.waitAndReturnSpanEvents()
        let activeSpan = try XCTUnwrap(spanEvents.first(where: { $0.operationName == "active.span" }))
        let networkSpan = try XCTUnwrap(spanEvents.first(where: { $0.operationName == "network.span" }))

        XCTAssertEqual(activeSpan.samplingRate, 1, "Span must use local trace sample rate")
        XCTAssertTrue(activeSpan.isKept, "Span must be sampled")
        XCTAssertEqual(networkSpan.samplingRate, 1, "Span must use local trace sample rate")
        XCTAssertTrue(networkSpan.isKept, "Span must be sampled")
        XCTAssertEqual(networkSpan.traceID, activeSpan.traceID)
        XCTAssertEqual(networkSpan.parentID, activeSpan.spanID)

        // Then
        let expectedTraceIDField = String(activeSpan.traceID.idLo)
        let expectedSpanIDField = String(networkSpan.spanID, representation: .decimal)
        let expectedTagsField = "_dd.p.tid=\(activeSpan.traceID.idHiHex)"
        XCTAssertEqual(request.value(forHTTPHeaderField: TracingHTTPHeaders.traceIDField), expectedTraceIDField)
        XCTAssertEqual(request.value(forHTTPHeaderField: TracingHTTPHeaders.parentSpanIDField), expectedSpanIDField)
        XCTAssertEqual(request.value(forHTTPHeaderField: TracingHTTPHeaders.tagsField), expectedTagsField)
        XCTAssertEqual(request.value(forHTTPHeaderField: TracingHTTPHeaders.samplingPriorityField), "1")
    }

    // TODO: RUM-3535 Enable this test when trace context injection control is implemented
    func testSendingDroppedDistributedTraceWithParent_throughTracerAPI() throws {
        /*
         This is the situation where distributed trace starts with an active local span and is continued with the span
         created with Datadog tracer:

         client-ios-app:     [-------- active.span -----------]   drop
         client-ios-app:         [------ network.span ------]     drop
         client backend:            [--- backend span ---]        drop
         */

        let localTraceSampling: Float = 0 // drop all

        // Given
        traceConfig.sampleRate = localTraceSampling
        Trace.enable(with: traceConfig, in: core)

        // When
        var request: URLRequest = .mockAny()
        let writer = HTTPHeadersWriter(samplingStrategy: .headBased)
        let parentSpan = Tracer.shared(in: core).startSpan(operationName: "active.span").setActive()
        let span = Tracer.shared(in: core).startSpan(operationName: "network.span")
        Tracer.shared(in: core).inject(spanContext: span.context, writer: writer)
        writer.traceHeaderFields.forEach { field, value in request.setValue(value, forHTTPHeaderField: field) }
        span.finish()
        parentSpan.finish()

        // Then
        let spanEvents = core.waitAndReturnSpanEvents()
        let activeSpan = try XCTUnwrap(spanEvents.first(where: { $0.operationName == "active.span" }))
        let networkSpan = try XCTUnwrap(spanEvents.first(where: { $0.operationName == "network.span" }))

        XCTAssertEqual(activeSpan.samplingRate, 0, "Span must use local trace sample rate")
        XCTAssertFalse(activeSpan.isKept, "Span must be dropped")
        XCTAssertEqual(networkSpan.samplingRate, 0, "Span must use local trace sample rate")
        XCTAssertFalse(networkSpan.isKept, "Span must be dropped")
        XCTAssertEqual(networkSpan.traceID, activeSpan.traceID)
        XCTAssertEqual(networkSpan.parentID, activeSpan.spanID)

        // Then
        let expectedTraceIDField = activeSpan.traceID.idLoHex
        let expectedSpanIDField = String(networkSpan.spanID, representation: .hexadecimal)
        let expectedTagsField = "_dd.p.tid=\(activeSpan.traceID.idHiHex)"
        XCTAssertEqual(request.value(forHTTPHeaderField: TracingHTTPHeaders.traceIDField), expectedTraceIDField)
        XCTAssertEqual(request.value(forHTTPHeaderField: TracingHTTPHeaders.parentSpanIDField), expectedSpanIDField)
        XCTAssertEqual(request.value(forHTTPHeaderField: TracingHTTPHeaders.tagsField), expectedTagsField)
        XCTAssertEqual(request.value(forHTTPHeaderField: TracingHTTPHeaders.samplingPriorityField), "0")
    }

    // MARK: - Helpers

    /// Sends request to `url` using real `URLSession` instrumented with provided `delegate`.
    /// It returns the actual request that was sent to the server which can include additional headers set by the SDK.
    private func sendURLSessionRequest(to url: String, using delegate: URLSessionDelegate) throws -> URLRequest {
        let server = ServerMock(delivery: .success(response: .mockAny(), data: .mockAny()))
        let session = server.getInterceptedURLSession(delegate: delegate)
        let taskCompleted = expectation(description: "wait for task completion")
        let task = session.dataTask(with: .mockWith(url: URL(string: url)!)) { _, _, _ in taskCompleted.fulfill() }
        task.resume()
        waitForExpectations(timeout: 5)

        let requests = server.waitAndReturnRequests(count: 1)
        return try XCTUnwrap(requests.first)
    }
}<|MERGE_RESOLUTION|>--- conflicted
+++ resolved
@@ -261,7 +261,6 @@
         let expectedTraceIDField = activeSpan.traceID.idLoHex
         let expectedSpanIDField = String(urlsessionSpan.spanID, representation: .hexadecimal)
         let expectedTagsField = "_dd.p.tid=\(activeSpan.traceID.idHiHex)"
-<<<<<<< HEAD
         XCTAssertEqual(request.value(forHTTPHeaderField: TracingHTTPHeaders.traceIDField), expectedTraceIDField)
         XCTAssertEqual(request.value(forHTTPHeaderField: TracingHTTPHeaders.parentSpanIDField), expectedSpanIDField)
         XCTAssertEqual(request.value(forHTTPHeaderField: TracingHTTPHeaders.tagsField), expectedTagsField)
@@ -302,8 +301,6 @@
         let expectedTraceIDField = String(networkSpan.traceID.idLo)
         let expectedSpanIDField = String(networkSpan.spanID, representation: .decimal)
         let expectedTagsField = "_dd.p.tid=\(networkSpan.traceID.idHiHex)"
-=======
->>>>>>> 1a1881b8
         XCTAssertEqual(request.value(forHTTPHeaderField: TracingHTTPHeaders.traceIDField), expectedTraceIDField)
         XCTAssertEqual(request.value(forHTTPHeaderField: TracingHTTPHeaders.parentSpanIDField), expectedSpanIDField)
         XCTAssertEqual(request.value(forHTTPHeaderField: TracingHTTPHeaders.tagsField), expectedTagsField)
