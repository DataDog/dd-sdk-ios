all: env-check repo-setup dependencies templates
.PHONY: env-check repo-setup dependencies clean templates \
		lint license-check \
		test test-ios test-ios-all test-tvos test-tvos-all \
		ui-test ui-test-all ui-test-podinstall \
		sr-snapshot-test sr-snapshots-pull sr-snapshots-push sr-snapshot-tests-open \
		tools-test \
		smoke-test smoke-test-ios smoke-test-ios-all smoke-test-tvos smoke-test-tvos-all \
		spm-build spm-build-ios spm-build-tvos spm-build-visionos spm-build-macos spm-build-watchos \
		e2e-upload \
		benchmark-build benchmark-upload \
		models-generate rum-models-generate sr-models-generate models-verify rum-models-verify sr-models-verify \
<<<<<<< HEAD
		profiling-protoc \
=======
		api-surface spi-docs-build \
>>>>>>> 5aaa7003
		dogfood-shopist dogfood-datadog-app \
		release-build release-validate release-publish-github \
		release-publish-podspec release-publish-internal-podspecs release-publish-dependent-podspecs \
		set-ci-secret

REPO_ROOT := $(PWD)
include tools/utils/common.mk

# Default ENV for setting up the repo
DEFAULT_ENV := dev

env-check:
	@$(ECHO_TITLE) "make env-check"
	./tools/env-check.sh

repo-setup:
	@:$(eval ENV ?= $(DEFAULT_ENV))
	@$(ECHO_TITLE) "make repo-setup ENV='$(ENV)'"
	./tools/repo-setup/repo-setup.sh --env "$(ENV)"

dependencies:
	@$(ECHO_TITLE) "make dependencies"
	./tools/repo-setup/carthage-bootstrap.sh

clean:
	@$(ECHO_TITLE) "make clean"
	./tools/clean.sh --derived-data --pods --xcconfigs

clean-carthage:
	@$(ECHO_TITLE) "make clean-carthage"
	./tools/clean.sh --carthage

lint:
	@$(ECHO_TITLE) "make lint"
	./tools/lint/run-linter.sh

license-check:
	@$(ECHO_TITLE) "make license-check"
	./tools/license/check-license.sh

# Test env for running iOS tests in local:
DEFAULT_IOS_OS := latest
DEFAULT_IOS_PLATFORM := iOS Simulator
DEFAULT_IOS_DEVICE := iPhone 15 Pro

# Test env for running tvOS tests in local:
DEFAULT_TVOS_OS := latest
DEFAULT_TVOS_PLATFORM := tvOS Simulator
DEFAULT_TVOS_DEVICE := Apple TV

# Test env for running SR snapshot tests in local:
DEFAULT_SR_SNAPSHOT_TESTS_OS := 17.5
DEFAULT_SR_SNAPSHOT_TESTS_PLATFORM := iOS Simulator
DEFAULT_SR_SNAPSHOT_TESTS_DEVICE := iPhone 15

# Default location for deploying artifacts
DEFAULT_ARTIFACTS_PATH := artifacts

# Whether Test Visibility product is enabled by default
DEFAULT_USE_TEST_VISIBILITY := 0

SKIP_OBJC_TYPES ?= TelemetryUsageEvent

# Run unit tests for specified SCHEME
test:
	@$(call require_param,SCHEME)
	@$(call require_param,OS)
	@$(call require_param,PLATFORM)
	@$(call require_param,DEVICE)
	@:$(eval USE_TEST_VISIBILITY ?= $(DEFAULT_USE_TEST_VISIBILITY))
	@$(ECHO_TITLE) "make test SCHEME='$(SCHEME)' OS='$(OS)' PLATFORM='$(PLATFORM)' DEVICE='$(DEVICE)' USE_TEST_VISIBILITY='$(USE_TEST_VISIBILITY)'"
	USE_TEST_VISIBILITY=$(USE_TEST_VISIBILITY) ./tools/test.sh --scheme "$(SCHEME)" --os "$(OS)" --platform "$(PLATFORM)" --device "$(DEVICE)"

# Run unit tests for specified SCHEME using iOS Simulator
test-ios:
	@$(call require_param,SCHEME)
	@:$(eval OS ?= $(DEFAULT_IOS_OS))
	@:$(eval PLATFORM ?= $(DEFAULT_IOS_PLATFORM))
	@:$(eval DEVICE ?= $(DEFAULT_IOS_DEVICE))
	@$(MAKE) test SCHEME="$(SCHEME)" OS="$(OS)" PLATFORM="$(PLATFORM)" DEVICE="$(DEVICE)"

# Run unit tests for all iOS schemes
test-ios-all:
	@$(MAKE) test-ios SCHEME="DatadogCore iOS"
	@$(MAKE) test-ios SCHEME="DatadogInternal iOS"
	@$(MAKE) test-ios SCHEME="DatadogRUM iOS"
	@$(MAKE) test-ios SCHEME="DatadogSessionReplay iOS"
	@$(MAKE) test-ios SCHEME="DatadogLogs iOS"
	@$(MAKE) test-ios SCHEME="DatadogTrace iOS"
	@$(MAKE) test-ios SCHEME="DatadogCrashReporting iOS"
	@$(MAKE) test-ios SCHEME="DatadogWebViewTracking iOS"
	@$(MAKE) test-ios SCHEME="DatadogProfiling iOS"
	@$(MAKE) test-ios SCHEME="DatadogIntegrationTests iOS"

# Run unit tests for specified SCHEME using tvOS Simulator
test-tvos:
	@$(call require_param,SCHEME)
	@:$(eval OS ?= $(DEFAULT_TVOS_OS))
	@:$(eval PLATFORM ?= $(DEFAULT_TVOS_PLATFORM))
	@:$(eval DEVICE ?= $(DEFAULT_TVOS_DEVICE))
	@$(MAKE) test SCHEME="$(SCHEME)" OS="$(OS)" PLATFORM="$(PLATFORM)" DEVICE="$(DEVICE)"

# Run unit tests for all tvOS schemes
test-tvos-all:
	@$(MAKE) test-tvos SCHEME="DatadogCore tvOS"
	@$(MAKE) test-tvos SCHEME="DatadogInternal tvOS"
	@$(MAKE) test-tvos SCHEME="DatadogRUM tvOS"
	@$(MAKE) test-tvos SCHEME="DatadogLogs tvOS"
	@$(MAKE) test-tvos SCHEME="DatadogTrace tvOS"
	@$(MAKE) test-tvos SCHEME="DatadogCrashReporting tvOS"
	@$(MAKE) test-tvos SCHEME="DatadogProfiling tvOS"
	@$(MAKE) test-tvos SCHEME="DatadogIntegrationTests tvOS"

# Run UI tests for specified TEST_PLAN
ui-test:
	@$(call require_param,TEST_PLAN)
	@:$(eval OS ?= $(DEFAULT_IOS_OS))
	@:$(eval PLATFORM ?= $(DEFAULT_IOS_PLATFORM))
	@:$(eval DEVICE ?= $(DEFAULT_IOS_DEVICE))
	@$(ECHO_TITLE) "make ui-test TEST_PLAN='$(TEST_PLAN)' OS='$(OS)' PLATFORM='$(PLATFORM)' DEVICE='$(DEVICE)'"
	./tools/ui-test.sh --test-plan "$(TEST_PLAN)" --os "$(OS)" --platform "$(PLATFORM)" --device "$(DEVICE)"

# Run UI tests for all test plans
ui-test-all:
	@$(MAKE) ui-test TEST_PLAN="Default"
	@$(MAKE) ui-test TEST_PLAN="RUM"
	@$(MAKE) ui-test TEST_PLAN="CrashReporting"
	@$(MAKE) ui-test TEST_PLAN="NetworkInstrumentation"

# Update UI test project with latest SDK
ui-test-podinstall:
	@$(ECHO_TITLE) "make ui-test-podinstall"
	cd IntegrationTests/ && bundle exec pod install

# Run tests for repo tools
tools-test:
	@$(ECHO_TITLE) "make tools-test"
	./tools/tools-test.sh

# Run tests for issue handler tool
issue-handler-test:
	@$(ECHO_TITLE) "make issue-handler-test"
	cd tools/issue_handler && ./run_tests.sh

# Run integration tests for issue handler tool
issue-handler-integration-test:
	@$(ECHO_TITLE) "make issue-handler-integration-test"
	cd tools/issue_handler && source venv/bin/activate && PYTHONPATH=. python integration_tests/test_analysis.py --issue 1

# Run smoke tests
smoke-test:
	@$(call require_param,TEST_DIRECTORY)
	@$(call require_param,OS)
	@$(call require_param,PLATFORM)
	@$(call require_param,DEVICE)
	@$(ECHO_TITLE) "make smoke-test TEST_DIRECTORY='$(TEST_DIRECTORY)' OS='$(OS)' PLATFORM='$(PLATFORM)' DEVICE='$(DEVICE)'"
	./tools/smoke-test.sh --test-directory "$(TEST_DIRECTORY)" --os "$(OS)" --platform "$(PLATFORM)" --device "$(DEVICE)"

# Run smoke tests for specified TEST_DIRECTORY using iOS Simulator
smoke-test-ios:
	@$(call require_param,TEST_DIRECTORY)
	@:$(eval OS ?= $(DEFAULT_IOS_OS))
	@:$(eval PLATFORM ?= $(DEFAULT_IOS_PLATFORM))
	@:$(eval DEVICE ?= $(DEFAULT_IOS_DEVICE))
	@$(MAKE) smoke-test TEST_DIRECTORY="$(TEST_DIRECTORY)" OS="$(OS)" PLATFORM="$(PLATFORM)" DEVICE="$(DEVICE)"

# Run all smoke tests using iOS Simulator
smoke-test-ios-all:
	@$(MAKE) smoke-test-ios TEST_DIRECTORY="SmokeTests/spm"
	@$(MAKE) smoke-test-ios TEST_DIRECTORY="SmokeTests/carthage"
	@$(MAKE) smoke-test-ios TEST_DIRECTORY="SmokeTests/cocoapods"
	@$(MAKE) smoke-test-ios TEST_DIRECTORY="SmokeTests/xcframeworks"

# Run smoke tests for specified TEST_DIRECTORY using tvOS Simulator
smoke-test-tvos:
	@$(call require_param,TEST_DIRECTORY)
	@:$(eval OS ?= $(DEFAULT_TVOS_OS))
	@:$(eval PLATFORM ?= $(DEFAULT_TVOS_PLATFORM))
	@:$(eval DEVICE ?= $(DEFAULT_TVOS_DEVICE))
	@$(MAKE) smoke-test TEST_DIRECTORY="$(TEST_DIRECTORY)" OS="$(OS)" PLATFORM="$(PLATFORM)" DEVICE="$(DEVICE)"

# Run all smoke tests using tvOS Simulator
smoke-test-tvos-all:
	@$(MAKE) smoke-test-tvos TEST_DIRECTORY="SmokeTests/spm"
	@$(MAKE) smoke-test-tvos TEST_DIRECTORY="SmokeTests/carthage"
	@$(MAKE) smoke-test-tvos TEST_DIRECTORY="SmokeTests/cocoapods"
	@$(MAKE) smoke-test-tvos TEST_DIRECTORY="SmokeTests/xcframeworks"

# Builds SPM package SCHEME for specified DESTINATION
spm-build:
	@$(call require_param,SCHEME)
	@$(call require_param,DESTINATION)
	@$(ECHO_TITLE) "make spm-build SCHEME='$(SCHEME)' DESTINATION='$(DESTINATION)'"
	./tools/spm-build.sh --scheme "$(SCHEME)" --destination "$(DESTINATION)"

# Builds SPM package for iOS
spm-build-ios:
	@$(MAKE) spm-build SCHEME="Datadog-Package" DESTINATION="generic/platform=ios"

# Builds SPM package for tvOS
spm-build-tvos:
	@$(MAKE) spm-build SCHEME="Datadog-Package" DESTINATION="generic/platform=tvOS"

# Builds SPM package for visionOS
spm-build-visionos:
	@$(MAKE) spm-build SCHEME="Datadog-Package" DESTINATION="generic/platform=visionOS"

# Builds SPM package for watchOS
spm-build-watchos:
	# Build only compatible schemes for watchOS:
	@$(MAKE) spm-build DESTINATION="generic/platform=watchOS" SCHEME="DatadogCore"
	@$(MAKE) spm-build DESTINATION="generic/platform=watchOS" SCHEME="DatadogLogs"
	@$(MAKE) spm-build DESTINATION="generic/platform=watchOS" SCHEME="DatadogTrace"

# Builds SPM package for macOS (and Mac Catalyst)
spm-build-macos:
	# Whole package for Mac Catalyst:
	@$(MAKE) spm-build SCHEME="Datadog-Package" DESTINATION="platform=macOS,variant=Mac Catalyst"
	# Only compatible schemes for macOS:
	@$(MAKE) spm-build DESTINATION="platform=macOS" SCHEME="DatadogCore"
	@$(MAKE) spm-build DESTINATION="platform=macOS" SCHEME="DatadogLogs"
	@$(MAKE) spm-build DESTINATION="platform=macOS" SCHEME="DatadogTrace"
	@$(MAKE) spm-build DESTINATION="platform=macOS" SCHEME="DatadogCrashReporting"

# Builds a new version of the E2E app and publishes it to synthetics.
e2e-upload:
	@$(call require_param,ARTIFACTS_PATH)
	@:$(eval DRY_RUN ?= 1)
	@$(ECHO_TITLE) "make e2e-upload ARTIFACTS_PATH='$(ARTIFACTS_PATH)' DRY_RUN='$(DRY_RUN)'"
	DRY_RUN=$(DRY_RUN) ./tools/e2e-build-upload.sh --artifacts-path "$(ARTIFACTS_PATH)"

# Builds the Benchmark app.
benchmark-build:
	@$(ECHO_TITLE) "make benchmark-build"
	@$(MAKE) -C BenchmarkTests build

# Builds a new version of the Benchmark app and publishes it to synthetics.
benchmark-upload:
	@$(call require_param,ARTIFACTS_PATH)
	@:$(eval DRY_RUN ?= 1)
	@$(ECHO_TITLE) "make benchmark-upload ARTIFACTS_PATH='$(ARTIFACTS_PATH)' DRY_RUN='$(DRY_RUN)'"
	DRY_RUN=$(DRY_RUN) ./tools/benchmark-build-upload.sh --artifacts-path "$(ARTIFACTS_PATH)"

# Opens `BenchmarkTests` project with passing required ENV variables
benchmark-tests-open:
	@$(ECHO_TITLE) "make benchmark-tests-open"
	@$(MAKE) -C BenchmarkTests open

xcodeproj-session-replay:
		@echo "⚙️  Generating 'DatadogSessionReplay.xcodeproj'..."
		@cd DatadogSessionReplay/ && swift package generate-xcodeproj
		@echo "OK 👌"

templates:
	@$(ECHO_TITLE) "make templates"
	./tools/xcode-templates/install-xcode-templates.sh

# Generate data models from https://github.com/DataDog/rum-events-format
models-generate:
	@$(call require_param,PRODUCT) # 'rum' or 'sr'
	@$(call require_param,GIT_REF)
	@$(ECHO_TITLE) "make models-generate PRODUCT='$(PRODUCT)' GIT_REF='$(GIT_REF)'"
	./tools/rum-models-generator/run.py generate $(PRODUCT) --git_ref=$(GIT_REF) --skip_objc $(SKIP_OBJC_TYPES)
# Validate data models against https://github.com/DataDog/rum-events-format
models-verify:
	@$(call require_param,PRODUCT) # 'rum' or 'sr'
	@$(ECHO_TITLE) "make models-verify PRODUCT='$(PRODUCT)'"
	./tools/rum-models-generator/run.py verify $(PRODUCT) --skip_objc $(SKIP_OBJC_TYPES)

# Generate RUM data models
rum-models-generate:
	@:$(eval GIT_REF ?= master)
	@$(MAKE) models-generate PRODUCT="rum" GIT_REF="$(GIT_REF)"

# Validate RUM data models
rum-models-verify:
	@$(MAKE) models-verify PRODUCT="rum"

# Generate SR data models
sr-models-generate:
	@:$(eval GIT_REF ?= master)
	@$(MAKE) models-generate PRODUCT="sr" GIT_REF="$(GIT_REF)"

# Validate SR data models
sr-models-verify:
	@$(MAKE) models-verify PRODUCT="sr"

# Generate profiling protobuf-c files from pprof proto
protoc-pprof:
	@$(ECHO_TITLE) "protoc-pprof"
	./tools/protoc-pprof.sh --proto-path DatadogProfiling/Protos/profile.proto --output-dir DatadogProfiling/Mach

# Pushes current SR snapshots to snapshots repo
sr-snapshots-push:
	@$(ECHO_TITLE) "make sr-snapshots-push"
	./tools/sr-snapshot-test.sh --push

# Pulls SR snapshots from snapshots repo
sr-snapshots-pull:
	@$(ECHO_TITLE) "make sr-snapshots-pull"
	./tools/sr-snapshot-test.sh --pull

# Run Session Replay snapshot tests
sr-snapshot-test:
	@:$(eval OS ?= $(DEFAULT_SR_SNAPSHOT_TESTS_OS))
	@:$(eval PLATFORM ?= $(DEFAULT_SR_SNAPSHOT_TESTS_PLATFORM))
	@:$(eval DEVICE ?= $(DEFAULT_SR_SNAPSHOT_TESTS_DEVICE))
	@:$(eval ARTIFACTS_PATH ?= $(DEFAULT_ARTIFACTS_PATH))
	@$(ECHO_TITLE) "make sr-snapshot-test OS='$(OS)' PLATFORM='$(PLATFORM)' DEVICE='$(DEVICE)' ARTIFACTS_PATH='$(ARTIFACTS_PATH)'"
	./tools/sr-snapshot-test.sh \
		--test --os "$(OS)" --device "$(DEVICE)" --platform "$(PLATFORM)" --artifacts-path "$(ARTIFACTS_PATH)"

# Opens `SRSnapshotTests` project with passing required ENV variables
sr-snapshot-tests-open:
	@$(ECHO_TITLE) "make sr-snapshot-tests-open"
	./tools/sr-snapshot-test.sh --open-project

### API-SURFACE

# Define default paths for API output files
SWIFT_OUTPUT_PATH ?= api-surface-swift
OBJC_OUTPUT_PATH ?= api-surface-objc

# Use different paths when running in CI
ifeq ($(ENV),ci)
  SWIFT_OUTPUT_PATH := api-surface-swift-generated
  OBJC_OUTPUT_PATH := api-surface-objc-generated
endif

# Define the list of Datadog modules for API surface generation
DATADOG_MODULES := DatadogCore DatadogLogs DatadogTrace DatadogRUM DatadogCrashReporting DatadogWebViewTracking DatadogSessionReplay

# Generate api-surface files for Datadog APIs
api-surface:
<<<<<<< HEAD
		@echo "Generating api-surface-swift"
		@cd tools/api-surface && \
			swift run api-surface spm \
			--path ../../ \
			--library-name DatadogCore \
			--library-name DatadogLogs \
			--library-name DatadogTrace \
			--library-name DatadogRUM \
			--library-name DatadogCrashReporting \
			--library-name DatadogWebViewTracking \
			--library-name DatadogSessionReplay \
			--library-name DatadogProfiling \
			> ../../api-surface-swift && \
			cd -

		@echo "Generating api-surface-objc"
		@cd tools/api-surface && \
			swift run api-surface spm \
			--path ../../ \
			--library-name DatadogObjc \
			> ../../api-surface-objc && \
			cd -
=======
	@$(ECHO_TITLE) "make api-surface"
	@echo "Generating api-surface-swift"
	@cd tools/api-surface && \
		swift run api-surface generate \
		--path ../../ \
		--language swift \
		$(foreach module,$(DATADOG_MODULES),--library-name $(module)) \
		--output-file ../../$(SWIFT_OUTPUT_PATH)

	@echo "Generating api-surface-objc"
	@cd tools/api-surface && \
		swift run api-surface generate \
		--path ../../ \
		--language objc \
		$(foreach module,$(DATADOG_MODULES),--library-name $(module)) \
		--output-file ../../$(OBJC_OUTPUT_PATH)

# Verify API surface files for Datadog APIs
api-surface-verify:
	@$(ECHO_TITLE) "make api-surface-verify"
	@echo "Verifying api-surface-swift"
	@cd tools/api-surface && \
		swift run api-surface verify \
		--path ../../ \
		--language swift \
		$(foreach module,$(DATADOG_MODULES),--library-name $(module)) \
		--output-file /tmp/api-surface-swift-generated \
		../../api-surface-swift

	@echo "Verifying api-surface-objc"
	@cd tools/api-surface && \
		swift run api-surface verify \
		--path ../../ \
		--language objc \
		$(foreach module,$(DATADOG_MODULES),--library-name $(module)) \
		--output-file /tmp/api-surface-objc-generated \
		../../api-surface-objc

# Builds API documentation using the same process as Swift Package Index.
spi-docs-build:
	@$(ECHO_TITLE) "make spi-docs-build"
	./tools/doc-build.sh --spi-path .spi.yml
>>>>>>> 5aaa7003

# Creates dogfooding PR in shopist-ios
dogfood-shopist:
	@:$(eval DRY_RUN ?= 1)
	@$(ECHO_TITLE) "make dogfood-shopist DRY_RUN='$(DRY_RUN)'"
	DRY_RUN=$(DRY_RUN) ./tools/dogfooding/dogfood.sh --shopist

# Creates dogfooding PR in datadog-ios
dogfood-datadog-app:
	@:$(eval DRY_RUN ?= 1)
	@$(ECHO_TITLE) "make dogfood-datadog-app DRY_RUN='$(DRY_RUN)'"
	DRY_RUN=$(DRY_RUN) ./tools/dogfooding/dogfood.sh --datadog-app

# Builds release artifacts for given tag
release-build:
	@$(call require_param,GIT_TAG)
	@$(call require_param,ARTIFACTS_PATH)
	@$(ECHO_TITLE) "make release-build GIT_TAG='$(GIT_TAG)' ARTIFACTS_PATH='$(ARTIFACTS_PATH)'"
	./tools/release/build.sh --tag "$(GIT_TAG)" --artifacts-path "$(ARTIFACTS_PATH)"

# Validate release artifacts for given tag
release-validate:
	@$(call require_param,GIT_TAG)
	@$(call require_param,ARTIFACTS_PATH)
	@$(ECHO_TITLE) "make release-validate GIT_TAG='$(GIT_TAG)' ARTIFACTS_PATH='$(ARTIFACTS_PATH)'"
	./tools/release/validate-version.sh --artifacts-path "$(ARTIFACTS_PATH)" --tag "$(GIT_TAG)"
	./tools/release/validate-xcframeworks.sh --artifacts-path "$(ARTIFACTS_PATH)"

# Publish GitHub asset to GH release
release-publish-github:
	@$(call require_param,GIT_TAG)
	@$(call require_param,ARTIFACTS_PATH)
	@:$(eval DRY_RUN ?= 1)
	@:$(eval OVERWRITE_EXISTING ?= 0)
	@$(ECHO_TITLE) "make release-publish-github GIT_TAG='$(GIT_TAG)' ARTIFACTS_PATH='$(ARTIFACTS_PATH)' DRY_RUN='$(DRY_RUN)' OVERWRITE_EXISTING='$(OVERWRITE_EXISTING)'"
	DRY_RUN=$(DRY_RUN) OVERWRITE_EXISTING=$(OVERWRITE_EXISTING) ./tools/release/publish-github.sh \
		 --artifacts-path "$(ARTIFACTS_PATH)" \
		 --tag "$(GIT_TAG)"

# Publish Cocoapods podspec to trunk
release-publish-podspec:
	@$(call require_param,PODSPEC_NAME)
	@$(call require_param,ARTIFACTS_PATH)
	@:$(eval DRY_RUN ?= 1)
	@$(ECHO_TITLE) "make release-publish-podspec PODSPEC_NAME='$(PODSPEC_NAME)' ARTIFACTS_PATH='$(ARTIFACTS_PATH)' DRY_RUN='$(DRY_RUN)'"
	DRY_RUN=$(DRY_RUN) ./tools/release/publish-podspec.sh \
		 --artifacts-path "$(ARTIFACTS_PATH)" \
		 --podspec-name "$(PODSPEC_NAME)"

# Publish DatadogInternal podspec
release-publish-internal-podspecs:
	@$(MAKE) release-publish-podspec PODSPEC_NAME="DatadogInternal.podspec"

# Publish podspecs that depend on DatadogInternal
release-publish-dependent-podspecs:
	@$(MAKE) release-publish-podspec PODSPEC_NAME="DatadogCore.podspec"
	@$(MAKE) release-publish-podspec PODSPEC_NAME="DatadogLogs.podspec"
	@$(MAKE) release-publish-podspec PODSPEC_NAME="DatadogTrace.podspec"
	@$(MAKE) release-publish-podspec PODSPEC_NAME="DatadogRUM.podspec"
	@$(MAKE) release-publish-podspec PODSPEC_NAME="DatadogSessionReplay.podspec"
	@$(MAKE) release-publish-podspec PODSPEC_NAME="DatadogCrashReporting.podspec"
	@$(MAKE) release-publish-podspec PODSPEC_NAME="DatadogWebViewTracking.podspec"
	@$(MAKE) release-publish-podspec PODSPEC_NAME="DatadogProfiling.podspec"

# Set ot update CI secrets
set-ci-secret:
	@$(ECHO_TITLE) "make set-ci-secret"
	@./tools/secrets/set-secret.sh

bump:
	@read -p "Enter version number: " version;  \
	echo "// GENERATED FILE: Do not edit directly\n\ninternal let __sdkVersion = \"$$version\"" > DatadogCore/Sources/Versioning.swift; \
	./tools/podspec_bump_version.sh $$version; \
	git add . ; \
	git commit -m "Bumped version to $$version"; \
	echo Bumped version to $$version<|MERGE_RESOLUTION|>--- conflicted
+++ resolved
@@ -10,11 +10,8 @@
 		e2e-upload \
 		benchmark-build benchmark-upload \
 		models-generate rum-models-generate sr-models-generate models-verify rum-models-verify sr-models-verify \
-<<<<<<< HEAD
+		api-surface spi-docs-build \
 		profiling-protoc \
-=======
-		api-surface spi-docs-build \
->>>>>>> 5aaa7003
 		dogfood-shopist dogfood-datadog-app \
 		release-build release-validate release-publish-github \
 		release-publish-podspec release-publish-internal-podspecs release-publish-dependent-podspecs \
@@ -349,30 +346,6 @@
 
 # Generate api-surface files for Datadog APIs
 api-surface:
-<<<<<<< HEAD
-		@echo "Generating api-surface-swift"
-		@cd tools/api-surface && \
-			swift run api-surface spm \
-			--path ../../ \
-			--library-name DatadogCore \
-			--library-name DatadogLogs \
-			--library-name DatadogTrace \
-			--library-name DatadogRUM \
-			--library-name DatadogCrashReporting \
-			--library-name DatadogWebViewTracking \
-			--library-name DatadogSessionReplay \
-			--library-name DatadogProfiling \
-			> ../../api-surface-swift && \
-			cd -
-
-		@echo "Generating api-surface-objc"
-		@cd tools/api-surface && \
-			swift run api-surface spm \
-			--path ../../ \
-			--library-name DatadogObjc \
-			> ../../api-surface-objc && \
-			cd -
-=======
 	@$(ECHO_TITLE) "make api-surface"
 	@echo "Generating api-surface-swift"
 	@cd tools/api-surface && \
@@ -415,7 +388,6 @@
 spi-docs-build:
 	@$(ECHO_TITLE) "make spi-docs-build"
 	./tools/doc-build.sh --spi-path .spi.yml
->>>>>>> 5aaa7003
 
 # Creates dogfooding PR in shopist-ios
 dogfood-shopist:
