--- conflicted
+++ resolved
@@ -23,12 +23,10 @@
             return HTTPHeader(field: "Content-Type", value: contentType.rawValue)
         }
 
-        static func userAgentHeader(for mobileDevice: MobileDevice, appName: String?, appVersion: String?) -> HTTPHeader {
-            let appName = appName ?? "Datadog"
-            let appVersion = appVersion ?? sdkVersion
+        static func userAgentHeader(appName: String, appVersion: String, device: MobileDevice) -> HTTPHeader {
             return HTTPHeader(
                 field: "User-Agent",
-                value: "\(appName)/\(appVersion) CFNetwork (\(mobileDevice.model); \(mobileDevice.osName)/\(mobileDevice.osVersion))"
+                value: "\(appName)/\(appVersion) CFNetwork (\(device.model); \(device.osName)/\(device.osVersion))"
             )
         }
 
@@ -42,19 +40,11 @@
 
     let all: [String: String]
 
-<<<<<<< HEAD
     init(headers: [HTTPHeader]) {
         self.all = headers.reduce([:]) { acc, next in
             var dictionary = acc
             dictionary[next.field] = next.value
             return dictionary
         }
-=======
-    init(appName: String, appVersion: String, device: MobileDevice) {
-        self.all = [
-            Constants.contentTypeField: Constants.contentTypeValue,
-            Constants.userAgentField: "\(appName)/\(appVersion) CFNetwork (\(device.model); \(device.osName)/\(device.osVersion))"
-        ]
->>>>>>> ca3cc717
     }
 }