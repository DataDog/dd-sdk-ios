--- conflicted
+++ resolved
@@ -1,7 +1,3 @@
 // GENERATED FILE: Do not edit directly
 
-<<<<<<< HEAD
-internal let sdkVersion = "1.7.2"
-=======
-internal let sdkVersion = "1.8.0-beta1"
->>>>>>> 3f98760b
+internal let sdkVersion = "1.8.0-beta1"