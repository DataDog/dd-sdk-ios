--- conflicted
+++ resolved
@@ -209,36 +209,6 @@
     }
 }
 
-<<<<<<< HEAD
-public func DDAssertJSONStringEqual(_ jsonString1: String, _ jsonString2: String, _ message: @autoclosure () -> String = "", file: StaticString = #filePath, line: UInt = #line) {
-    _DDEvaluateAssertion(message: message(), file: file, line: line) {
-        try _DDAssertJSONStringEqual(jsonString1, jsonString2)
-    }
-}
-
-private func _DDAssertJSONStringEqual(_ jsonString1: String, _ jsonString2: String) throws {
-    guard let data1 = jsonString1.data(using: .utf8),
-          let data2 = jsonString2.data(using: .utf8) else {
-        throw DDAssertError.expectedFailure("Failed to convert JSON strings to data")
-    }
-
-    do {
-        if let json1 = try JSONSerialization.jsonObject(with: data1, options: []) as? [String: Any],
-           let json2 = try JSONSerialization.jsonObject(with: data2, options: []) as? [String: Any] {
-            guard NSDictionary(dictionary: json1).isEqual(to: json2) else {
-                throw DDAssertError.expectedFailure("JSONs are not equal")
-            }
-        } else if let json1 = try JSONSerialization.jsonObject(with: data1, options: []) as? [Any],
-                  let json2 = try JSONSerialization.jsonObject(with: data2, options: []) as? [Any] {
-            guard NSArray(array: json1).isEqual(to: json2) else {
-                throw DDAssertError.expectedFailure("JSONs are not equal")
-            }
-        } else {
-            throw DDAssertError.expectedFailure("JSONs are not equal")
-        }
-    } catch {
-        throw DDAssertError.expectedFailure("Failed to parse JSON strings")
-=======
 public func DDAssertThrowsError<T, E: Error>(_ expression: @autoclosure () throws -> T, _ message: @autoclosure () -> String = "", file: StaticString = #filePath, line: UInt = #line, _ errorHandler: (_ error: E) -> Void = { _ in }) {
     _DDEvaluateAssertion(message: message(), file: file, line: line) {
         do {
@@ -251,6 +221,5 @@
          } catch {
              throw DDAssertError.expectedFailure("Did throw an error but it is not of `\(E.self)` type (got `\(type(of: error))` instead)")
          }
->>>>>>> 3db3a984
     }
 }