/*
 * Unless explicitly stated otherwise all files in this repository are licensed under the Apache License Version 2.0.
 * This product includes software developed at Datadog (https://www.datadoghq.com/).
 * Copyright 2019-Present Datadog, Inc.
 */

import Foundation
import DatadogInternal

@testable import DatadogLogs
@testable import DatadogRUM
@testable import DatadogCrashReporting
@testable import DatadogCore

extension CrashReportingFeature {
    /// Mocks the Crash Reporting feature instance which doesn't load crash reports.
    public static func mockNoOp(
            core: DatadogCoreProtocol = NOPDatadogCore(),
            crashReportingPlugin: CrashReportingPlugin = NOPCrashReportingPlugin()
    ) -> Self {
        return .mockWith(
            integration: MessageBusSender(core: core),
            crashReportingPlugin: crashReportingPlugin
        )
    }

    public static func mockWith(
        integration: CrashReportSender,
        crashReportingPlugin: CrashReportingPlugin = NOPCrashReportingPlugin(),
        crashContextProvider: CrashContextProvider = CrashContextProviderMock(),
        messageReceiver: FeatureMessageReceiver = NOPFeatureMessageReceiver(),
        telemetry: Telemetry = NOPTelemetry()
    ) -> Self {
        .init(
            crashReportingPlugin: crashReportingPlugin,
            crashContextProvider: crashContextProvider,
            sender: integration,
            messageReceiver: messageReceiver,
            telemetry: telemetry
        )
    }
}

public class CrashReportingPluginMock: CrashReportingPlugin {
    /// The crash report loaded by this plugin.
    public var pendingCrashReport: DDCrashReport?
    /// If the plugin was asked to delete the crash report.
    @ReadWriteLock
    public var hasPurgedCrashReport: Bool?
    /// Custom app state data injected to the plugin.
    public var injectedContextData: Data?
    /// Custom backtrace reporter injected to the plugin.
    public var injectedBacktraceReporter: BacktraceReporting?

    public init() {}

    public func readPendingCrashReport(completion: (DDCrashReport?) -> Bool) {
        hasPurgedCrashReport = completion(pendingCrashReport)
        didReadPendingCrashReport?()
    }

    /// Notifies the `readPendingCrashReport(completion:)` return.
    public var didReadPendingCrashReport: (() -> Void)?

    public func inject(context: Data) {
        injectedContextData = context
        didInjectContext?()
    }

    /// Notifies the `inject(context:)` return.
    public var didInjectContext: (() -> Void)?

    public var backtraceReporter: BacktraceReporting? { injectedBacktraceReporter }
}

public class NOPCrashReportingPlugin: CrashReportingPlugin {
    public func readPendingCrashReport(completion: (DDCrashReport?) -> Bool) {}
    public func inject(context: Data) {}
    public var backtraceReporter: BacktraceReporting? { nil }

    public init() {}
}

public class CrashContextProviderMock: CrashContextProvider {
    public private(set) var currentCrashContext: CrashContext?
    public var onCrashContextChange: (CrashContext) -> Void

    public init(initialCrashContext: CrashContext = .mockAny()) {
        self.currentCrashContext = initialCrashContext
        self.onCrashContextChange = { _ in }
    }
}

public class CrashReportSenderMock: CrashReportSender {
    public var sentCrashReport: DDCrashReport?
    public var sentCrashContext: CrashContext?

    public init() {}

    public func send(report: DDCrashReport, with context: CrashContext) {
        sentCrashReport = report
        sentCrashContext = context
        didSendCrashReport?()
    }

    public var didSendCrashReport: (() -> Void)?

    public func send(launch: DatadogInternal.LaunchReport) {}
}

public class CrashReceiverMock: FeatureMessageReceiver {
    public var receivedCrash: Crash?

    public func receive(message: FeatureMessage, from core: DatadogCoreProtocol) -> Bool {
        guard case let .payload(crash as Crash) = message else {
            return false
        }
        receivedCrash = crash
        return true
    }

    public init() {}
}

extension CrashContext {
    public static func mockAny() -> CrashContext {
        return mockWith()
    }

    public static func mockWith(
        serverTimeOffset: TimeInterval = .zero,
        service: String = .mockAny(),
        env: String = .mockAny(),
        version: String = .mockAny(),
        buildNumber: String = .mockAny(),
        device: Device = .mockAny(),
<<<<<<< HEAD
        localeInfo: LocaleInfo = .mockAny(),
=======
>>>>>>> bd63f86d
        os: OperatingSystem = .mockAny(),
        sdkVersion: String = .mockAny(),
        source: String = .mockAny(),
        trackingConsent: TrackingConsent = .granted,
        userInfo: UserInfo? = .mockAny(),
        accountInfo: AccountInfo? = nil,
        networkConnectionInfo: NetworkConnectionInfo? = .mockAny(),
        carrierInfo: CarrierInfo? = .mockAny(),
        lastRUMViewEvent: RUMViewEvent? = nil,
        lastRUMSessionState: RUMSessionState? = nil,
        lastIsAppInForeground: Bool = .mockAny(),
        appLaunchDate: Date? = .mockRandomInThePast(),
        lastRUMAttributes: RUMEventAttributes? = nil,
        lastLogAttributes: LogEventAttributes? = nil
    ) -> Self {
        .init(
            serverTimeOffset: serverTimeOffset,
            service: service,
            env: env,
            version: version,
            buildNumber: buildNumber,
            device: device,
<<<<<<< HEAD
            localeInfo: localeInfo,
=======
>>>>>>> bd63f86d
            os: os,
            sdkVersion: service,
            source: source,
            trackingConsent: trackingConsent,
            userInfo: userInfo,
            accountInfo: accountInfo,
            networkConnectionInfo: networkConnectionInfo,
            carrierInfo: carrierInfo,
            lastIsAppInForeground: lastIsAppInForeground,
            appLaunchDate: appLaunchDate,
            lastRUMViewEvent: lastRUMViewEvent,
            lastRUMSessionState: lastRUMSessionState,
            lastRUMAttributes: lastRUMAttributes,
            lastLogAttributes: lastLogAttributes
        )
    }

    public static func mockRandom() -> Self {
        .init(
            serverTimeOffset: .zero,
            service: .mockRandom(),
            env: .mockRandom(),
            version: .mockRandom(),
            buildNumber: .mockRandom(),
            device: .mockRandom(),
<<<<<<< HEAD
            localeInfo: .mockRandom(),
=======
>>>>>>> bd63f86d
            os: .mockRandom(),
            sdkVersion: .mockRandom(),
            source: .mockRandom(),
            trackingConsent: .granted,
            userInfo: .mockRandom(),
            accountInfo: .mockRandom(),
            networkConnectionInfo: .mockRandom(),
            carrierInfo: .mockRandom(),
            lastIsAppInForeground: .mockRandom(),
            appLaunchDate: .mockRandomInThePast(),
            lastRUMViewEvent: .mockRandom(),
            lastRUMSessionState: .mockRandom(),
            lastRUMAttributes: .mockRandom(),
            lastLogAttributes: .mockRandom()
        )
    }

    public var data: Data { try! JSONEncoder.dd.default().encode(self) }
}<|MERGE_RESOLUTION|>--- conflicted
+++ resolved
@@ -134,10 +134,6 @@
         version: String = .mockAny(),
         buildNumber: String = .mockAny(),
         device: Device = .mockAny(),
-<<<<<<< HEAD
-        localeInfo: LocaleInfo = .mockAny(),
-=======
->>>>>>> bd63f86d
         os: OperatingSystem = .mockAny(),
         sdkVersion: String = .mockAny(),
         source: String = .mockAny(),
@@ -160,10 +156,6 @@
             version: version,
             buildNumber: buildNumber,
             device: device,
-<<<<<<< HEAD
-            localeInfo: localeInfo,
-=======
->>>>>>> bd63f86d
             os: os,
             sdkVersion: service,
             source: source,
@@ -189,10 +181,6 @@
             version: .mockRandom(),
             buildNumber: .mockRandom(),
             device: .mockRandom(),
-<<<<<<< HEAD
-            localeInfo: .mockRandom(),
-=======
->>>>>>> bd63f86d
             os: .mockRandom(),
             sdkVersion: .mockRandom(),
             source: .mockRandom(),
