--- conflicted
+++ resolved
@@ -133,13 +133,9 @@
         env: String = .mockAny(),
         version: String = .mockAny(),
         buildNumber: String = .mockAny(),
-<<<<<<< HEAD
         device: Device = .mockAny(),
+        localeInfo: LocaleInfo = .mockAny(),
         os: OperatingSystem = .mockAny(),
-=======
-        device: DeviceInfo = .mockAny(),
-        localeInfo: LocaleInfo = .mockAny(),
->>>>>>> 4f4ce751
         sdkVersion: String = .mockAny(),
         source: String = .mockAny(),
         trackingConsent: TrackingConsent = .granted,
@@ -164,11 +160,8 @@
             version: version,
             buildNumber: buildNumber,
             device: device,
-<<<<<<< HEAD
+            localeInfo: localeInfo,
             os: os,
-=======
-            localeInfo: localeInfo,
->>>>>>> 4f4ce751
             sdkVersion: service,
             source: source,
             trackingConsent: trackingConsent,
@@ -196,11 +189,8 @@
             version: .mockRandom(),
             buildNumber: .mockRandom(),
             device: .mockRandom(),
-<<<<<<< HEAD
+            localeInfo: .mockRandom(),
             os: .mockRandom(),
-=======
-            localeInfo: .mockRandom(),
->>>>>>> 4f4ce751
             sdkVersion: .mockRandom(),
             source: .mockRandom(),
             trackingConsent: .granted,
