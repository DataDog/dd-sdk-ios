/*
 * Unless explicitly stated otherwise all files in this repository are licensed under the Apache License Version 2.0.
 * This product includes software developed at Datadog (https://www.datadoghq.com/).
 * Copyright 2019-Present Datadog, Inc.
 */

import Foundation
import DatadogInternal

@testable import DatadogLogs
@testable import DatadogRUM
@testable import DatadogCrashReporting
@testable import DatadogCore

extension CrashReportingFeature {
    /// Mocks the Crash Reporting feature instance which doesn't load crash reports.
    public static func mockNoOp(
            core: DatadogCoreProtocol = NOPDatadogCore(),
            crashReportingPlugin: CrashReportingPlugin = NOPCrashReportingPlugin()
    ) -> Self {
        return .mockWith(
            integration: MessageBusSender(core: core),
            crashReportingPlugin: crashReportingPlugin
        )
    }

    public static func mockWith(
        integration: CrashReportSender,
        crashReportingPlugin: CrashReportingPlugin = NOPCrashReportingPlugin(),
        crashContextProvider: CrashContextProvider = CrashContextProviderMock(),
        messageReceiver: FeatureMessageReceiver = NOPFeatureMessageReceiver(),
        telemetry: Telemetry = NOPTelemetry()
    ) -> Self {
        .init(
            crashReportingPlugin: crashReportingPlugin,
            crashContextProvider: crashContextProvider,
            sender: integration,
            messageReceiver: messageReceiver,
            telemetry: telemetry
        )
    }
}

public class CrashReportingPluginMock: CrashReportingPlugin {
    /// The crash report loaded by this plugin.
    public var pendingCrashReport: DDCrashReport?
    /// If the plugin was asked to delete the crash report.
    @ReadWriteLock
    public var hasPurgedCrashReport: Bool?
    /// Custom app state data injected to the plugin.
    public var injectedContextData: Data?
    /// Custom backtrace reporter injected to the plugin.
    public var injectedBacktraceReporter: BacktraceReporting?

    public init() {}

    public func readPendingCrashReport(completion: (DDCrashReport?) -> Bool) {
        hasPurgedCrashReport = completion(pendingCrashReport)
        didReadPendingCrashReport?()
    }

    /// Notifies the `readPendingCrashReport(completion:)` return.
    public var didReadPendingCrashReport: (() -> Void)?

    public func inject(context: Data) {
        injectedContextData = context
        didInjectContext?()
    }

    /// Notifies the `inject(context:)` return.
    public var didInjectContext: (() -> Void)?

    public var backtraceReporter: BacktraceReporting? { injectedBacktraceReporter }
}

public class NOPCrashReportingPlugin: CrashReportingPlugin {
    public func readPendingCrashReport(completion: (DDCrashReport?) -> Bool) {}
    public func inject(context: Data) {}
    public var backtraceReporter: BacktraceReporting? { nil }

    public init() {}
}

public class CrashContextProviderMock: CrashContextProvider {
    public private(set) var currentCrashContext: CrashContext?
    public var onCrashContextChange: (CrashContext) -> Void

    public init(initialCrashContext: CrashContext = .mockAny()) {
        self.currentCrashContext = initialCrashContext
        self.onCrashContextChange = { _ in }
    }
}

public class CrashReportSenderMock: CrashReportSender {
    public var sentCrashReport: DDCrashReport?
    public var sentCrashContext: CrashContext?

    public init() {}

    public func send(report: DDCrashReport, with context: CrashContext) {
        sentCrashReport = report
        sentCrashContext = context
        didSendCrashReport?()
    }

    public var didSendCrashReport: (() -> Void)?

    public func send(launch: DatadogInternal.LaunchReport) {}
}

public class CrashReceiverMock: FeatureMessageReceiver {
    public var receivedCrash: Crash?

    public func receive(message: FeatureMessage, from core: DatadogCoreProtocol) -> Bool {
        guard case let .payload(crash as Crash) = message else {
            return false
        }
        receivedCrash = crash
        return true
    }

    public init() {}
}

extension CrashContext {
    public static func mockAny() -> CrashContext {
        return mockWith()
    }

    public static func mockWith(
        serverTimeOffset: TimeInterval = .zero,
        service: String = .mockAny(),
        env: String = .mockAny(),
        version: String = .mockAny(),
        buildNumber: String = .mockAny(),
<<<<<<< HEAD
        device: Device = .mockAny(),
        localeInfo: LocaleInfo = .mockAny(),
        os: OperatingSystem = .mockAny(),
=======
        device: DeviceInfo = .mockAny(),
        localeInfo: LocaleInfo = .mockAny(),
>>>>>>> d57d79a9
        sdkVersion: String = .mockAny(),
        source: String = .mockAny(),
        trackingConsent: TrackingConsent = .granted,
        userInfo: UserInfo? = .mockAny(),
        accountInfo: AccountInfo? = nil,
        networkConnectionInfo: NetworkConnectionInfo? = .mockAny(),
        carrierInfo: CarrierInfo? = .mockAny(),
        batteryStatus: BatteryStatus? = .mockAny(),
        brightnessLevel: BrightnessLevel? = .mockAny(),
        isLowPowerModeEnabled: Bool = .mockAny(),
        lastRUMViewEvent: RUMViewEvent? = nil,
        lastRUMSessionState: RUMSessionState? = nil,
        lastIsAppInForeground: Bool = .mockAny(),
        appLaunchDate: Date? = .mockRandomInThePast(),
        lastRUMAttributes: RUMEventAttributes? = nil,
        lastLogAttributes: LogEventAttributes? = nil
    ) -> Self {
        .init(
            serverTimeOffset: serverTimeOffset,
            service: service,
            env: env,
            version: version,
            buildNumber: buildNumber,
            device: device,
<<<<<<< HEAD
            os: os,
=======
>>>>>>> d57d79a9
            localeInfo: localeInfo,
            sdkVersion: service,
            source: source,
            trackingConsent: trackingConsent,
            userInfo: userInfo,
            accountInfo: accountInfo,
            networkConnectionInfo: networkConnectionInfo,
            carrierInfo: carrierInfo,
            batteryStatus: batteryStatus,
            brightnessLevel: brightnessLevel,
            isLowPowerModeEnabled: isLowPowerModeEnabled,
            lastIsAppInForeground: lastIsAppInForeground,
            appLaunchDate: appLaunchDate,
            lastRUMViewEvent: lastRUMViewEvent,
            lastRUMSessionState: lastRUMSessionState,
            lastRUMAttributes: lastRUMAttributes,
            lastLogAttributes: lastLogAttributes
        )
    }

    public static func mockRandom() -> Self {
        .init(
            serverTimeOffset: .zero,
            service: .mockRandom(),
            env: .mockRandom(),
            version: .mockRandom(),
            buildNumber: .mockRandom(),
            device: .mockRandom(),
<<<<<<< HEAD
            os: .mockRandom(),
=======
>>>>>>> d57d79a9
            localeInfo: .mockRandom(),
            sdkVersion: .mockRandom(),
            source: .mockRandom(),
            trackingConsent: .granted,
            userInfo: .mockRandom(),
            accountInfo: .mockRandom(),
            networkConnectionInfo: .mockRandom(),
            carrierInfo: .mockRandom(),
            batteryStatus: .mockRandom(),
            brightnessLevel: .mockRandom(),
            isLowPowerModeEnabled: .mockRandom(),
            lastIsAppInForeground: .mockRandom(),
            appLaunchDate: .mockRandomInThePast(),
            lastRUMViewEvent: .mockRandom(),
            lastRUMSessionState: .mockRandom(),
            lastRUMAttributes: .mockRandom(),
            lastLogAttributes: .mockRandom()
        )
    }

    public var data: Data { try! JSONEncoder.dd.default().encode(self) }
}<|MERGE_RESOLUTION|>--- conflicted
+++ resolved
@@ -133,14 +133,9 @@
         env: String = .mockAny(),
         version: String = .mockAny(),
         buildNumber: String = .mockAny(),
-<<<<<<< HEAD
         device: Device = .mockAny(),
+        os: OperatingSystem = .mockAny(),
         localeInfo: LocaleInfo = .mockAny(),
-        os: OperatingSystem = .mockAny(),
-=======
-        device: DeviceInfo = .mockAny(),
-        localeInfo: LocaleInfo = .mockAny(),
->>>>>>> d57d79a9
         sdkVersion: String = .mockAny(),
         source: String = .mockAny(),
         trackingConsent: TrackingConsent = .granted,
@@ -165,10 +160,7 @@
             version: version,
             buildNumber: buildNumber,
             device: device,
-<<<<<<< HEAD
             os: os,
-=======
->>>>>>> d57d79a9
             localeInfo: localeInfo,
             sdkVersion: service,
             source: source,
@@ -197,10 +189,7 @@
             version: .mockRandom(),
             buildNumber: .mockRandom(),
             device: .mockRandom(),
-<<<<<<< HEAD
             os: .mockRandom(),
-=======
->>>>>>> d57d79a9
             localeInfo: .mockRandom(),
             sdkVersion: .mockRandom(),
             source: .mockRandom(),
