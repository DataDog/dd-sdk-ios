/*
 * Unless explicitly stated otherwise all files in this repository are licensed under the Apache License Version 2.0.
 * This product includes software developed at Datadog (https://www.datadoghq.com/).
 * Copyright 2019-Present Datadog, Inc.
 */

import Foundation
import DatadogInternal

public class FileWriterMock: Writer {
    public init() { }

    /// Recorded events.
    public private(set) var events: [Encodable] = []
    /// Recorded metadata.
    public private(set) var metadata: [Encodable] = []

    /// Adds an `Encodable` event to the events stack.
    ///
    /// - Parameter value: The event value to record.
<<<<<<< HEAD
    public func write<T: Encodable, M: Encodable>(value: T, metadata: M) {
        self.metadata.append(metadata)
        self.events.append(value)
=======
    public func write<T: Encodable, M: Encodable>(value: T, metadata: M, completion: @escaping CompletionHandler) {
        events.append(value)
        completion()
>>>>>>> 5aaa7003
    }

    /// Returns all events of the given type.
    ///
    /// - Parameter type: The event type to retrieve.
    /// - Returns: A list of event of the give type.
    public func events<T>(ofType type: T.Type = T.self) -> [T] where T: Encodable {
        events.compactMap { $0 as? T }
    }

    /// Returns all metadata of the given type.
    ///
    /// - Parameter type: The metadata type to retrieve.
    /// - Returns: A list of metadata of the give type.
    public func metadata<T>(ofType type: T.Type = T.self) -> [T] where T: Encodable {
        metadata.compactMap { $0 as? T }
    }
}<|MERGE_RESOLUTION|>--- conflicted
+++ resolved
@@ -18,15 +18,10 @@
     /// Adds an `Encodable` event to the events stack.
     ///
     /// - Parameter value: The event value to record.
-<<<<<<< HEAD
-    public func write<T: Encodable, M: Encodable>(value: T, metadata: M) {
+    public func write<T: Encodable, M: Encodable>(value: T, metadata: M, completion: @escaping CompletionHandler) {
         self.metadata.append(metadata)
         self.events.append(value)
-=======
-    public func write<T: Encodable, M: Encodable>(value: T, metadata: M, completion: @escaping CompletionHandler) {
-        events.append(value)
         completion()
->>>>>>> 5aaa7003
     }
 
     /// Returns all events of the given type.
