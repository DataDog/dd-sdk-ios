--- conflicted
+++ resolved
@@ -109,29 +109,15 @@
     }
 
     public static func mockWith(
-<<<<<<< HEAD
         architecture: String = "arm64e",
-        batteryLevel: Double? = nil,
+        batteryLevel: Double = 1.0,
         brand: String = "Apple",
-        brightnessLevel: Double? = nil,
-        locale: String? = nil,
-        locales: [String]? = nil,
+        brightnessLevel: Double = 1.0,
+        locale: String = "en-US",
         model: String = "iPhone10,1",
         name: String = "iPhone",
-        powerSavingMode: Bool? = nil,
-        timeZone: String? = nil,
+        powerSavingMode: Bool = false,
         type: DeviceType = .mobile
-=======
-    architecture: String = "arm64e",
-    batteryLevel: Double = 1.0,
-    brand: String = "Apple",
-    brightnessLevel: Double = 1.0,
-    locale: String = "en-US",
-    model: String = "iPhone10,1",
-    name: String = "iPhone",
-    powerSavingMode: Bool = false,
-    type: DeviceType = .mobile
->>>>>>> bd63f86d
     ) -> Device {
         .init(
             architecture: architecture,
@@ -139,17 +125,9 @@
             brand: brand,
             brightnessLevel: brightnessLevel,
             locale: locale,
-<<<<<<< HEAD
-            locales: locales,
             model: model,
             name: name,
             powerSavingMode: powerSavingMode,
-            timeZone: timeZone,
-=======
-            model: model,
-            name: name,
-            powerSavingMode: powerSavingMode,
->>>>>>> bd63f86d
             type: type
         )
     }
