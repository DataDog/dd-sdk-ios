--- conflicted
+++ resolved
@@ -746,15 +746,9 @@
     }
 }
 
-<<<<<<< HEAD
-extension RUMVitalEvent: RandomMockable {
-    public static func mockRandom() -> RUMVitalEvent {
-        RUMVitalEvent(
-=======
 extension RUMVitalOperationStepEvent: RandomMockable {
     public static func mockRandom() -> RUMVitalOperationStepEvent {
         return RUMVitalOperationStepEvent(
->>>>>>> d26f9689
             dd: .init(),
             application: .init(id: .mockRandom()),
             date: .mockRandom(),
@@ -765,19 +759,7 @@
     }
 }
 
-<<<<<<< HEAD
-extension RUMVitalEvent.Vital: RandomMockable {
-    public static func mockRandom() -> Self {
-        let vitals = [
-            RUMVitalEvent.Vital.durationProperties(value: .mockRandom()),
-            .appLaunchProperties(value: .mockRandom()),
-            .featureOperationProperties(value: .mockRandom())
-        ]
-        return vitals.randomElement()!
-    }
-}
-
-extension RUMVitalEvent.Vital.DurationProperties: RandomMockable {
+extension RUMVitalDurationEvent.Vital: RandomMockable {
     public static func mockRandom() -> Self {
         .init(
             duration: .mockRandom(),
@@ -787,7 +769,7 @@
     }
 }
 
-extension RUMVitalEvent.Vital.AppLaunchProperties: RandomMockable {
+extension RUMVitalAppLaunchEvent.Vital: RandomMockable {
     public static func mockRandom() -> Self {
         .init(
             appLaunchMetric: .mockRandom(),
@@ -800,26 +782,21 @@
     }
 }
 
-extension RUMVitalEvent.Vital.AppLaunchProperties.AppLaunchMetric: RandomMockable {
+extension RUMVitalAppLaunchEvent.Vital.AppLaunchMetric: RandomMockable {
     public static func mockRandom() -> Self {
         [Self.ttid, .ttfd].randomElement()!
     }
 }
 
-extension RUMVitalEvent.Vital.AppLaunchProperties.StartupType: RandomMockable {
+extension RUMVitalAppLaunchEvent.Vital.StartupType: RandomMockable {
     public static func mockRandom() -> Self {
         [Self.coldStart, .warmStart].randomElement()!
     }
 }
 
-extension RUMVitalEvent.Vital.FeatureOperationProperties: RandomMockable {
-    public static func mockRandom() -> RUMVitalEvent.Vital.FeatureOperationProperties {
-        .init(
-=======
 extension RUMVitalOperationStepEvent.Vital: RandomMockable {
     public static func mockRandom() -> RUMVitalOperationStepEvent.Vital {
         return RUMVitalOperationStepEvent.Vital(
->>>>>>> d26f9689
             id: .mockRandom(),
             stepType: .mockRandom()
         )
