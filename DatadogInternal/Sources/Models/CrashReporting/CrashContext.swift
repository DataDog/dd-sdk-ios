--- conflicted
+++ resolved
@@ -41,9 +41,6 @@
     /// Current locale information.
     public let localeInfo: LocaleInfo?
 
-    /// Current locale information.
-    public let localeInfo: LocaleInfo?
-
     /// The version of Datadog iOS SDK.
     public let sdkVersion: String
 
@@ -108,12 +105,8 @@
         env: String,
         version: String,
         buildNumber: String,
-<<<<<<< HEAD
         device: Device,
         os: OperatingSystem,
-=======
-        device: DeviceInfo,
->>>>>>> d57d79a9
         localeInfo: LocaleInfo?,
         sdkVersion: String,
         source: String,
@@ -138,10 +131,7 @@
         self.version = version
         self.buildNumber = buildNumber
         self.device = device
-<<<<<<< HEAD
         self.os = os
-=======
->>>>>>> d57d79a9
         self.localeInfo = localeInfo
         self.sdkVersion = service
         self.source = source
@@ -173,14 +163,9 @@
         self.env = context.env
         self.version = context.version
         self.buildNumber = context.buildNumber
-<<<<<<< HEAD
         self.device = context.device.normalizedDevice
+        self.os = context.os
         self.localeInfo = context.localeInfo
-        self.os = context.os
-=======
-        self.device = context.device
-        self.localeInfo = context.localeInfo
->>>>>>> d57d79a9
         self.sdkVersion = context.sdkVersion
         self.source = context.source
         self.trackingConsent = context.trackingConsent
