/*
 * Unless explicitly stated otherwise all files in this repository are licensed under the Apache License Version 2.0.
 * This product includes software developed at Datadog (https://www.datadoghq.com/).
 * Copyright 2019-Present Datadog, Inc.
 */

import Foundation

/// Describes current Datadog SDK context, so the app state information can be attached to
/// the crash report and retrieved back when the application is started again.
///
/// Note: as it gets saved along with the crash report during process interruption, it's good
/// to keep this data well-packed and as small as possible.
public struct CrashContext: Codable, Equatable {
    /// The Application Launch Date
    public var appLaunchDate: Date?

    /// Interval between device and server time.
    ///
    /// The value can change as the device continue to sync with the server.
    public let serverTimeOffset: TimeInterval

    /// The name of the service that data is generated from. Used for [Unified Service Tagging](https://docs.datadoghq.com/getting_started/tagging/unified_service_tagging).
    public let service: String

    /// The name of the environment that data is generated from. Used for [Unified Service Tagging](https://docs.datadoghq.com/getting_started/tagging/unified_service_tagging).
    public let env: String

    /// The version of the application that data is generated from. Used for [Unified Service Tagging](https://docs.datadoghq.com/getting_started/tagging/unified_service_tagging).
    public let version: String

    /// The build number of the application that data is generated from.
    public let buildNumber: String

    /// Current device information.
    public let device: Device

    /// Operating System information.
    public let os: OperatingSystem

    /// Current locale information.
    public let localeInfo: LocaleInfo?

    /// The version of Datadog iOS SDK.
    public let sdkVersion: String

    /// Denotes the mobile application's platform, such as `"ios"` or `"flutter"` that data is generated from.
    ///  - See: Datadog [Reserved Attributes](https://docs.datadoghq.com/logs/log_configuration/attributes_naming_convention/#reserved-attributes).
    public let source: String

    /// The user's consent to data collection
    public let trackingConsent: TrackingConsent

    /// Current user information.
    public let userInfo: UserInfo?

    /// Current account information
    public let accountInfo: AccountInfo?

    /// Network information.
    ///
    /// Represents the current state of the device network connectivity and interface.
    /// The value can be `unknown` if the network interface is not available or if it has not
    /// yet been evaluated.
    public let networkConnectionInfo: NetworkConnectionInfo?

    /// Carrier information.
    ///
    /// Represents the current telephony service info of the device.
    /// This value can be `nil` of no service is currently registered, or if the device does
    /// not support telephony services.
    public let carrierInfo: CarrierInfo?

    /// The current mobile device battery status.
    ///
    /// This value can be `nil` of the current device battery interface is not available.
    public var batteryStatus: BatteryStatus?

    /// The current brightness status.
    public var brightnessLevel: BrightnessLevel?

    /// `true` if the Low Power Mode is enabled.
    public var isLowPowerModeEnabled = false

    /// The last _"Is app in foreground?"_ information from crashed app process.
    public let lastIsAppInForeground: Bool

    /// The last RUM view in crashed app process.
    public var lastRUMViewEvent: RUMViewEvent?

    /// State of the last RUM session in crashed app process.
    public var lastRUMSessionState: RUMSessionState?

    /// Last global log attributes, set with Logs.addAttribute / Logs.removeAttribute
    public var lastLogAttributes: LogEventAttributes?

    /// Last global RUM attributes. It gets updated with adding or removing attributes on `RUMMonitor`.
    public var lastRUMAttributes: RUMEventAttributes?

    // MARK: - Initialization

    public init(
        serverTimeOffset: TimeInterval,
        service: String,
        env: String,
        version: String,
        buildNumber: String,
<<<<<<< HEAD
        device: Device,
        os: OperatingSystem,
=======
        device: DeviceInfo,
        localeInfo: LocaleInfo?,
>>>>>>> 4f4ce751
        sdkVersion: String,
        source: String,
        trackingConsent: TrackingConsent,
        userInfo: UserInfo?,
        accountInfo: AccountInfo?,
        networkConnectionInfo: NetworkConnectionInfo?,
        carrierInfo: CarrierInfo?,
        batteryStatus: BatteryStatus?,
        brightnessLevel: BrightnessLevel?,
        isLowPowerModeEnabled: Bool,
        lastIsAppInForeground: Bool,
        appLaunchDate: Date?,
        lastRUMViewEvent: RUMViewEvent?,
        lastRUMSessionState: RUMSessionState?,
        lastRUMAttributes: RUMEventAttributes?,
        lastLogAttributes: LogEventAttributes?
    ) {
        self.serverTimeOffset = serverTimeOffset
        self.service = service
        self.env = env
        self.version = version
        self.buildNumber = buildNumber
        self.device = device
<<<<<<< HEAD
        self.os = os
=======
        self.localeInfo = localeInfo
>>>>>>> 4f4ce751
        self.sdkVersion = service
        self.source = source
        self.trackingConsent = trackingConsent
        self.userInfo = userInfo
        self.accountInfo = accountInfo
        self.networkConnectionInfo = networkConnectionInfo
        self.carrierInfo = carrierInfo
        self.batteryStatus = batteryStatus
        self.brightnessLevel = brightnessLevel
        self.isLowPowerModeEnabled = isLowPowerModeEnabled
        self.lastIsAppInForeground = lastIsAppInForeground
        self.appLaunchDate = appLaunchDate
        self.lastRUMViewEvent = lastRUMViewEvent
        self.lastRUMSessionState = lastRUMSessionState
        self.lastRUMAttributes = lastRUMAttributes
        self.lastLogAttributes = lastLogAttributes
    }

    public init(
        _ context: DatadogContext,
        lastRUMViewEvent: RUMViewEvent?,
        lastRUMSessionState: RUMSessionState?,
        lastRUMAttributes: RUMEventAttributes?,
        lastLogAttributes: LogEventAttributes?
    ) {
        self.serverTimeOffset = context.serverTimeOffset
        self.service = context.service
        self.env = context.env
        self.version = context.version
        self.buildNumber = context.buildNumber
<<<<<<< HEAD
        self.device = context.device.normalizedDevice
        self.os = context.os
=======
        self.device = context.device
        self.localeInfo = context.localeInfo
>>>>>>> 4f4ce751
        self.sdkVersion = context.sdkVersion
        self.source = context.source
        self.trackingConsent = context.trackingConsent
        self.userInfo = context.userInfo
        self.accountInfo = context.accountInfo
        self.networkConnectionInfo = context.networkConnectionInfo
        self.carrierInfo = context.carrierInfo
        self.lastIsAppInForeground = context.applicationStateHistory.currentState.isRunningInForeground

        self.lastRUMViewEvent = lastRUMViewEvent
        self.lastRUMSessionState = lastRUMSessionState
        self.lastRUMAttributes = lastRUMAttributes
        self.lastLogAttributes = lastLogAttributes

        self.appLaunchDate = context.launchInfo.processLaunchDate
    }

    public static func == (lhs: CrashContext, rhs: CrashContext) -> Bool {
        lhs.serverTimeOffset == rhs.serverTimeOffset &&
        lhs.service == rhs.service &&
        lhs.env == rhs.env &&
        lhs.version == rhs.version &&
        lhs.buildNumber == rhs.buildNumber &&
        lhs.source == rhs.source &&
        lhs.trackingConsent == rhs.trackingConsent &&
        lhs.networkConnectionInfo == rhs.networkConnectionInfo &&
        lhs.carrierInfo == rhs.carrierInfo &&
        lhs.lastIsAppInForeground == rhs.lastIsAppInForeground &&
        lhs.userInfo?.id == rhs.userInfo?.id &&
        lhs.userInfo?.name == rhs.userInfo?.name &&
        lhs.userInfo?.email == rhs.userInfo?.email &&
        lhs.accountInfo?.id == rhs.accountInfo?.id &&
        lhs.accountInfo?.name == rhs.accountInfo?.name &&
        lhs.appLaunchDate == rhs.appLaunchDate
    }
}<|MERGE_RESOLUTION|>--- conflicted
+++ resolved
@@ -105,13 +105,9 @@
         env: String,
         version: String,
         buildNumber: String,
-<<<<<<< HEAD
         device: Device,
+        localeInfo: LocaleInfo?,
         os: OperatingSystem,
-=======
-        device: DeviceInfo,
-        localeInfo: LocaleInfo?,
->>>>>>> 4f4ce751
         sdkVersion: String,
         source: String,
         trackingConsent: TrackingConsent,
@@ -135,11 +131,8 @@
         self.version = version
         self.buildNumber = buildNumber
         self.device = device
-<<<<<<< HEAD
+        self.localeInfo = localeInfo
         self.os = os
-=======
-        self.localeInfo = localeInfo
->>>>>>> 4f4ce751
         self.sdkVersion = service
         self.source = source
         self.trackingConsent = trackingConsent
@@ -170,13 +163,9 @@
         self.env = context.env
         self.version = context.version
         self.buildNumber = context.buildNumber
-<<<<<<< HEAD
         self.device = context.device.normalizedDevice
+        self.localeInfo = context.localeInfo
         self.os = context.os
-=======
-        self.device = context.device
-        self.localeInfo = context.localeInfo
->>>>>>> 4f4ce751
         self.sdkVersion = context.sdkVersion
         self.source = context.source
         self.trackingConsent = context.trackingConsent
