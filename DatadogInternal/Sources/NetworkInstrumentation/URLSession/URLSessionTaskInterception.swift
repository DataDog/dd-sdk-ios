/*
 * Unless explicitly stated otherwise all files in this repository are licensed under the Apache License Version 2.0.
 * This product includes software developed at Datadog (https://www.datadoghq.com/).
 * Copyright 2019-Present Datadog, Inc.
 */

import Foundation

public class URLSessionTaskInterception {
    /// An identifier uniquely identifying the task interception across all `URLSessions`.
    public let identifier: UUID
    /// The initial request send during this interception. It is, the request send from `URLSession`, not the one
    /// given by the user (as the request could have been modified in `URLSessionSwizzler`).
    public private(set) var request: ImmutableRequest
    /// Tells if the `request` is send to a 1st party host.
    public let isFirstPartyRequest: Bool
    /// Task metrics collected during this interception.
    public private(set) var metrics: ResourceMetrics?
    /// Task data received during this interception. Can be `nil` if task completed with error.
    public private(set) var data: Data?
    /// Task completion collected during this interception.
    public private(set) var completion: ResourceCompletion?
<<<<<<< HEAD
    /// Trace information propagated with the task. Not available when Tracing is disabled
    /// or when the task was created through `URLSession.dataTask(with:url)` on some iOS13+.
=======
    /// Trace context injected to request headers. Can be `nil` if the trace was not sampled or if modifying
    /// request was not possible in `URLSession` swizzling on certain OS version.
>>>>>>> 3db3a984
    public private(set) var trace: TraceContext?
    /// The Datadog origin of the Trace.
    ///
    /// Setting the value to 'rum' will indicate that the span is reported as a RUM Resource.
    public private(set) var origin: String?

    init(request: ImmutableRequest, isFirstParty: Bool) {
        self.identifier = UUID()
        self.request = request
        self.isFirstPartyRequest = isFirstParty
    }

    func register(metrics: ResourceMetrics) {
        self.metrics = metrics
    }

    func register(nextData: Data) {
        if data != nil {
            self.data?.append(nextData)
        } else {
            self.data = nextData
        }
    }

    func register(request: ImmutableRequest) {
        self.request = request
    }

    func register(response: URLResponse?, error: Error?) {
        self.completion = ResourceCompletion(
            response: response as? HTTPURLResponse,
            error: error
        )
    }

    public func register(trace: TraceContext) {
        self.trace = trace
    }

    public func register(origin: String) {
        self.origin = origin
    }

    /// Tells if the interception is done (mean: both metrics and completion were collected).
    public var isDone: Bool {
        metrics != nil && completion != nil
    }
}

public struct TraceContext {
    public let traceID: TraceID
    public let spanID: SpanID
    public let parentSpanID: SpanID?

    public init(
        traceID: TraceID,
        spanID: SpanID,
        parentSpanID: SpanID? = nil
    ) {
        self.traceID = traceID
        self.spanID = spanID
        self.parentSpanID = parentSpanID
    }
}

public struct ResourceCompletion {
    public let httpResponse: HTTPURLResponse?
    public let error: Error?

    public init(response: URLResponse?, error: Error?) {
        self.httpResponse = response as? HTTPURLResponse
        self.error = error
    }
}

/// An immutable version of `URLRequest`.
///
/// Introduced in response to concerns raised in https://github.com/DataDog/dd-sdk-ios/issues/1638 
/// it makes a copy of request attributes, safeguarding against potential thread safety issues arising from concurrent 
/// mutations (see more context in https://github.com/DataDog/dd-sdk-ios/pull/1767 ).
public struct ImmutableRequest {
    /// The URL of the request.
    public let url: URL?
    /// The HTTP method of the request.
    public let httpMethod: String?
    /// The HTTP header fields of the request.
    public let allHTTPHeaderFields: [String: String]?
    /// A reference to the original `URLRequest` object provided during initialization. Direct use is discouraged
    /// due to thread safety concerns. Instead, necessary attributes should be accessed through `ImmutableRequest` fields.
    public let unsafeOriginal: URLRequest

    public init(request: URLRequest) {
        self.url = request.url
        self.httpMethod = request.httpMethod
        self.allHTTPHeaderFields = request.allHTTPHeaderFields
        self.unsafeOriginal = request
    }
}

/// Encapsulates key metrics retrieved either from `URLSessionTaskMetrics` or any other relevant data source.
/// Reference: https://developer.apple.com/documentation/foundation/urlsessiontasktransactionmetrics
public struct ResourceMetrics {
    public struct DateInterval {
        public let start, end: Date
        public var duration: TimeInterval { end.timeIntervalSince(start) }

        public static func create(start: Date?, end: Date?) -> DateInterval? {
            if let start = start, let end = end {
                return DateInterval(start: start, end: end)
            }
            return nil
        }

        public init(start: Date, end: Date) {
            self.start = start
            self.end = end
        }
    }

    /// Properties of the fetch phase for the resource:
    /// - `start` -  the time when the task started fetching the resource from the server,
    /// - `end` - the time immediately after the task received the last byte of the resource.
    public let fetch: DateInterval

    /// Properties of the redirection phase for the resource. If the resource is retrieved in multiple transactions,
    /// only the last one is used to track detailed metrics (`dns`, `connect` etc.).
    /// All but last are described as a single "redirection" phase.
    public let redirection: DateInterval?

    /// Properties of the name lookup phase for the resource.
    public let dns: DateInterval?

    /// Properties of the connect phase for the resource.
    public let connect: DateInterval?

    /// Properties of the secure connect phase for the resource.
    public let ssl: DateInterval?

    /// Properties of the TTFB phase for the resource.
    public let firstByte: DateInterval?

    /// Properties of the download phase for the resource.
    public let download: DateInterval?

    /// The size of data delivered to delegate or completion handler.
    public let responseSize: Int64?

    public init(
        fetch: DateInterval,
        redirection: DateInterval?,
        dns: DateInterval?,
        connect: DateInterval?,
        ssl: DateInterval?,
        firstByte: DateInterval?,
        download: DateInterval?,
        responseSize: Int64?
    ) {
        self.fetch = fetch
        self.redirection = redirection
        self.dns = dns
        self.connect = connect
        self.ssl = ssl
        self.firstByte = firstByte
        self.download = download
        self.responseSize = responseSize
    }
}

extension ResourceMetrics {
    public init(taskMetrics: URLSessionTaskMetrics) {
        let fetch = DateInterval(
            start: taskMetrics.taskInterval.start,
            end: taskMetrics.taskInterval.end
        )

        let transactions = taskMetrics.transactionMetrics
            .filter { $0.resourceFetchType != .localCache } // ignore loads from cache

        // Note: `transactions` contain metrics for each individual
        // `request → response` transaction done for given resource, e.g.:
        // * if `200 OK` was received, it will contain 1 transaction,
        // * if `200 OK` was preceeded by `301` redirection, it will contain 2 transactions.
        let mainTransaction = transactions.last
        let redirectionTransactions = transactions.dropLast()

        var redirection: DateInterval? = nil

        if redirectionTransactions.count > 0 {
            let redirectionStarts = redirectionTransactions.compactMap { $0.fetchStartDate }
            let redirectionEnds = redirectionTransactions.compactMap { $0.responseEndDate }

            // If several redirections were made, we model them as a single "redirection"
            // phase starting in the first moment of the youngest and ending
            // in the last moment of the oldest.
            if let redirectionPhaseStart = redirectionStarts.first,
               let redirectionPhaseEnd = redirectionEnds.last {
                redirection = DateInterval(start: redirectionPhaseStart, end: redirectionPhaseEnd)
            }
        }

        var dns: DateInterval? = nil
        var connect: DateInterval? = nil
        var ssl: DateInterval? = nil
        var firstByte: DateInterval? = nil
        var download: DateInterval? = nil
        var responseSize: Int64? = nil

        if let mainTransaction = mainTransaction {
            if let dnsStart = mainTransaction.domainLookupStartDate,
               let dnsEnd = mainTransaction.domainLookupEndDate {
                dns = DateInterval(start: dnsStart, end: dnsEnd)
            }

            if let connectStart = mainTransaction.connectStartDate,
               let connectEnd = mainTransaction.connectEndDate {
                connect = DateInterval(start: connectStart, end: connectEnd)
            }

            if let sslStart = mainTransaction.secureConnectionStartDate,
               let sslEnd = mainTransaction.secureConnectionEndDate {
                ssl = DateInterval(start: sslStart, end: sslEnd)
            }

            if let firstByteStart = mainTransaction.requestStartDate, // Time from start requesting the resource ...
               let firstByteEnd = mainTransaction.responseStartDate { // ... to receiving the first byte of the response
                firstByte = DateInterval(start: firstByteStart, end: firstByteEnd)
            }

            if let downloadStart = mainTransaction.responseStartDate, // Time from the first byte of the response ...
               let downloadEnd = mainTransaction.responseEndDate {    // ... to receiving the last byte.
                download = DateInterval(start: downloadStart, end: downloadEnd)
            }

            if #available(iOS 13.0, tvOS 13, *) {
                responseSize = mainTransaction.countOfResponseBodyBytesAfterDecoding
            }
        }

        self.init(
            fetch: fetch,
            redirection: redirection,
            dns: dns,
            connect: connect,
            ssl: ssl,
            firstByte: firstByte,
            download: download,
            responseSize: responseSize
        )
    }
}<|MERGE_RESOLUTION|>--- conflicted
+++ resolved
@@ -20,13 +20,8 @@
     public private(set) var data: Data?
     /// Task completion collected during this interception.
     public private(set) var completion: ResourceCompletion?
-<<<<<<< HEAD
-    /// Trace information propagated with the task. Not available when Tracing is disabled
-    /// or when the task was created through `URLSession.dataTask(with:url)` on some iOS13+.
-=======
     /// Trace context injected to request headers. Can be `nil` if the trace was not sampled or if modifying
     /// request was not possible in `URLSession` swizzling on certain OS version.
->>>>>>> 3db3a984
     public private(set) var trace: TraceContext?
     /// The Datadog origin of the Trace.
     ///
