/*
 * Unless explicitly stated otherwise all files in this repository are licensed under the Apache License Version 2.0.
 * This product includes software developed at Datadog (https://www.datadoghq.com/).
 * Copyright 2019-Present Datadog, Inc.
 */

import Foundation

/// A protocol that provides access to the current application state.
/// See: https://developer.apple.com/documentation/uikit/uiapplication/state
public protocol AppStateProvider: Sendable {
    /// The current application state.
    ///
    /// **Note**: Must be called on the main thread.
    var current: AppState { get }
}

/// Application state.
public enum AppState: Codable {
    /// The app is running in the foreground and currently receiving events.
    case active
    /// The app is running in the foreground but is not receiving events.
    /// This might happen as a result of an interruption or because the app is transitioning to or from the background.
    case inactive
    /// The app is running in the background.
    case background
    /// The app is terminated.
    case terminated

    /// If the app is running in the foreground - no matter if receiving events or not (i.e. being interrupted because of transitioning from background).
    public var isRunningInForeground: Bool {
        switch self {
        case .active, .inactive:
            return true
        case .background, .terminated:
            return false
        }
    }
}

<<<<<<< HEAD
/// Records app state transitions over time.
public struct AppStateHistory: Codable, Equatable, PassthroughAnyCodable {
    /// A snapshot representing the app state at a specific point in time.
    private struct Snapshot: Codable, Equatable {
        let state: AppState
        let date: Date
=======
/// A data structure to represent recorded app states in a given period of time
public struct AppStateHistory: Codable, Equatable {
    /// Snapshot of the app state at `date`
    public struct Snapshot: Codable, Equatable {
        /// The app state at this `date`.
        public let state: AppState
        /// Date of recording this snapshot.
        public let date: Date

        public init(state: AppState, date: Date) {
            self.state = state
            self.date = date
        }
    }

    public private(set) var initialSnapshot: Snapshot
    public private(set) var snapshots: [Snapshot]

    /// Date of the last update to `AppStateHistory`.
    public private(set) var recentDate: Date

    /// The most recent app state `Snapshot`.
    public var currentSnapshot: Snapshot {
        return Snapshot(
            state: (snapshots.last ?? initialSnapshot).state,
            date: recentDate
        )
>>>>>>> 6b7c52e9
    }

    /// The initial state of the app when this history instance was created.
    public let initialState: AppState
    /// A chronologically ordered list of app state snapshots. It includes the `initialState`.
    private var snapshots: [Snapshot]
    /// The most recent recorded app state.
    public var currentState: AppState { snapshots.last?.state ?? initialState }

    /// Creates a new `AppStateHistory` with an initial state.
    ///
    /// - Parameters:
    ///   - initialState: The starting `AppState` of the app.
    ///   - date: The timestamp when the initial state was recorded.
    public init(initialState: AppState, date: Date) {
        let initialSnapshot = Snapshot(state: initialState, date: date)
        self.initialState = initialState
        self.snapshots = [initialSnapshot]
    }

    /// Appends a new app state transition to the history.
    ///
    /// - Parameters:
    ///   - state: The new `AppState` to be recorded.
    ///   - date: The timestamp when the state transition occurred.
    ///
    /// It is optimised for monothonic dates. If the provided `date` is earlier than one for an existing state, then states are re-sorted to maintain chronological order.
    public mutating func append(state: AppState, at date: Date) {
        let lastSnapshotDate = snapshots.last?.date ?? .distantPast
        let newSnapshot = Snapshot(state: state, date: date)
        snapshots.append(newSnapshot)

        if newSnapshot.date < lastSnapshotDate {
            // Ensure snapshots remain chronologically ordered.
            // Under normal conditions, this should never be needed, as app state
            // transitions are tracked based on real-time system events.
            snapshots.sort { $0.date < $1.date }
        }
    }

    /// Returns the app state at a specific point in time, if available.
    ///
    /// - Parameter date: The timestamp for which to retrieve the app state.
    /// - Returns: The `AppState` that was active at the given time, or `nil` if `date`
    ///   is earlier than the date of initial state.
    public func state(at date: Date) -> AppState? {
        // Iterate in reverse order, as recent states are more likely to match.
        let snapshot = snapshots.reversed().first { $0.date <= date }
        return snapshot?.state
    }

    /// Checks whether the app was in a specific state within the given time range.
    ///
    /// - Parameters:
    ///   - range: The time period to check.
    ///   - predicate: A closure that evaluates whether a given `AppState` matches the desired condition.
    /// - Returns: `true` if any state within `range` satisfies the predicate, otherwise `false`.
    public func containsState(during range: ClosedRange<Date>, where predicate: (AppState) -> Bool) -> Bool {
        var contains = false
        iterateStates(in: range) { state, _ in
            contains = contains || predicate(state)
        }
        return contains
    }

    /// Computes the total duration the app was running in the foreground within the given time range.
    ///
    /// - Parameter range: The time period to analyze.
    /// - Returns: The total time (in seconds) spent in foreground states.
    public func foregroundDuration(during range: ClosedRange<Date>) -> TimeInterval {
        var total: TimeInterval = 0
        iterateStates(in: range) { state, duration in
            if state.isRunningInForeground {
                total += duration
            }
        }
        return total
    }

    /// Iterates through states and their intervals within a specified time range.
    ///   - If a snapshot **falls entirely outside** the range, it is ignored.
    ///   - If a snapshot **extends beyond `range.upperBound`**, it is clamped to `range.upperBound`.
    ///   - If a snapshot **starts before `range.lowerBound`**, it is not clamped.
    ///
    /// - Parameters:
    ///   - range: The time range to analyze states in.
    ///   - iterator: A closure that receives each `AppState` and its associated duration, clamped to the provided `range`.
    private func iterateStates(in range: ClosedRange<Date>, perform iterator: (AppState, TimeInterval) -> Void) {
        let finalState = snapshots.last?.state ?? initialState
        let finalSnapshot = Snapshot(state: finalState, date: .distantFuture)
        let allSnapshots = snapshots + [finalSnapshot]

        for (current, next) in zip(allSnapshots, allSnapshots.dropFirst()) {
            let start = max(current.date, range.lowerBound)
            let end = min(next.date, range.upperBound)
            if end > start {
                let duration = end.timeIntervalSince(start)
                iterator(current.state, duration)
            }
        }
    }
}

#if canImport(WatchKit)

import WatchKit

public struct DefaultAppStateProvider: AppStateProvider {
    public init() {}

    /// Gets the current application state.
    ///
    /// **Note**: Must be called on the main thread.
    public var current: AppState {
        let wkState = WKExtension.dd.shared.applicationState
        return AppState(wkState)
    }
}

extension AppState {
    public init(_ state: WKApplicationState) {
        switch state {
        case .active: self = .active
        case .inactive: self = .inactive
        case .background: self = .background
        @unknown default:
            self = .active // in case a new state is introduced, default to most expected state
        }
    }
}

#elseif canImport(UIKit)

import UIKit

public struct DefaultAppStateProvider: AppStateProvider {
    public init() {}

    /// Gets the current application state.
    ///
    /// **Note**: Must be called on the main thread.
    public var current: AppState {
        let uiKitState = UIApplication.dd.managedShared?.applicationState ?? .active // fallback to most expected state
        return AppState(uiKitState)
    }
}

extension AppState {
    public init(_ state: UIApplication.State) {
        switch state {
        case .active: self = .active
        case .inactive: self = .inactive
        case .background: self = .background
        @unknown default: self = .active // in case a new state is introduced, default to most expected state
        }
    }
}

#else // macOS (no UIKit and no WatchKit)

public struct DefaultAppStateProvider: AppStateProvider {
    public init() {}
    public let current: AppState = .active
}

#endif<|MERGE_RESOLUTION|>--- conflicted
+++ resolved
@@ -38,42 +38,12 @@
     }
 }
 
-<<<<<<< HEAD
 /// Records app state transitions over time.
-public struct AppStateHistory: Codable, Equatable, PassthroughAnyCodable {
+public struct AppStateHistory: Codable, Equatable {
     /// A snapshot representing the app state at a specific point in time.
     private struct Snapshot: Codable, Equatable {
         let state: AppState
         let date: Date
-=======
-/// A data structure to represent recorded app states in a given period of time
-public struct AppStateHistory: Codable, Equatable {
-    /// Snapshot of the app state at `date`
-    public struct Snapshot: Codable, Equatable {
-        /// The app state at this `date`.
-        public let state: AppState
-        /// Date of recording this snapshot.
-        public let date: Date
-
-        public init(state: AppState, date: Date) {
-            self.state = state
-            self.date = date
-        }
-    }
-
-    public private(set) var initialSnapshot: Snapshot
-    public private(set) var snapshots: [Snapshot]
-
-    /// Date of the last update to `AppStateHistory`.
-    public private(set) var recentDate: Date
-
-    /// The most recent app state `Snapshot`.
-    public var currentSnapshot: Snapshot {
-        return Snapshot(
-            state: (snapshots.last ?? initialSnapshot).state,
-            date: recentDate
-        )
->>>>>>> 6b7c52e9
     }
 
     /// The initial state of the app when this history instance was created.
