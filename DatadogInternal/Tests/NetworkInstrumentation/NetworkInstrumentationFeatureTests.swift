--- conflicted
+++ resolved
@@ -806,8 +806,6 @@
         )
         // swiftlint:enable opening_brace trailing_closure
     }
-<<<<<<< HEAD
-=======
 
     // MARK: - NetworkContextCoreProvider Tests
 
@@ -889,5 +887,4 @@
 
     class MockDelegate2: NSObject, URLSessionDataDelegate {
     }
->>>>>>> bd63f86d
 }