/*
 * Unless explicitly stated otherwise all files in this repository are licensed under the Apache License Version 2.0.
 * This product includes software developed at Datadog (https://www.datadoghq.com/).
 * Copyright 2019-Present Datadog, Inc.
 */

import Foundation
import DatadogInternal

/// Receiver to consume crash reports as RUM events.
internal struct CrashReportReceiver: FeatureMessageReceiver {
    private struct AdjustedCrashTimings {
        /// Crash date read from `CrashReport`. It uses device time.
        let crashDate: Date
        /// Crash date adjusted with current time correction. It uses NTP time.
        let realCrashDate: Date
        /// Current time, adjusted with NTP correction.
        let realDateNow: Date
        /// Time between crash and application launch
        let timeSinceAppStart: TimeInterval?
    }

    /// RUM feature scope.
    let featureScope: FeatureScope
    let applicationID: String
    let dateProvider: DateProvider
    let sessionSampler: Sampler
    let trackBackgroundEvents: Bool
    let uuidGenerator: RUMUUIDGenerator
    /// Integration with CIApp tests. It contains the CIApp test context when active.
    let ciTest: RUMCITest?
    /// Integration with Synthetics tests. It contains the Synthetics test context when active.
    let syntheticsTest: RUMSyntheticsTest?
    let eventsMapper: RUMEventsMapper

    // MARK: - Initialization

    init(
        featureScope: FeatureScope,
        applicationID: String,
        dateProvider: DateProvider,
        sessionSampler: Sampler,
        trackBackgroundEvents: Bool,
        uuidGenerator: RUMUUIDGenerator,
        ciTest: RUMCITest?,
        syntheticsTest: RUMSyntheticsTest?,
        eventsMapper: RUMEventsMapper
    ) {
        self.featureScope = featureScope
        self.applicationID = applicationID
        self.dateProvider = dateProvider
        self.sessionSampler = sessionSampler
        self.trackBackgroundEvents = trackBackgroundEvents
        self.uuidGenerator = uuidGenerator
        self.ciTest = ciTest
        self.syntheticsTest = syntheticsTest
        self.eventsMapper = eventsMapper
    }

    func receive(message: FeatureMessage, from core: DatadogCoreProtocol) -> Bool {
        guard case let .payload(crash as Crash) = message else {
            return false
        }

        return send(report: crash.report, with: crash.context)
    }

    private func send(report: DDCrashReport, with context: CrashContext) -> Bool {
        // The `crashReport.crashDate` uses system `Date` collected at the moment of crash, so we need to adjust it
        // to the server time before processing. Following use of the current correction is not ideal (it's not the correction
        // from the moment of crash), but this is the best approximation we can get.
        let currentTimeCorrection = context.serverTimeOffset

        let crashDate = report.date ?? dateProvider.now
        var timeSinceAppStart: TimeInterval? = nil
        if let startDate = context.appLaunchDate {
            timeSinceAppStart = crashDate.timeIntervalSince(startDate)
        }

        let adjustedCrashTimings = AdjustedCrashTimings(
            crashDate: crashDate,
            realCrashDate: crashDate.addingTimeInterval(currentTimeCorrection),
            realDateNow: dateProvider.now.addingTimeInterval(currentTimeCorrection),
            timeSinceAppStart: timeSinceAppStart
        )

        // RUMM-2516 if a cross-platform crash was reported, do not send its native version
        if var lastRUMViewEvent = context.lastRUMViewEvent {
            if let lastRUMAttributes = context.lastRUMAttributes {
                // RUM-3588: If last RUM attributes are available, use them to replace view attributes as we know that
                // global RUM attributes can be updated more often than attributes in `lastRUMView`.
                // See https://github.com/DataDog/dd-sdk-ios/pull/1834 for more context.
                lastRUMViewEvent.context = lastRUMAttributes
            }
            if lastRUMViewEvent.view.crash?.count ?? 0 < 1 {
                sendCrashReportLinkedToLastViewInPreviousSession(
                    report,
                    lastRUMViewEventInPreviousSession: lastRUMViewEvent,
                    using: adjustedCrashTimings
                )
            } else {
                DD.logger.debug("There was a crash in previous session, but it is ignored due to another crash already present in the last view.")
                return false
            }
        } else if let lastRUMSessionState = context.lastRUMSessionState {
            sendCrashReportToPreviousSession(report, crashContext: context, lastRUMSessionStateInPreviousSession: lastRUMSessionState, using: adjustedCrashTimings)
        } else if sessionSampler.sample() { // before producing a new RUM session, we must consider sampling
            sendCrashReportToNewSession(report, crashContext: context, using: adjustedCrashTimings)
        } else {
            DD.logger.debug("There was a crash in previous session, but it is ignored due to sampling.")
            return false
        }

        return true
    }

    /// If the crash occurred in an existing RUM session and we know its `lastRUMViewEvent` we send the error using that session UUID and link
    /// the crash to that view. The error event can be preceded with a view update based on `Constants.viewEventAvailabilityThreshold` condition.
    private func sendCrashReportLinkedToLastViewInPreviousSession(
        _ crashReport: DDCrashReport,
        lastRUMViewEventInPreviousSession lastRUMViewEvent: RUMViewEvent,
        using crashTimings: AdjustedCrashTimings
    ) {
        if crashTimings.realDateNow.timeIntervalSince(crashTimings.realCrashDate) < FatalErrorBuilder.Constants.viewEventAvailabilityThreshold {
            send(crashReport: crashReport, to: lastRUMViewEvent, using: crashTimings)
        } else {
            // We know it is too late for sending RUM view to previous RUM session as it is now stale on backend.
            // To avoid inconsistency, we only send the RUM error.
            DD.logger.debug("Sending crash as RUM error.")
            featureScope.eventWriteContext(bypassConsent: true) { context, writer in
                let builder = createFatalErrorBuilder(context: context, crash: crashReport, crashDate: crashTimings.realCrashDate, timeSinceAppStart: crashTimings.timeSinceAppStart)
                let rumError = builder.createRUMError(with: lastRUMViewEvent)

                if let mappedError = self.eventsMapper.map(event: rumError) {
                    writer.write(value: mappedError)
                } else {
                    DD.logger.warn("errorEventMapper returned 'nil' for a crash. Discarding crashes is not supported. The unmodified event will be sent.")
                    writer.write(value: rumError)
                }
            }
        }
    }

    /// If the crash occurred in an existing RUM session and we know its `lastRUMSessionState` but there was no `lastRUMViewEvent` we can
    /// still send the error using that session UUID. Lack of `lastRUMViewEvent` means that there was no **active** view, but the presence of
    /// `lastRUMSessionState` indicates that some views were tracked before.
    private func sendCrashReportToPreviousSession(
        _ crashReport: DDCrashReport,
        crashContext: CrashContext,
        lastRUMSessionStateInPreviousSession lastRUMSessionState: RUMSessionState,
        using crashTimings: AdjustedCrashTimings
    ) {
        let handlingRule = RUMOffViewEventsHandlingRule(
            applicationState: nil,
            sessionState: lastRUMSessionState,
            isAppInForeground: crashContext.lastIsAppInForeground,
            isBETEnabled: trackBackgroundEvents,
            command: nil
        )

        let newRUMView: RUMViewEvent?

        switch handlingRule {
        case .handleInApplicationLaunchView:
            // This indicates an edge case, where RUM session was created (we know the `lastRUMSessionState`), but no RUM view event
            // was yet passed to `CrashContext` (othwesiwe we would be calling `sendCrashReportLinkedToLastViewInPreviousSession()`).
            // It can happen if crash occurs shortly after starting first RUM session, but before we complete serializing first RUM view event in `CrashContext`.
            newRUMView = createNewRUMViewEvent(
                named: RUMOffViewEventsHandlingRule.Constants.applicationLaunchViewName,
                url: RUMOffViewEventsHandlingRule.Constants.applicationLaunchViewURL,
                startDate: crashTimings.realCrashDate,
                sessionUUID: RUMUUID(rawValue: lastRUMSessionState.sessionUUID), // link it to previous RUM Session
                context: crashContext,
                hasReplay: lastRUMSessionState.didStartWithReplay
            )
        case .handleInBackgroundView:
            // It means that the crash occurred as the very first event after sending app to background in previous session.
            // This is why we don't have the `lastRUMViewEvent` (no view was active), but we know the `lastRUMSessionState`.
            newRUMView = createNewRUMViewEvent(
                named: RUMOffViewEventsHandlingRule.Constants.backgroundViewName,
                url: RUMOffViewEventsHandlingRule.Constants.backgroundViewURL,
                startDate: crashTimings.realCrashDate,
                sessionUUID: RUMUUID(rawValue: lastRUMSessionState.sessionUUID), // link it to previous RUM Session
                context: crashContext,
                hasReplay: lastRUMSessionState.didStartWithReplay
            )
        case .doNotHandle:
            DD.logger.debug("There was a crash in background, but it is ignored due to Background Event Tracking disabled or sampling.")
            newRUMView = nil
        }

        if let newRUMView = newRUMView {
            send(crashReport: crashReport, to: newRUMView, using: crashTimings)
        }
    }

    /// If the crash occurred before starting RUM session (after initializing SDK, but before starting the first view) we don't have any session UUID to associate the error with.
    /// In that case, we consider sending this crash within a new, single-view session: either "ApplicationLaunch" view or "Background" view.
    private func sendCrashReportToNewSession(
        _ crashReport: DDCrashReport,
        crashContext: CrashContext,
        using crashTimings: AdjustedCrashTimings
    ) {
        // We can ignore `sessionState` for building the rule as we can assume there was no session sent - otherwise,
        // the `lastRUMSessionState` would have been set in `CrashContext` and we could be sending the crash to previous session
        // through `sendCrashReportToPreviousSession()`.
        let handlingRule = RUMOffViewEventsHandlingRule(
            applicationState: nil,
            sessionState: nil,
            isAppInForeground: crashContext.lastIsAppInForeground,
            isBETEnabled: trackBackgroundEvents,
            command: nil
        )

        let newRUMView: RUMViewEvent?

        switch handlingRule {
        case .handleInApplicationLaunchView:
            newRUMView = createNewRUMViewEvent(
                named: RUMOffViewEventsHandlingRule.Constants.applicationLaunchViewName,
                url: RUMOffViewEventsHandlingRule.Constants.applicationLaunchViewURL,
                startDate: crashTimings.realCrashDate,
                sessionUUID: uuidGenerator.generateUnique(), // create new RUM session
                context: crashContext,
                // As the crash occurred after initializing SDK but before starting the first view,
                // we can't know if Session Replay was configured. However, lack of view implies
                // that there must be no replay collected:
                hasReplay: false
            )
        case .handleInBackgroundView:
            newRUMView = createNewRUMViewEvent(
                named: RUMOffViewEventsHandlingRule.Constants.backgroundViewName,
                url: RUMOffViewEventsHandlingRule.Constants.backgroundViewURL,
                startDate: crashTimings.realCrashDate,
                sessionUUID: uuidGenerator.generateUnique(), // create new RUM session
                context: crashContext,
                // As the crash occurred after initializing SDK but before starting the first view,
                // we can't know if Session Replay was configured. However, lack of view implies
                // that there must be no replay collected:
                hasReplay: false
            )
        case .doNotHandle:
            DD.logger.debug("There was a crash in background, but it is ignored due to Background Event Tracking disabled.")
            newRUMView = nil
        }

        if let newRUMView = newRUMView {
            send(crashReport: crashReport, to: newRUMView, using: crashTimings)
        }
    }

    /// Sends given `CrashReport` by linking it to given `rumView` and updating view counts accordingly.
    private func send(crashReport: DDCrashReport, to rumView: RUMViewEvent, using crashTimings: AdjustedCrashTimings) {
        DD.logger.debug("Updating RUM view with crash report.")

        // crash reporting is considering the user consent from previous session, if an event reached
        // the message bus it means that consent was granted and we can safely bypass current consent.
        featureScope.eventWriteContext(bypassConsent: true) { context, writer in
            let builder = createFatalErrorBuilder(context: context, crash: crashReport, crashDate: crashTimings.realCrashDate, timeSinceAppStart: crashTimings.timeSinceAppStart)
            let updatedRUMView = builder.updateRUMViewWithError(rumView)
            let rumError = builder.createRUMError(with: updatedRUMView)

            if let mappedError = self.eventsMapper.map(event: rumError) {
                writer.write(value: mappedError)
            } else {
                DD.logger.warn("errorEventMapper returned 'nil' for a crash. Discarding crashes is not supported. The unmodified event will be sent.")
                writer.write(value: rumError)
            }
            if let mappedView = self.eventsMapper.map(event: updatedRUMView) {
                writer.write(value: self.eventsMapper.map(event: mappedView))
            }
        }
    }

    // MARK: - Building RUM events

    private func createFatalErrorBuilder(context: DatadogContext, crash: DDCrashReport, crashDate: Date, timeSinceAppStart: TimeInterval?) -> FatalErrorBuilder {
        return FatalErrorBuilder(
            context: context,
            error: .crash,
            errorDate: crashDate,
            errorType: crash.type,
            errorMessage: crash.message,
            errorStack: crash.stack,
            errorThreads: crash.threads.toRUMDataFormat,
            errorBinaryImages: crash.binaryImages.toRUMDataFormat,
            errorWasTruncated: crash.wasTruncated,
            errorMeta: crash.meta.toRUMDataFormat,
            additionalAttributes: crash.additionalAttributes.dd.decode(),
            timeSinceAppStart: timeSinceAppStart
        )
    }

    /// Creates new RUM view event.
    private func createNewRUMViewEvent(
        named viewName: String,
        url viewURL: String,
        startDate: Date,
        sessionUUID: RUMUUID,
        context: CrashContext,
        hasReplay: Bool?
    ) -> RUMViewEvent {
        let viewUUID = uuidGenerator.generateUnique()

        return RUMViewEvent(
            dd: .init(
                browserSdkVersion: nil,
                cls: nil,
                configuration: .init(
                    sessionReplaySampleRate: nil,
                    sessionSampleRate: Double(self.sessionSampler.samplingRate),
                    startSessionReplayRecordingManually: nil
                ),
                documentVersion: 1,
                pageStates: nil,
                replayStats: nil,
                session: .init(
                    plan: .plan1,
                    sessionPrecondition: nil
                )
            ),
            account: context.accountInfo.map { RUMAccount(accountInfo: $0) },
            application: .init(
                currentLocale: context.localeInfo?.currentLocale, id: applicationID
            ),
            buildVersion: context.buildNumber,
            ciTest: ciTest,
            connectivity: RUMConnectivity(
                networkInfo: context.networkConnectionInfo,
                carrierInfo: context.carrierInfo
            ),
            container: nil,
            // RUM-3588: We know that last RUM view is not available, so we're creating a new one. No matter that, try using last
            // RUM attributes if available. There is a chance of having them as global RUM attributes can be updated more often than RUM view.
            // See https://github.com/DataDog/dd-sdk-ios/pull/1834 for more context.
            context: context.lastRUMAttributes,
            date: startDate.timeIntervalSince1970.toInt64Milliseconds,
<<<<<<< HEAD
            device: context.device,
=======
            device: .init(
                device: context.device,
                batteryLevel: Double(context.batteryStatus?.level ?? 0),
                brightnessLevel: Double(context.brightnessLevel ?? 0),
                powerSavingMode: context.isLowPowerModeEnabled,
                localeInfo: context.localeInfo ?? LocaleInfo(),
                telemetry: featureScope.telemetry
            ),
>>>>>>> 4f4ce751
            display: nil,
            // RUMM-2197: In very rare cases, the OS info computed below might not be exactly the one
            // that the app crashed on. This would correspond to a scenario when the device OS was upgraded
            // before restarting the app after crash. To solve this, the OS information would have to be
            // persisted in `crashContext` the same way as we do for other dynamic information.
            os: context.os,
            privacy: nil,
            service: context.service,
            session: .init(
                hasReplay: hasReplay,
                id: sessionUUID.toRUMDataFormat,
                isActive: true,
                sampledForReplay: nil,
                type: ciTest != nil ? .ciTest : (syntheticsTest != nil ? .synthetics : .user)
            ),
            source: .init(rawValue: context.source) ?? .ios,
            synthetics: syntheticsTest,
            usr: context.userInfo.map { RUMUser(userInfo: $0) },
            version: context.version,
            view: .init(
                action: .init(count: 0),
                cpuTicksCount: nil,
                cpuTicksPerSecond: nil,
                crash: .init(count: 0),
                cumulativeLayoutShift: nil,
                cumulativeLayoutShiftTargetSelector: nil,
                cumulativeLayoutShiftTime: nil,
                customTimings: nil,
                domComplete: nil,
                domContentLoaded: nil,
                domInteractive: nil,
                error: .init(count: 0),
                firstByte: nil,
                firstContentfulPaint: nil,
                firstInputDelay: nil,
                firstInputTargetSelector: nil,
                firstInputTime: nil,
                flutterBuildTime: nil,
                flutterRasterTime: nil,
                freezeRate: nil,
                frozenFrame: .init(count: 0),
                frustration: .init(count: 0),
                id: viewUUID.toRUMDataFormat,
                inForegroundPeriods: nil,
                interactionToNextPaint: nil,
                interactionToNextPaintTargetSelector: nil,
                interactionToNextPaintTime: nil,
                interactionToNextViewTime: nil,
                isActive: false, // we know it won't receive updates
                isSlowRendered: false,
                jsRefreshRate: nil,
                largestContentfulPaint: nil,
                largestContentfulPaintTargetSelector: nil,
                loadEvent: nil,
                loadingTime: nil,
                loadingType: nil,
                longTask: .init(count: 0),
                memoryAverage: nil,
                memoryMax: nil,
                name: viewName,
                networkSettledTime: nil,
                referrer: nil,
                refreshRateAverage: nil,
                refreshRateMin: nil,
                resource: .init(count: 0),
                slowFrames: nil,
                slowFramesRate: nil,
                timeSpent: 1, // arbitrary, 1ns duration
                url: viewURL
            )
        )
    }
}<|MERGE_RESOLUTION|>--- conflicted
+++ resolved
@@ -335,18 +335,7 @@
             // See https://github.com/DataDog/dd-sdk-ios/pull/1834 for more context.
             context: context.lastRUMAttributes,
             date: startDate.timeIntervalSince1970.toInt64Milliseconds,
-<<<<<<< HEAD
             device: context.device,
-=======
-            device: .init(
-                device: context.device,
-                batteryLevel: Double(context.batteryStatus?.level ?? 0),
-                brightnessLevel: Double(context.brightnessLevel ?? 0),
-                powerSavingMode: context.isLowPowerModeEnabled,
-                localeInfo: context.localeInfo ?? LocaleInfo(),
-                telemetry: featureScope.telemetry
-            ),
->>>>>>> 4f4ce751
             display: nil,
             // RUMM-2197: In very rare cases, the OS info computed below might not be exactly the one
             // that the app crashed on. This would correspond to a scenario when the device OS was upgraded
