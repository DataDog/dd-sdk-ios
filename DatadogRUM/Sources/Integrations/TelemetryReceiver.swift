--- conflicted
+++ resolved
@@ -329,11 +329,8 @@
             trackSessionAcrossSubdomains: nil,
             trackUserInteractions: configuration.trackUserInteractions,
             trackViewsManually: configuration.trackViewsManually,
-<<<<<<< HEAD
             trackingConsent: nil,
-=======
             unityVersion: configuration.unityVersion,
->>>>>>> 3db3a984
             useAllowedTracingOrigins: nil,
             useAllowedTracingUrls: nil,
             useBeforeSend: nil,
