/*
 * Unless explicitly stated otherwise all files in this repository are licensed under the Apache License Version 2.0.
 * This product includes software developed at Datadog (https://www.datadoghq.com/).
 * Copyright 2019-Present Datadog, Inc.
 */

import Foundation
import DatadogInternal

internal typealias JSON = [String: Any]

/// Receiver to consume a RUM event coming from Browser SDK.
internal final class WebViewEventReceiver: FeatureMessageReceiver {
    /// RUM feature scope.
    let featureScope: FeatureScope
    /// Subscriber that can process a `RUMKeepSessionAliveCommand`.
    let commandSubscriber: RUMCommandSubscriber

    /// The date provider.
    let dateProvider: DateProvider

    /// The view cache containing ids of current and previous views.
    let viewCache: ViewCache

    /// Creates a new receiver.
    ///
    /// - Parameters:
    ///   - dateProvider: The date provider.
    ///   - commandSubscriber: Subscriber that can process a `RUMKeepSessionAliveCommand`.
    init(
        featureScope: FeatureScope,
        dateProvider: DateProvider,
        commandSubscriber: RUMCommandSubscriber,
        viewCache: ViewCache
    ) {
        self.featureScope = featureScope
        self.commandSubscriber = commandSubscriber
        self.dateProvider = dateProvider
        self.viewCache = viewCache
    }

    /// Writes a Browser RUM event to the core.
    ///
    /// The receiver will inject current RUM context and apply server-time offset to the event.
    ///
    /// - Parameters:
    ///   - message: The message containing the Browser RUM event.
    ///   - core: The core to write the event.
    func receive(message: FeatureMessage, from core: DatadogCoreProtocol) -> Bool {
        switch message {
        case let .webview(.rum(event)):
            receive(rum: event)
        case let .webview(.telemetry(event)):
            receive(telemetry: event)
        default:
            return false
        }

<<<<<<< HEAD
=======
        return true
    }

    private func receive(rum event: JSON) {
>>>>>>> 891e2d30
        commandSubscriber.process(
            command: RUMKeepSessionAliveCommand(
                time: dateProvider.now,
                attributes: [:]
            )
        )

        featureScope.eventWriteContext { [featureScope] context, writer in
            guard let rumBaggage = context.baggages[RUMFeature.name] else {
                return // Drop event if RUM is not enabled or RUM session is not sampled
            }

            do {
                let rum: RUMCoreContext = try rumBaggage.decode()
                var event = event

                if
                    let date = event["date"] as? Int,
                    let view = event["view"] as? JSON,
                    let id = view["id"] as? String
                {
                    let correctedDate = Int64(date) + self.offset(forView: id, context: context)
                    event["date"] = correctedDate

                    // Inject the container source and view id
                    if let viewID = self.viewCache.lastView(before: correctedDate, hasReplay: true) {
                        event[RUMViewEvent.CodingKeys.container.rawValue] = RUMViewEvent.Container(
                            source: RUMViewEvent.Container.Source(rawValue: context.source) ?? .ios,
                            view: RUMViewEvent.Container.View(id: viewID)
                        )
                    }
                }

                if var application = event["application"] as? JSON {
                    application["id"] = rum.applicationID
                    event["application"] = application
                }

                if var session = event["session"] as? JSON {
                    session["id"] = rum.sessionID
                    event["session"] = session
                }

                if var dd = event["_dd"] as? JSON {
                    var session = dd["session"] as? [String: Any] ?? [:]
                    session["plan"] = 1
                    dd["session"] = session
                    event["_dd"] = dd
                }

                writer.write(value: AnyEncodable(event))
            } catch {
                featureScope.telemetry.error("Failed to decode `RUMCoreContext`", error: error)
            }
        }
    }

    private func receive(telemetry event: JSON) {
        // RUM-2866: Update with dedicated telemetry track
        featureScope.eventWriteContext { [featureScope] context, writer in
            guard let rumBaggage = context.baggages[RUMFeature.name] else {
                return // Drop event if RUM is not enabled or RUM session is not sampled
            }

            do {
                let rum: RUMCoreContext = try rumBaggage.decode()
                var event = event

                if let date = event["date"] as? Int {
                    event["date"] = Int64(date) + context.serverTimeOffset.toInt64Milliseconds
                }

                if var application = event["application"] as? JSON {
                    application["id"] = rum.applicationID
                    event["application"] = application
                }

                if var session = event["session"] as? JSON {
                    session["id"] = rum.sessionID
                    event["session"] = session
                }

                writer.write(value: AnyEncodable(event))
            } catch {
                featureScope.telemetry.error("Failed to decode `RUMCoreContext`", error: error)
            }
        }

        return true
    }

    // MARK: - Time offsets

    private var offsets: [(id: String, value: Int64)] = []

    private func offset(forView id: String, context: DatadogContext) -> Int64 {
        if let found = offsets.first(where: { $0.id == id }) {
            return found.value
        }

        let offset = context.serverTimeOffset.toInt64Milliseconds
        offsets.insert((id, offset), at: 0)
        // only retain 3 offsets
        offsets = Array(offsets.prefix(3))

        return offset
    }
}<|MERGE_RESOLUTION|>--- conflicted
+++ resolved
@@ -56,13 +56,10 @@
             return false
         }
 
-<<<<<<< HEAD
-=======
         return true
     }
 
     private func receive(rum event: JSON) {
->>>>>>> 891e2d30
         commandSubscriber.process(
             command: RUMKeepSessionAliveCommand(
                 time: dateProvider.now,
@@ -150,8 +147,6 @@
                 featureScope.telemetry.error("Failed to decode `RUMCoreContext`", error: error)
             }
         }
-
-        return true
     }
 
     // MARK: - Time offsets
