/*
 * Unless explicitly stated otherwise all files in this repository are licensed under the Apache License Version 2.0.
 * This product includes software developed at Datadog (https://www.datadoghq.com/).
 * Copyright 2019-2020 Datadog, Inc.
 */

import Foundation
import DatadogInternal

/// Monitors the Watchdog Termination events and reports them to Datadog.
internal final class WatchdogTerminationMonitor {
    /// The state of the Watchdog Termination Monitor.
    enum State {
        /// The monitor has started and is listening to the changes.
        case started
        /// The monitor is starting. It is still not listening to the changes.
        case starting
        /// The monitor has stopped and is not listening to the changes.
        case stopped
    }

    enum ErrorMessages {
        static let failedToCheckWatchdogTermination = "Failed to check if Watchdog Termination occurred"
        static let failedToStartAppState = "Failed to start Watchdog Termination App State Manager"
        static let detectedWatchdogTermination = "Based on heuristics, previous app session was terminated by Watchdog"
        static let failedToReadViewEvent = "Failed to read the view event from the data store"
        static let rumViewEventUpdated = "RUM View event updated"
        static let failedToSendWatchdogTermination = "Failed to send Watchdog Termination event"
        static let failedToDecodeLaunchReport = "Fails to decode LaunchReport in RUM"
    }

    let checker: WatchdogTerminationChecker
    let appStateManager: WatchdogTerminationAppStateManager
    let feature: FeatureScope
    let reporter: WatchdogTerminationReporting
    let storage: Storage?

    /// The status of the monitor  indicating if it is active or not.
    /// When it is active, it listens to the app state changes and updates the app state in the data store.
    @ReadWriteLock
    internal var currentState: State

    init(
        appStateManager: WatchdogTerminationAppStateManager,
        checker: WatchdogTerminationChecker,
        storage: Storage?,
        feature: FeatureScope,
        reporter: WatchdogTerminationReporting
    ) {
        self.checker = checker
        self.appStateManager = appStateManager
        self.feature = feature
        self.reporter = reporter
        self.storage = storage
        self.currentState = .stopped
    }

    /// Starts the Watchdog Termination Monitor.
    /// - Parameter launchReport: The launch report containing information about the app launch (if available).
    func start(launchReport: LaunchReport) {
        guard currentState == .stopped else {
            return
        }

        currentState = .starting
        sendWatchTerminationIfFound(launch: launchReport) { [weak self] in
            do {
                try self?.appStateManager.storeCurrentAppState()
            } catch {
                DD.logger.error(ErrorMessages.failedToStartAppState, error: error)
                self?.feature.telemetry.error(ErrorMessages.failedToStartAppState, error: error)
            }
            self?.currentState = .started
        }
    }

    /// Updates the Watchdog Termination Monitor with the given view event.
    ///
    /// Note: This is a simpler but disk intensive way to store the view event in the data store,
    /// because we currently don't offer a way to read the view events from the written batches.
    /// This is deliberately done to avoid the complexity of reading the view events from the batches.
    /// You can disable Watchdog Terminations tracking by setting `RUM.Configuration.trackWatchdogTerminations` to false.
    ///
    /// - Parameter viewEvent: The view event which is used to report the Watchdog Termination event.
    func update(viewEvent: RUMViewEvent) {
        // The monitor state must be started to update the view event,
        // because saved view event might be currently used to report the Watchdog Termination event.
        guard currentState == .started else {
            return
        }

        DD.logger.debug(ErrorMessages.rumViewEventUpdated)
        feature.rumDataStore.setValue(viewEvent, forKey: .watchdogRUMViewEvent)
    }

    /// Checks if the app was terminated by Watchdog and sends the Watchdog Termination event to Datadog.
    /// - Parameter launch: The launch report containing information about the app launch.
    private func sendWatchTerminationIfFound(launch: LaunchReport, completion: @escaping () -> Void) {
        do {
            try checker.isWatchdogTermination(launch: launch) { [weak self] isWatchdogTermination, state  in
                if isWatchdogTermination, let state = state {
                    DD.logger.debug(ErrorMessages.detectedWatchdogTermination)
                    self?.sendWatchTermination(state: state, completion: completion)
                } else {
                    completion()
                }
            }
        } catch {
            DD.logger.error(ErrorMessages.failedToCheckWatchdogTermination, error: error)
            feature.telemetry.error(ErrorMessages.failedToCheckWatchdogTermination, error: error)
            completion()
        }
    }

    /// Sends the Watchdog Termination event to Datadog with the given state.
    /// Because Watchdog Termination are reported in the next app session, it uses the saved `RUMViewEvent`
    /// to report the event.
    /// - Parameter state: The app state when the Watchdog Termination occurred.
    private func sendWatchTermination(state: WatchdogTerminationAppState, completion: @escaping () -> Void) {
        feature.context { [weak self] context in
            do {
                let likelyCrashedAt = try self?.storage?.mostRecentModifiedFileAt(before: context.launchTime.launchDate)
                self?.feature.rumDataStore.value(forKey: .watchdogRUMViewEvent) { [weak self] (viewEvent: RUMViewEvent?) in
                    guard let viewEvent = viewEvent else {
                        DD.logger.error(ErrorMessages.failedToReadViewEvent)
                        self?.feature.telemetry.error(ErrorMessages.failedToReadViewEvent)
                        completion()
                        return
                    }
                    self?.reporter.send(date: likelyCrashedAt, state: state, viewEvent: viewEvent)
                    completion()
                }
            } catch {
                DD.logger.error(ErrorMessages.failedToSendWatchdogTermination, error: error)
                self?.feature.telemetry.error(ErrorMessages.failedToSendWatchdogTermination, error: error)
                completion()
            }
        }
    }

    /// Stops the Watchdog Termination Monitor.
    func stop() {
        currentState = .stopped
    }
}

extension WatchdogTerminationMonitor: Flushable {
    /// Flushes the Watchdog Termination Monitor. It stops the monitor and deletes the app state.
    /// - Note: This method must be called manually only or in the tests.
    /// This will reset the app state and the monitor will not able to detect Watchdog Termination due to absence of the previous app state.
    func flush() {
        stop()
    }
}

extension WatchdogTerminationMonitor: FeatureMessageReceiver {
    /// Receives the feature message and updates the app state based on the context message.
    /// It relies on `ApplicationStatePublisher` context message to update the app state.
    /// Other messages are ignored.
    /// - Parameters:
    ///   - message: The feature message.
    ///   - core: The core instance.
    /// - Returns: Always `false`, because it doesn't block the message propagation.
    func receive(message: DatadogInternal.FeatureMessage, from core: any DatadogInternal.DatadogCoreProtocol) -> Bool {
        guard case .context(let context) = message else {
            return false
        }

        if currentState == .stopped {
            do {
                guard let launchReport = try context.baggages[LaunchReport.baggageKey]?.decode(type: LaunchReport.self) else {
                    return false
                }
                self.start(launchReport: launchReport)
            } catch {
                DD.logger.error(ErrorMessages.failedToDecodeLaunchReport, error: error)
                self.feature.telemetry.error(ErrorMessages.failedToDecodeLaunchReport, error: error)
            }
        }

        // Once the monitor has started, ie watchdog termination check has been done
        // we can start updating the app state based on the context message
        guard currentState == .started else {
            return false
        }

<<<<<<< HEAD
        switch message {
        case .baggage, .webview, .telemetry:
            break
        case .context(let context):
            let state = context.applicationStateHistory.currentState
            appStateManager.updateAppState(state: state)
        }
=======
        let state = context.applicationStateHistory.currentSnapshot.state
        appStateManager.updateAppState(state: state)
>>>>>>> 2cf5e4d5

        return false
    }
}<|MERGE_RESOLUTION|>--- conflicted
+++ resolved
@@ -184,18 +184,8 @@
             return false
         }
 
-<<<<<<< HEAD
-        switch message {
-        case .baggage, .webview, .telemetry:
-            break
-        case .context(let context):
-            let state = context.applicationStateHistory.currentState
-            appStateManager.updateAppState(state: state)
-        }
-=======
-        let state = context.applicationStateHistory.currentSnapshot.state
+        let state = context.applicationStateHistory.currentState
         appStateManager.updateAppState(state: state)
->>>>>>> 2cf5e4d5
 
         return false
     }
