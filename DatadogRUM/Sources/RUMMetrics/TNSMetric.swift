/*
 * Unless explicitly stated otherwise all files in this repository are licensed under the Apache License Version 2.0.
 * This product includes software developed at Datadog (https://www.datadoghq.com/).
 * Copyright 2019-Present Datadog, Inc.
 */

import Foundation
import DatadogInternal

internal protocol TNSMetricTracking {
    /// Tracks the start time of a resource identified by its `resourceID`.
    ///
    /// - Parameters:
    ///   - startDate: The start time of the resource (device time, no NTP offset).
    ///   - resourceID: The unique identifier for the resource.
    ///   - resourceURL: The URL of this resource.
    func trackResourceStart(at startDate: Date, resourceID: RUMUUID, resourceURL: String)

    /// Updates the resource identified by its `resourceID`.
    ///
    /// - Parameters:
    ///   - metrics: Performance metrics collected during the resource’s lifecycle, including DNS lookup, redirection, fetch, and other phases.
    ///   - resourceID: The unique identifier for the resource.
    ///   - resourceURL: The URL associated with the resource.
    func updateResource(with metrics: ResourceMetrics, resourceID: RUMUUID, resourceURL: String)

    /// Tracks the completion of a resource identified by its `resourceID`.
    ///
    /// - Parameters:
    ///   - endDate: The end time of the resource (device time, no NTP offset).
    ///   - resourceID: The unique identifier for the resource.
    ///   - resourceDuration: The resource duration, if available.
    func trackResourceEnd(at endDate: Date, resourceID: RUMUUID, resourceDuration: TimeInterval?)

    /// Tracks the completion of a resource without considering its duration.
    ///
    /// - Parameters:
    ///   - resourceID: The unique identifier for the resource.
    func trackResourceDropped(resourceID: RUMUUID)

    /// Marks the view as stopped, preventing further resource tracking.
    func trackViewWasStopped()

    /// Returns the value for the TNS metric.
    ///
    /// - Parameters:
    ///   - appStateHistory: The history of app state transitions.
    /// - Returns: The value for the TNS metric, or `nil` if the metric cannot be calculated.
    /// - Returns: The TNS metric value (`TimeInterval`) if successfully calculated, or a `TNSNoValueReason` indicating why the value is unavailable.
    func value(with appStateHistory: AppStateHistory) -> Result<TimeInterval, TNSNoValueReason>
}

/// Possible reasons for a missing TNS value.
/// This list is standardized according to the "RUM View Ended" metric specification.
internal enum TNSNoValueReason: String, Error {
    /// No resources were tracked at all while the view was active.
    case noTrackedResources = "no_resources"
    /// At least one resource was tracked, but none qualified as "initial" according to the predicate.
    case noInitialResources = "no_initial_resources"
    /// Not all "initial" resources have completed loading at the time this metric was requested.
    case initialResourcesIncomplete = "initial_resources_incomplete"
    /// The view stopped before all "initial" resources finished loading.
    case viewStoppedBeforeSettled = "not_settled_yet"
    /// The app was not in the foreground for the full duration of the view’s loading process.
    case appNotInForeground = "not_in_foreground"
    /// All "initial" resources were dropped and never completed.
    case initialResourcesDropped = "initial_resources_dropped"
    /// All "initial" resources were invalid (e.g., they started before the view’s start time or had a negative duration).
    case initialResourcesInvalid = "initial_resources_invalid"
    /// The calculated TNS value was invalid (e.g., it turned out negative).
    case invalidCalculatedValue = "invalid_value"
    /// An unknown error occurred; the metric is missing for a reason not captured above.
    case unknown = "unknown"
}

/// A metric (**Time-to-Network-Settled**, or TNS) that measures the time from when the view becomes visible until all initial resources are loaded.
/// "Initial resources" are now classified using a customizable predicate.
internal final class TNSMetric: TNSMetricTracking {
    /// Flag indicating if the view was stopped (no more resources accepted).
    private var isViewStopped: Bool = false
    /// Total number of resources (initial or not) started in this view.
    private var totalResourcesCount: Int = 0
    /// Number of initial resources tracked so far.
    private var initialResourcesCount: Int = 0
    /// Number of invalid initial resources (e.g., negative duration or started before view start).
    private var invalidInitialResourcesCount: Int = 0
    /// Number of dropped initial resources.
    private var droppedInitialResourcesCount: Int = 0
    /// Maps each pending **initial** resource to its start date.
    private var pendingInitialResources: [RUMUUID: Date] = [:]

    /// Tracks the maximum end-time (relative to `viewStartDate`) of **the current wave** of initial resources.
    /// Resets when all current pending resources finish or are dropped, finalizing a wave.
    private var maxResourceEndTime: TimeInterval?
    /// The finalized TNS value **from previously completed waves**. Each time a wave completes, we set that wave’s TNS to `latestCompletedTNSValue`.
    private var latestCompletedTNSValue: TimeInterval?

    /// The name of the view this metric is tracked for.
    private let viewName: String
    /// The time at which the view was started (device time, no NTP offset).
    private let viewStartDate: Date

    /// Classifies resources as "initial."
    private let resourcePredicate: NetworkSettledResourcePredicate

    // MARK: - Initialization

    init(viewName: String, viewStartDate: Date, resourcePredicate: NetworkSettledResourcePredicate) {
        self.viewName = viewName
        self.viewStartDate = viewStartDate
        self.resourcePredicate = resourcePredicate
    }

    // MARK: - TNSMetricTracking

    func trackResourceStart(at startDate: Date, resourceID: RUMUUID, resourceURL: String) {
        guard !isViewStopped else {
            return
        }

        totalResourcesCount += 1

        let resourceParams = TNSResourceParams(
            url: resourceURL,
            timeSinceViewStart: startDate.timeIntervalSince(viewStartDate),
            viewName: viewName
        )
        guard resourcePredicate.isInitialResource(from: resourceParams) else {
            return // Not an initial resource.
        }

        if startDate < viewStartDate {
            invalidInitialResourcesCount += 1
            return
        }

        initialResourcesCount += 1

        // If we previously completed a wave, but new initial resources are starting, we begin a new wave:
        if pendingInitialResources.isEmpty, latestCompletedTNSValue != nil {
            // Reset the `accumulatedEndTime` for the new wave.
            maxResourceEndTime = nil
        }

        pendingInitialResources[resourceID] = startDate
    }

    func updateResource(with metrics: ResourceMetrics, resourceID: RUMUUID, resourceURL: String) {
        guard !isViewStopped else {
            return
        }

        let resourceParams = TNSResourceParams(
            url: resourceURL,
            timeSinceViewStart: metrics.fetch.start.timeIntervalSince(viewStartDate),
            viewName: viewName
        )

        guard resourcePredicate.isInitialResource(from: resourceParams) else {
            // Not an initial resource.
            pendingInitialResources.removeValue(forKey: resourceID)
            return
        }

        if metrics.fetch.start < viewStartDate {
            if pendingInitialResources.removeValue(forKey: resourceID) != nil {
                invalidInitialResourcesCount += 1
            }
            return
        }

        if pendingInitialResources[resourceID] == nil {
            initialResourcesCount += 1
        }

        // If we previously completed a wave, but new initial resources are starting, we begin a new wave:
        if pendingInitialResources.isEmpty, latestCompletedTNSValue != nil {
            // Reset the `accumulatedEndTime` for the new wave.
            maxResourceEndTime = nil
        }

        pendingInitialResources[resourceID] = metrics.fetch.start
    }

    func trackResourceEnd(at endDate: Date, resourceID: RUMUUID, resourceDuration: TimeInterval?) {
        guard !isViewStopped else {
            return
        }

        // Only finalize if we had this resource as pending.
        guard let resourceStartDate = pendingInitialResources.removeValue(forKey: resourceID) else {
            return
        }

        let duration = resourceDuration ?? endDate.timeIntervalSince(resourceStartDate)
        guard duration >= 0 else {
            invalidInitialResourcesCount += 1
            return
        }

        let resourceEndTime = resourceStartDate.timeIntervalSince(viewStartDate) + duration
        if let current = maxResourceEndTime {
            maxResourceEndTime = max(current, resourceEndTime)
        } else {
            maxResourceEndTime = resourceEndTime
        }

        // If no pending resources remain, finalize this wave:
        if pendingInitialResources.isEmpty {
            finalizeWave()
        }
    }

    func trackResourceDropped(resourceID: RUMUUID) {
        guard !isViewStopped else {
            return
        }

        if pendingInitialResources.removeValue(forKey: resourceID) != nil {
            droppedInitialResourcesCount += 1
            // If that was the last resource in the wave, finalize.
            if pendingInitialResources.isEmpty {
                finalizeWave()
            }
        }
    }

    func trackViewWasStopped() {
        isViewStopped = true
    }

    func value(with appStateHistory: AppStateHistory) -> Result<TimeInterval, TNSNoValueReason> {
        // If we are loading a new wave (i.e., there are pending resources),
        // return the *last finalized* TNS if it exists.
        if !pendingInitialResources.isEmpty {
            // If there's a previously completed wave:
            if let oldTNS = latestCompletedTNSValue {
                return validate(tnsValue: oldTNS, with: appStateHistory)
            } else {
                // No wave has ever completed, so the metric is not available yet.
                return .failure(isViewStopped ? .viewStoppedBeforeSettled : .initialResourcesIncomplete)
            }
        }

        // If no resources are currently pending, we might have a new, finalized TNS from this wave:
        if let finalizedTNS = latestCompletedTNSValue {
            return validate(tnsValue: finalizedTNS, with: appStateHistory)
        }

        // Otherwise, we have no wave completed yet, so figure out why.
        return noValueReason()
    }

    // MARK: - Private

    /// Called when the current wave of pending resources has become empty (all completed or dropped).
    private func finalizeWave() {
        // If we actually got an end time for the wave, merge it with the latest completed TNS value.
        if let waveEndTime = maxResourceEndTime {
            if let existing = latestCompletedTNSValue {
                latestCompletedTNSValue = max(existing, waveEndTime)
            } else {
                latestCompletedTNSValue = waveEndTime
            }
        }
        maxResourceEndTime = nil // reset for the next wave
    }

    private func validate(tnsValue: TimeInterval, with appStateHistory: AppStateHistory) -> Result<TimeInterval, TNSNoValueReason> {
        guard tnsValue >= 0 else { // sanity check, this shouldn't happen
            return .failure(.invalidCalculatedValue)
        }

        // Check if the app stayed foregrounded through the resource load time.
        let loadingEndDate = viewStartDate.addingTimeInterval(tnsValue)
<<<<<<< HEAD
        let wasAlwaysForeground = !appStateHistory.containsState(during: viewStartDate...loadingEndDate) { $0 != .active }
=======
        let loadingStates = appStateHistory.take(between: viewStartDate...loadingEndDate)
        let wasAlwaysForeground = !loadingStates.snapshots.contains { $0.state != .active && $0.state != .inactive }
>>>>>>> bd63f86d

        guard wasAlwaysForeground else {
            return .failure(.appNotInForeground)
        }

        return .success(tnsValue)
    }

    private func noValueReason() -> Result<TimeInterval, TNSNoValueReason> {
        // No resources at all
        if totalResourcesCount == 0 {
            return .failure(.noTrackedResources)
        }
        // No initial resources
        if initialResourcesCount == 0 {
            return .failure(.noInitialResources)
        }
        // Possibly all initial resources were invalid or dropped
        if invalidInitialResourcesCount == initialResourcesCount {
            return .failure(.initialResourcesInvalid)
        }
        if droppedInitialResourcesCount == initialResourcesCount {
            return .failure(.initialResourcesDropped)
        }

        // Otherwise, no final TNS is computed yet—unknown cause
        return .failure(.unknown)
    }
}<|MERGE_RESOLUTION|>--- conflicted
+++ resolved
@@ -273,12 +273,7 @@
 
         // Check if the app stayed foregrounded through the resource load time.
         let loadingEndDate = viewStartDate.addingTimeInterval(tnsValue)
-<<<<<<< HEAD
-        let wasAlwaysForeground = !appStateHistory.containsState(during: viewStartDate...loadingEndDate) { $0 != .active }
-=======
-        let loadingStates = appStateHistory.take(between: viewStartDate...loadingEndDate)
-        let wasAlwaysForeground = !loadingStates.snapshots.contains { $0.state != .active && $0.state != .inactive }
->>>>>>> bd63f86d
+        let wasAlwaysForeground = !appStateHistory.containsState(during: viewStartDate...loadingEndDate) { $0 != .active && $0 != .inactive }
 
         guard wasAlwaysForeground else {
             return .failure(.appNotInForeground)
