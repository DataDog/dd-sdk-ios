--- conflicted
+++ resolved
@@ -887,6 +887,10 @@
         root.swiftModel.device!.brightnessLevel as NSNumber?
     }
 
+    public var isLowRamDevice: NSNumber? {
+        root.swiftModel.device!.isLowRamDevice as NSNumber?
+    }
+
     public var locale: String? {
         root.swiftModel.device!.locale
     }
@@ -907,8 +911,16 @@
         root.swiftModel.device!.powerSavingMode as NSNumber?
     }
 
+    public var processorCount: NSNumber? {
+        root.swiftModel.device!.processorCount as NSNumber?
+    }
+
     public var timeZone: String? {
         root.swiftModel.device!.timeZone
+    }
+
+    public var totalRam: NSNumber? {
+        root.swiftModel.device!.totalRam as NSNumber?
     }
 
     public var type: objc_RUMActionEventDeviceDeviceType {
@@ -1827,6 +1839,10 @@
         root.swiftModel.device!.brightnessLevel as NSNumber?
     }
 
+    public var isLowRamDevice: NSNumber? {
+        root.swiftModel.device!.isLowRamDevice as NSNumber?
+    }
+
     public var locale: String? {
         root.swiftModel.device!.locale
     }
@@ -1847,8 +1863,16 @@
         root.swiftModel.device!.powerSavingMode as NSNumber?
     }
 
+    public var processorCount: NSNumber? {
+        root.swiftModel.device!.processorCount as NSNumber?
+    }
+
     public var timeZone: String? {
         root.swiftModel.device!.timeZone
+    }
+
+    public var totalRam: NSNumber? {
+        root.swiftModel.device!.totalRam as NSNumber?
     }
 
     public var type: objc_RUMErrorEventDeviceDeviceType {
@@ -3476,6 +3500,10 @@
         root.swiftModel.device!.brightnessLevel as NSNumber?
     }
 
+    public var isLowRamDevice: NSNumber? {
+        root.swiftModel.device!.isLowRamDevice as NSNumber?
+    }
+
     public var locale: String? {
         root.swiftModel.device!.locale
     }
@@ -3496,8 +3524,16 @@
         root.swiftModel.device!.powerSavingMode as NSNumber?
     }
 
+    public var processorCount: NSNumber? {
+        root.swiftModel.device!.processorCount as NSNumber?
+    }
+
     public var timeZone: String? {
         root.swiftModel.device!.timeZone
+    }
+
+    public var totalRam: NSNumber? {
+        root.swiftModel.device!.totalRam as NSNumber?
     }
 
     public var type: objc_RUMLongTaskEventDeviceDeviceType {
@@ -4591,6 +4627,10 @@
         root.swiftModel.device!.brightnessLevel as NSNumber?
     }
 
+    public var isLowRamDevice: NSNumber? {
+        root.swiftModel.device!.isLowRamDevice as NSNumber?
+    }
+
     public var locale: String? {
         root.swiftModel.device!.locale
     }
@@ -4611,8 +4651,16 @@
         root.swiftModel.device!.powerSavingMode as NSNumber?
     }
 
+    public var processorCount: NSNumber? {
+        root.swiftModel.device!.processorCount as NSNumber?
+    }
+
     public var timeZone: String? {
         root.swiftModel.device!.timeZone
+    }
+
+    public var totalRam: NSNumber? {
+        root.swiftModel.device!.totalRam as NSNumber?
     }
 
     public var type: objc_RUMResourceEventDeviceDeviceType {
@@ -6265,6 +6313,10 @@
         root.swiftModel.device!.brightnessLevel as NSNumber?
     }
 
+    public var isLowRamDevice: NSNumber? {
+        root.swiftModel.device!.isLowRamDevice as NSNumber?
+    }
+
     public var locale: String? {
         root.swiftModel.device!.locale
     }
@@ -6285,8 +6337,16 @@
         root.swiftModel.device!.powerSavingMode as NSNumber?
     }
 
+    public var processorCount: NSNumber? {
+        root.swiftModel.device!.processorCount as NSNumber?
+    }
+
     public var timeZone: String? {
         root.swiftModel.device!.timeZone
+    }
+
+    public var totalRam: NSNumber? {
+        root.swiftModel.device!.totalRam as NSNumber?
     }
 
     public var type: objc_RUMViewEventDeviceDeviceType {
@@ -8149,6 +8209,10 @@
         root.swiftModel.device!.brightnessLevel as NSNumber?
     }
 
+    public var isLowRamDevice: NSNumber? {
+        root.swiftModel.device!.isLowRamDevice as NSNumber?
+    }
+
     public var locale: String? {
         root.swiftModel.device!.locale
     }
@@ -8169,8 +8233,16 @@
         root.swiftModel.device!.powerSavingMode as NSNumber?
     }
 
+    public var processorCount: NSNumber? {
+        root.swiftModel.device!.processorCount as NSNumber?
+    }
+
     public var timeZone: String? {
         root.swiftModel.device!.timeZone
+    }
+
+    public var totalRam: NSNumber? {
+        root.swiftModel.device!.totalRam as NSNumber?
     }
 
     public var type: objc_RUMVitalAppLaunchEventDeviceDeviceType {
@@ -9125,6 +9197,10 @@
         root.swiftModel.device!.brightnessLevel as NSNumber?
     }
 
+    public var isLowRamDevice: NSNumber? {
+        root.swiftModel.device!.isLowRamDevice as NSNumber?
+    }
+
     public var locale: String? {
         root.swiftModel.device!.locale
     }
@@ -9145,8 +9221,16 @@
         root.swiftModel.device!.powerSavingMode as NSNumber?
     }
 
+    public var processorCount: NSNumber? {
+        root.swiftModel.device!.processorCount as NSNumber?
+    }
+
     public var timeZone: String? {
         root.swiftModel.device!.timeZone
+    }
+
+    public var totalRam: NSNumber? {
+        root.swiftModel.device!.totalRam as NSNumber?
     }
 
     public var type: objc_RUMVitalDurationEventDeviceDeviceType {
@@ -9573,13 +9657,8 @@
         root.swiftModel.version
     }
 
-<<<<<<< HEAD
-    public var view: objc_RUMVitalEventView? {
-        root.swiftModel.view != nil ? objc_RUMVitalEventView(root: root) : nil
-=======
     public var view: objc_RUMVitalOperationStepEventView {
         objc_RUMVitalOperationStepEventView(root: root)
->>>>>>> d26f9689
     }
 
     public var vital: objc_RUMVitalOperationStepEventVital {
@@ -9609,10 +9688,6 @@
         root.swiftModel.dd.formatVersion as NSNumber
     }
 
-    public var profiling: objc_RUMVitalEventDDProfiling? {
-        root.swiftModel.dd.profiling != nil ? objc_RUMVitalEventDDProfiling(root: root) : nil
-    }
-
     public var sdkName: String? {
         root.swiftModel.dd.sdkName
     }
@@ -9649,90 +9724,7 @@
     }
 }
 
-<<<<<<< HEAD
-@objc(DDRUMVitalEventDDProfiling)
-@objcMembers
-@_spi(objc)
-public class objc_RUMVitalEventDDProfiling: NSObject {
-    internal let root: objc_RUMVitalEvent
-
-    internal init(root: objc_RUMVitalEvent) {
-        self.root = root
-    }
-
-    public var errorReason: objc_RUMVitalEventDDProfilingErrorReason {
-        .init(swift: root.swiftModel.dd.profiling!.errorReason)
-    }
-
-    public var status: objc_RUMVitalEventDDProfilingStatus {
-        .init(swift: root.swiftModel.dd.profiling!.status)
-    }
-}
-
-@objc(DDRUMVitalEventDDProfilingErrorReason)
-@_spi(objc)
-public enum objc_RUMVitalEventDDProfilingErrorReason: Int {
-    internal init(swift: RUMVitalEvent.DD.Profiling.ErrorReason?) {
-        switch swift {
-        case nil: self = .none
-        case .notSupportedByBrowser?: self = .notSupportedByBrowser
-        case .failedToLazyLoad?: self = .failedToLazyLoad
-        case .missingDocumentPolicyHeader?: self = .missingDocumentPolicyHeader
-        case .unexpectedException?: self = .unexpectedException
-        }
-    }
-
-    internal var toSwift: RUMVitalEvent.DD.Profiling.ErrorReason? {
-        switch self {
-        case .none: return nil
-        case .notSupportedByBrowser: return .notSupportedByBrowser
-        case .failedToLazyLoad: return .failedToLazyLoad
-        case .missingDocumentPolicyHeader: return .missingDocumentPolicyHeader
-        case .unexpectedException: return .unexpectedException
-        }
-    }
-
-    case none
-    case notSupportedByBrowser
-    case failedToLazyLoad
-    case missingDocumentPolicyHeader
-    case unexpectedException
-}
-
-@objc(DDRUMVitalEventDDProfilingStatus)
-@_spi(objc)
-public enum objc_RUMVitalEventDDProfilingStatus: Int {
-    internal init(swift: RUMVitalEvent.DD.Profiling.Status?) {
-        switch swift {
-        case nil: self = .none
-        case .starting?: self = .starting
-        case .running?: self = .running
-        case .stopped?: self = .stopped
-        case .error?: self = .error
-        }
-    }
-
-    internal var toSwift: RUMVitalEvent.DD.Profiling.Status? {
-        switch self {
-        case .none: return nil
-        case .starting: return .starting
-        case .running: return .running
-        case .stopped: return .stopped
-        case .error: return .error
-        }
-    }
-
-    case none
-    case starting
-    case running
-    case stopped
-    case error
-}
-
-@objc(DDRUMVitalEventDDSession)
-=======
 @objc(DDRUMVitalOperationStepEventDDSession)
->>>>>>> d26f9689
 @objcMembers
 @_spi(objc)
 public class objc_RUMVitalOperationStepEventDDSession: NSObject {
@@ -10132,6 +10124,10 @@
         root.swiftModel.device!.brightnessLevel as NSNumber?
     }
 
+    public var isLowRamDevice: NSNumber? {
+        root.swiftModel.device!.isLowRamDevice as NSNumber?
+    }
+
     public var locale: String? {
         root.swiftModel.device!.locale
     }
@@ -10152,8 +10148,16 @@
         root.swiftModel.device!.powerSavingMode as NSNumber?
     }
 
+    public var processorCount: NSNumber? {
+        root.swiftModel.device!.processorCount as NSNumber?
+    }
+
     public var timeZone: String? {
         root.swiftModel.device!.timeZone
+    }
+
+    public var totalRam: NSNumber? {
+        root.swiftModel.device!.totalRam as NSNumber?
     }
 
     public var type: objc_RUMVitalOperationStepEventDeviceDeviceType {
@@ -10431,22 +10435,22 @@
     }
 
     public var id: String {
-        root.swiftModel.view!.id
+        root.swiftModel.view.id
     }
 
     public var name: String? {
-        set { root.swiftModel.view!.name = newValue }
-        get { root.swiftModel.view!.name }
+        set { root.swiftModel.view.name = newValue }
+        get { root.swiftModel.view.name }
     }
 
     public var referrer: String? {
-        set { root.swiftModel.view!.referrer = newValue }
-        get { root.swiftModel.view!.referrer }
+        set { root.swiftModel.view.referrer = newValue }
+        get { root.swiftModel.view.referrer }
     }
 
     public var url: String {
-        set { root.swiftModel.view!.url = newValue }
-        get { root.swiftModel.view!.url }
+        set { root.swiftModel.view.url = newValue }
+        get { root.swiftModel.view.url }
     }
 }
 
@@ -11426,8 +11430,20 @@
         root.swiftModel.telemetry.device!.brand
     }
 
+    public var isLowRamDevice: NSNumber? {
+        root.swiftModel.telemetry.device!.isLowRamDevice as NSNumber?
+    }
+
     public var model: String? {
         root.swiftModel.telemetry.device!.model
+    }
+
+    public var processorCount: NSNumber? {
+        root.swiftModel.telemetry.device!.processorCount as NSNumber?
+    }
+
+    public var totalRam: NSNumber? {
+        root.swiftModel.telemetry.device!.totalRam as NSNumber?
     }
 }
 
@@ -11683,8 +11699,20 @@
         root.swiftModel.telemetry.device!.brand
     }
 
+    public var isLowRamDevice: NSNumber? {
+        root.swiftModel.telemetry.device!.isLowRamDevice as NSNumber?
+    }
+
     public var model: String? {
         root.swiftModel.telemetry.device!.model
+    }
+
+    public var processorCount: NSNumber? {
+        root.swiftModel.telemetry.device!.processorCount as NSNumber?
+    }
+
+    public var totalRam: NSNumber? {
+        root.swiftModel.telemetry.device!.totalRam as NSNumber?
     }
 }
 
@@ -11944,9 +11972,21 @@
         root.swiftModel.telemetry.device!.brand
     }
 
+    public var isLowRamDevice: NSNumber? {
+        root.swiftModel.telemetry.device!.isLowRamDevice as NSNumber?
+    }
+
     public var model: String? {
         root.swiftModel.telemetry.device!.model
     }
+
+    public var processorCount: NSNumber? {
+        root.swiftModel.telemetry.device!.processorCount as NSNumber?
+    }
+
+    public var totalRam: NSNumber? {
+        root.swiftModel.telemetry.device!.totalRam as NSNumber?
+    }
 }
 
 @objc(DDTelemetryErrorEventTelemetryError)
@@ -12008,8 +12048,4 @@
 
 // swiftlint:enable force_unwrapping
 
-<<<<<<< HEAD
-// Generated from https://github.com/DataDog/rum-events-format/tree/5ef89a3314c439b24ebf57cb5736f43790cac9df
-=======
-// Generated from https://github.com/DataDog/rum-events-format/tree/834392ddf77531ed3f383e0808192879490c221d
->>>>>>> d26f9689
+// Generated from https://github.com/DataDog/rum-events-format/tree/660240b89bc832be7d7de9f7b880498357359e51