--- conflicted
+++ resolved
@@ -181,11 +181,7 @@
             container: nil,
             context: .init(contextInfo: command.globalAttributes.merging(parent.attributes) { $1 }.merging(attributes) { $1 }),
             date: actionStartTime.addingTimeInterval(serverTimeOffset).timeIntervalSince1970.toInt64Milliseconds,
-<<<<<<< HEAD
-            device: context.device.normalizedDevice,
-=======
             device: context.normalizedDevice,
->>>>>>> bd63f86d
             display: nil,
             os: context.os,
             service: context.service,
