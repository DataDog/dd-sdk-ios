--- conflicted
+++ resolved
@@ -497,13 +497,8 @@
         if context.launchInfo.launchReason == .prewarming {
             // Set `active_pre_warm` attribute to true in case
             // of pre-warmed app.
-<<<<<<< HEAD
-            attributes[Constants.activePrewarm] = true
+            commandAttributes[Constants.activePrewarm] = true
         } else if let launchTime = context.launchInfo.timeToDidBecomeActive {
-=======
-            commandAttributes[Constants.activePrewarm] = true
-        } else if let launchTime = context.launchTime.launchTime {
->>>>>>> 9baf95df
             // Report Application Launch Time only if not pre-warmed
             loadingTime = launchTime.toInt64Nanoseconds
         } else {
