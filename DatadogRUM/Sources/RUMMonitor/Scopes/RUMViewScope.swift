/*
 * Unless explicitly stated otherwise all files in this repository are licensed under the Apache License Version 2.0.
 * This product includes software developed at Datadog (https://www.datadoghq.com/).
 * Copyright 2019-Present Datadog, Inc.
 */

import DatadogInternal
import Foundation

internal class RUMViewScope: RUMScope, RUMContextProvider {
    struct Constants {
        static let frozenFrameThresholdInNs = (0.7).toInt64Nanoseconds // 700ms
        static let slowRenderingThresholdFPS = 55.0
        static let minimumTimeSpentForRates = 1.0 // 1s
        /// Minimum duration of a view (1ns). Prevents negative durations and serves as placeholder value assigned when view starts.
        static let minimumTimeSpent: TimeInterval = 1e-9 // 1ns
        /// The pre-warming detection attribute key
        static let activePrewarm = "active_pre_warm"
    }

    // MARK: - Child Scopes

    /// Active Resource scopes, keyed by .resourceKey.
    private(set) var resourceScopes: [String: RUMResourceScope] = [:]
    /// Active User Action scope. There can be only one active user action at a time.
    private(set) var userActionScope: RUMUserActionScope?

    // MARK: - Initialization

    private unowned let parent: RUMContextProvider

    /// Container bundling dependencies for this scope.
    let dependencies: RUMScopeDependencies

    /// If this is the very first view created in the current app process.
    private let isInitialView: Bool

    /// The index of this view within its session (0 for the first view).
    private let viewIndexInSession: Int

    /// If this view ever had session replay
    private var hasReplay: Bool

    /// The value holding stable identity of this RUM View.
    let identity: ViewIdentifier
    /// View attributes.
    private(set) var attributes: [AttributeKey: AttributeValue] = [:]
    /// Internal view attributes - used by cross platform frameworks and should not be propagated to events
    private(set) var internalAttributes: [AttributeKey: AttributeValue] = [:]
    /// View custom timings, keyed by name. The value of timing is given in nanoseconds.
    private(set) var customTimings: [String: Int64] = [:]

    /// Feature flags evaluated for the view
    private(set) var featureFlags: [String: Encodable] = [:]

    /// This View's UUID.
    let viewUUID: RUMUUID
    /// The path of this View, used as the `VIEW URL` in RUM Explorer.
    let viewPath: String
    /// The name of this View, used as the `VIEW NAME` in RUM Explorer.
    let viewName: String
    /// The start time of this View, based on device time without NTP correction.
    let viewStartTime: Date
    /// The load time of this View.
    private(set) var viewLoadingTime: TimeInterval?

    /// Server time offset for date correction.
    ///
    /// The offset should be applied to event's timestamp for synchronizing
    /// local time with server time. This time interval value can be added to
    /// any date that needs to be synced. e.g:
    ///
    ///     date.addingTimeInterval(serverTimeOffset)
    ///
    /// The server time offset is freezed per view scope so all child event time
    /// stay relatives to the scope.
    let serverTimeOffset: TimeInterval

    /// Tells if this View is the active one.
    /// `true` for every new started View.
    /// `false` if the View was stopped or any other View was started.
    private(set) var isActiveView = true {
        didSet {
            if oldValue && !isActiveView {
                networkSettledMetric.trackViewWasStopped()
            }
        }
    }
    /// Tells if this scope has received the "start" command.
    /// If `didReceiveStartCommand == true` and another "start" command is received for this View this scope is marked as inactive.
    private var didReceiveStartCommand = false

    /// Number of Actions happened on this View.
    private var actionsCount: UInt = 0
    /// Number of Resources tracked by this View.
    private var resourcesCount: UInt = 0
    /// Number of Errors tracked by this View.
    private var errorsCount: UInt = 0
    /// Number of Long Tasks tracked by this View.
    private var longTasksCount: Int64 = 0
    /// Number of Frozen Frames tracked by this View.
    private var frozenFramesCount: Int64 = 0
    /// Number of Frustration tracked by this View.
    private var frustrationCount: Int64 = 0

    /// Current version of this View to use for RUM `documentVersion`.
    private var version: UInt = 0

    /// Whether or not the current call to `process(command:)` should trigger a `sendViewEvent()` with an update.
    /// It can be toggled from inside `RUMResourceScope`/`RUMUserActionScope` callbacks, as they are called from processing `RUMCommand`s inside `process()`.
    private var needsViewUpdate = false

    private let vitalInfoSampler: VitalInfoSampler?

    private var viewPerformanceMetrics: [PerformanceMetric: VitalInfo] = [:]

    /// Time-to-Network-Settled metric for this view.
    private let networkSettledMetric: TNSMetricTracking
    /// Interaction-to-Next-View metric for this view.
    private var interactionToNextViewMetric: INVMetricTracking?
    /// Tracks "RUM View Ended" metric for this view.
    private let viewEndedMetric: ViewEndedController
    /// Tracks "View Hitches" for this view.
    private let viewHitchesReader: (ViewHitchesModel & RenderLoopReader)?
    /// Tracks "View Hangs" for this view.
    private var totalAppHangDuration: Double = 0.0

    private var accessibilityReader: AccessibilityReading?

    init(
        isInitialView: Bool,
        parent: RUMContextProvider,
        dependencies: RUMScopeDependencies,
        identity: ViewIdentifier,
        path: String,
        name: String,
        customTimings: [String: Int64],
        startTime: Date,
        serverTimeOffset: TimeInterval,
        interactionToNextViewMetric: INVMetricTracking?,
        viewIndexInSession: Int
    ) {
        self.parent = parent
        self.dependencies = dependencies
        self.isInitialView = isInitialView
        self.hasReplay = false
        self.identity = identity
        self.customTimings = customTimings
        self.viewUUID = dependencies.rumUUIDGenerator.generateUnique()
        self.viewPath = path
        self.viewName = name
        self.viewStartTime = startTime
        self.serverTimeOffset = serverTimeOffset
        self.interactionToNextViewMetric = interactionToNextViewMetric
        self.viewIndexInSession = viewIndexInSession
        self.accessibilityReader = dependencies.accessibilityReader

        self.vitalInfoSampler = dependencies.vitalsReaders.map {
            .init(
                cpuReader: $0.cpu,
                memoryReader: $0.memory,
                refreshRateReader: $0.refreshRate,
                frequency: $0.frequency
            )
        }
        self.networkSettledMetric = dependencies.networkSettledMetricFactory(viewStartTime, viewName)
        interactionToNextViewMetric?.trackViewStart(at: startTime, name: name, viewID: viewUUID)

        self.viewEndedMetric = dependencies.viewEndedMetricFactory()
        self.viewHitchesReader = dependencies.viewHitchesReaderFactory()

        if let viewHitchesReader {
            dependencies.renderLoopObserver?.register(viewHitchesReader)
        }

        // Notify Synthetics if needed
        if dependencies.syntheticsTest != nil && self.context.sessionID != .nullUUID {
            NSLog("_dd.session.id=" + self.context.sessionID.toRUMDataFormat)
            NSLog("_dd.application.id=" + self.context.rumApplicationID)
            NSLog("_dd.view.id=" + self.viewUUID.toRUMDataFormat)
        }
    }

    deinit {
        if let viewHitchesReader {
            dependencies.renderLoopObserver?.unregister(viewHitchesReader)
        }
    }

    // MARK: - RUMContextProvider

    var context: RUMContext {
        var context = parent.context
        context.activeViewID = viewUUID
        context.activeViewPath = viewPath
        context.activeUserActionID = userActionScope?.actionUUID
        context.activeViewName = viewName
        return context
    }
}

// MARK: - RUMCommands Processing

extension RUMViewScope {
    func process(command: RUMCommand, context: DatadogContext, writer: Writer) -> Bool {
        // Tells if the View did change and an update event should be send.
        needsViewUpdate = false

        // Propagate to User Action scope
        userActionScope = userActionScope?.scope(
            byPropagating: command,
            context: context,
            writer: writer
        )

        let hasSentNoViewUpdatesYet = version == 0
        if isInitialView, hasSentNoViewUpdatesYet {
            needsViewUpdate = true
        }

        // Apply side effects
        switch command {
        // Application Launch
        case let command as RUMApplicationStartCommand:
            let isUserLaunch = context.launchInfo.launchReason == .userLaunch
            let viewStartsAtProcessLaunch = viewStartTime == context.launchInfo.processLaunchDate

            if isUserLaunch && viewStartsAtProcessLaunch {
                // Application start is only reported for user-initiated launches,
                // and only if the "ApplicationLaunch" view starts exactly at process start.
                //
                // In some valid cases, the view may start later (e.g., if RUM.enable() is called
                // while the app is already in ACTIVE state), in which case we don't assume
                // it’s part of the launch sequence.
                //
                // This check ensures the "application_start" action spans a meaningful portion
                // of the app startup (from process start to a point within the launch view).
                // Otherwise, it could be reported as starting "before" the view exists.
                sendApplicationStartAction(on: command, context: context, writer: writer)
            }
            if !isInitialView || viewPath != RUMOffViewEventsHandlingRule.Constants.applicationLaunchViewURL {
                dependencies.telemetry.error(
                    "A RUMApplicationStartCommand got sent to a View other than the ApplicationLaunch view."
                )
            }
            // Application Launch also serves as a StartView command for this view
            didReceiveStartCommand = true
            needsViewUpdate = true

        case let command as RUMHandleAppLifecycleEventCommand:
            if command.event == .didEnterBackground && viewPath == RUMOffViewEventsHandlingRule.Constants.applicationLaunchViewURL {
                // Stop 'ApplicationLaunch' view on transition to background
                isActiveView = false
                needsViewUpdate = true // yes, to update duration
            } else if command.event == .willEnterForeground && viewPath == RUMOffViewEventsHandlingRule.Constants.backgroundViewURL {
                // Stop 'Background' view on transition to foreground
                isActiveView = false
                needsViewUpdate = false // no, to not update the duration
            }

        // Session stop
        case is RUMStopSessionCommand:
            isActiveView = false
            needsViewUpdate = true

        // View commands
        case let command as RUMAddViewAttributesCommand where isActiveView:
            if command.areInternalAttributes {
                internalAttributes.merge(command.attributes) { $1 }
            } else {
                attributes.merge(command.attributes) { $1 }
            }
        case let command as RUMRemoveViewAttributesCommand where isActiveView:
            command.keysToRemove.forEach { attributes.removeValue(forKey: $0) }
        case let command as RUMStartViewCommand where identity == command.identity:
            if didReceiveStartCommand {
                // This is the case of duplicated "start" command. We know that the Session scope has created another instance of
                // the `RUMViewScope` for tracking this View, so we mark this one as inactive.
                isActiveView = false
            }
            attributes.merge(command.attributes) { $1 }
            didReceiveStartCommand = true
            needsViewUpdate = true
        case let command as RUMStartViewCommand where identity != command.identity && isActiveView:
            // This gets effective in case when the user didn't end the view explicitly.
            // If the view is flagged as "active" but another view is started, we know it needs to be
            // deactivated. This is achieved by setting `isActiveView` to `false` and sending one more view update.
            isActiveView = false
            needsViewUpdate = true
            // View attributes are updated with the last snapshot of the global attributes
            attributes = command.globalAttributes.merging(self.attributes) { $1 }
        case let command as RUMStopViewCommand where identity == command.identity:
            isActiveView = false
            needsViewUpdate = true
            // View attributes are updated with the last snapshot of the global attributes
            attributes = command.globalAttributes.merging(self.attributes) { $1 }.merging(command.attributes) { $1 }
        case let command as RUMAddViewLoadingTime where isActiveView:
            attributes.merge(command.attributes) { $1 }
            addViewLoadingTime(on: command)
        case let command as RUMAddViewTimingCommand where isActiveView:
            attributes.merge(command.attributes) { $1 }
            customTimings[command.timingName] = command.time.timeIntervalSince(viewStartTime).toInt64Nanoseconds
            needsViewUpdate = true

        // Resource commands
        case let command as RUMStartResourceCommand where isActiveView:
            startResource(on: command)

        // User Action commands
        case let command as RUMStartUserActionCommand where isActiveView:
            if userActionScope == nil {
                startContinuousUserAction(on: command)
            } else {
                reportActionDropped(type: command.actionType, name: command.name)
            }
        case let command as RUMAddUserActionCommand where isActiveView:
            if command.actionType == .custom {
                // send it instantly without waiting for child events (e.g. resource associated to this action)
                sendDiscreteCustomUserAction(on: command, context: context, writer: writer)
            } else if let actionScope = userActionScope {
                if command.instrumentation.priority > actionScope.instrumentation.priority {
                    addDiscreteUserAction(on: command)
                } else {
                    reportActionDropped(type: command.actionType, name: command.name)
                }
            } else {
                addDiscreteUserAction(on: command)
            }

        // Error command
        case let command as RUMErrorCommand where isActiveView:
            sendErrorEvent(on: command, context: context, writer: writer)

        case let command as RUMAddLongTaskCommand where isActiveView:
            sendLongTaskEvent(on: command, context: context, writer: writer)

        case let command as RUMAddFeatureFlagEvaluationCommand where isActiveView:
            addFeatureFlagEvaluation(on: command)
            needsViewUpdate = true

        case let command as RUMUpdatePerformanceMetric where isActiveView:
            updatePerformanceMetric(on: command)

        default:
            break
        }

        // Propagate to Resource scopes
        if let resourceCommand = command as? RUMResourceCommand {
            resourceScopes[resourceCommand.resourceKey] = resourceScopes[resourceCommand.resourceKey]?.scope(
                byPropagating: resourceCommand,
                context: context,
                writer: writer
            )
        }

        // Consider scope state and completion
        if needsViewUpdate {
            sendViewUpdateEvent(on: command, context: context, writer: writer)
        }

        let hasNoPendingResources = resourceScopes.isEmpty
        let shouldComplete = !isActiveView && hasNoPendingResources

        if shouldComplete {
            interactionToNextViewMetric?.trackViewComplete(viewID: viewUUID)
            if let viewHitchesReader {
                viewEndedMetric.track(
                    hitchesTelemetry: viewHitchesReader.telemetryModel,
                    viewDuration: command.time.timeIntervalSince(viewStartTime).toInt64Nanoseconds
                )
                dependencies.renderLoopObserver?.unregister(viewHitchesReader)
            }
            viewEndedMetric.send()
        }

        return !shouldComplete
    }

    private func addViewLoadingTime(on command: RUMAddViewLoadingTime) {
        if viewLoadingTime == nil {
            let time = command.time.timeIntervalSince(viewStartTime)
            viewLoadingTime = time
            needsViewUpdate = true
            DD.logger.debug("View loading time \(time)ns added to the view \(viewName)")
            dependencies.telemetry.send(telemetry: .usage(.init(event: .addViewLoadingTime(.init(noActiveView: false, noView: false, overwritten: false)))))
        } else if command.overwrite {
            let time = command.time.timeIntervalSince(viewStartTime)
            viewLoadingTime = time
            needsViewUpdate = true
            DD.logger.warn("View loading time already exists for the view \(viewName). Replacing the existing \(String(describing: viewLoadingTime))ns with the new \(time)ns loading time.")
            dependencies.telemetry.send(telemetry: .usage(.init(event: .addViewLoadingTime(.init(noActiveView: false, noView: false, overwritten: true)))))
        }
    }

    private func startResource(on command: RUMStartResourceCommand) {
        resourceScopes[command.resourceKey] = RUMResourceScope(
            parent: self,
            dependencies: dependencies,
            resourceKey: command.resourceKey,
            startTime: command.time,
            serverTimeOffset: serverTimeOffset,
            url: command.url,
            httpMethod: command.httpMethod,
            resourceKindBasedOnRequest: command.kind,
            spanContext: command.spanContext,
            networkSettledMetric: networkSettledMetric,
            onResourceEvent: { [weak self] wasSent in
                if wasSent {
                    self?.resourcesCount += 1
                }
                self?.needsViewUpdate = true
            },
            onErrorEvent: { [weak self] wasSent in
                if wasSent {
                    self?.errorsCount += 1
                }
                self?.needsViewUpdate = true
            }
        )
    }

    private func startContinuousUserAction(on command: RUMStartUserActionCommand) {
        userActionScope = RUMUserActionScope(
            parent: self,
            dependencies: dependencies,
            name: command.name,
            actionType: command.actionType,
            attributes: attributes.merging(command.attributes) { $1 }, // user action events also have view attributes
            startTime: command.time,
            serverTimeOffset: serverTimeOffset,
            isContinuous: true,
            instrumentation: command.instrumentation,
            interactionToNextViewMetric: interactionToNextViewMetric,
            onActionEventSent: { [weak self] event in
                self?.onActionEventSent(event)
            }
        )
    }

    private func createDiscreteUserActionScope(on command: RUMAddUserActionCommand) -> RUMUserActionScope {
        return RUMUserActionScope(
            parent: self,
            dependencies: dependencies,
            name: command.name,
            actionType: command.actionType,
            attributes: attributes.merging(command.attributes) { $1 }, // user action events also have view attributes
            startTime: command.time,
            serverTimeOffset: serverTimeOffset,
            isContinuous: false,
            instrumentation: command.instrumentation,
            interactionToNextViewMetric: interactionToNextViewMetric,
            onActionEventSent: { [weak self] event in
                self?.onActionEventSent(event)
            }
        )
    }

    private func onActionEventSent(_ event: RUMActionEvent) {
        actionsCount += 1
        frustrationCount += event.action.frustration?.type.count.toInt64 ?? 0
        needsViewUpdate = true
    }

    private func addDiscreteUserAction(on command: RUMAddUserActionCommand) {
        userActionScope = createDiscreteUserActionScope(on: command)
    }

    private func sendDiscreteCustomUserAction(on command: RUMAddUserActionCommand, context: DatadogContext, writer: Writer) {
        let customActionScope = createDiscreteUserActionScope(on: command)
        _ = customActionScope.process(
            command: RUMStopUserActionCommand(
                time: command.time,
                globalAttributes: command.globalAttributes,
                attributes: attributes.merging(command.attributes) { $1 }, // user action events also have view attributes
                actionType: .custom,
                name: nil
            ),
            context: context,
            writer: writer
        )
    }

    private func reportActionDropped(type: RUMActionType, name: String) {
        DD.logger.warn(
            """
            RUM Action '\(type)' on '\(name)' was dropped, because another action is still active for the same view.
            """
        )
    }

    // MARK: - Sending RUM Events

    private func sendApplicationStartAction(on command: RUMApplicationStartCommand, context: DatadogContext, writer: Writer) {
        actionsCount += 1

        // Application start event attributes
        // Attribute Precedence: global attributes <- view attributes (highest priority)
        var commandAttributes = command.globalAttributes
            .merging(attributes) { $1 }

        var loadingTime: Int64?

        if context.launchInfo.launchReason == .prewarming {
            // Set `active_pre_warm` attribute to true in case
            // of pre-warmed app.
            commandAttributes[Constants.activePrewarm] = true
<<<<<<< HEAD
        } else if let launchTime = context.launchInfo.timeToDidBecomeActive {
=======
        } else if let launchTime = context.launchTime.launchTime {
>>>>>>> bd63f86d
            // Report Application Launch Time only if not pre-warmed
            loadingTime = launchTime.toInt64Nanoseconds
        } else {
            // The launchTime can be `nil` if the application is not yet
            // active (UIApplicationDidBecomeActiveNotification). That is
            // the case when instrumenting a SwiftUI application that start
            // a RUM view on `SwiftUI.View/onAppear`.
            //
            // In that case, we consider the time between the application
            // launch and the sdkInitialization as the application loading
            // time.
            let launchDate = context.launchInfo.processLaunchDate
            loadingTime = command.time.timeIntervalSince(launchDate).toInt64Nanoseconds
        }

        let actionEvent = RUMActionEvent(
            dd: .init(
                action: nil,
                browserSdkVersion: nil,
                configuration: .init(sessionReplaySampleRate: nil, sessionSampleRate: Double(dependencies.sessionSampler.samplingRate)),
                session: .init(
                    plan: .plan1,
                    sessionPrecondition: self.context.sessionPrecondition
                )
            ),
            account: .init(context: context),
            action: .init(
                crash: .init(count: 0),
                error: .init(count: 0),
                frustration: nil,
                id: dependencies.rumUUIDGenerator.generateUnique().toRUMDataFormat,
                loadingTime: loadingTime,
                longTask: .init(count: 0),
                resource: .init(count: 0),
                target: nil,
                type: .applicationStart
            ),
            application: .init(id: self.context.rumApplicationID),
            buildId: context.buildId,
            buildVersion: context.buildNumber,
            ciTest: dependencies.ciTest,
            connectivity: .init(context: context),
            container: nil,
            context: .init(contextInfo: commandAttributes),
            date: viewStartTime.addingTimeInterval(serverTimeOffset).timeIntervalSince1970.toInt64Milliseconds,
<<<<<<< HEAD
            device: context.device.normalizedDevice,
=======
            device: context.normalizedDevice,
>>>>>>> bd63f86d
            display: nil,
            os: context.os,
            service: context.service,
            session: .init(
                hasReplay: context.hasReplay,
                id: self.context.sessionID.toRUMDataFormat,
                type: dependencies.sessionType
            ),
            source: .init(rawValue: context.source) ?? .ios,
            synthetics: dependencies.syntheticsTest,
            usr: .init(context: context),
            version: context.version,
            view: .init(
                id: viewUUID.toRUMDataFormat,
                inForeground: nil,
                name: viewName,
                referrer: nil,
                url: viewPath
            )
        )

        if let event = dependencies.eventBuilder.build(from: actionEvent) {
            writer.write(value: event)
            needsViewUpdate = true
        } else {
            actionsCount -= 1
        }
    }

    private func sendViewUpdateEvent(on command: RUMCommand, context: DatadogContext, writer: Writer) {
        version += 1

        if let hasContextReplay = context.hasReplay {
            hasReplay = hasReplay || hasContextReplay
        }

        let attributes: [AttributeKey: AttributeValue]
        if isActiveView {
            // View event attributes
            // Attribute Precedence: global attributes <- view attributes (highest priority)
            attributes = command.globalAttributes.merging(self.attributes) { $1 }
        } else {
            // This view is not active. The attributes should not be changed.
            attributes = self.attributes
        }

        let isCrash = (command as? RUMErrorCommand).map { $0.isCrash ?? false } ?? false
        // RUMM-1779 Keep view active as long as we have ongoing resources
        let isActive = isActiveView || !resourceScopes.isEmpty
        // RUMM-2079 `time_spent` can't be lower than 1ns
        let timeSpent = max(Constants.minimumTimeSpent, command.time.timeIntervalSince(viewStartTime))
        let cpuInfo = vitalInfoSampler?.cpu
        let memoryInfo = vitalInfoSampler?.memory
        let refreshRateInfo = vitalInfoSampler?.refreshRate
        let isSlowRendered = refreshRateInfo?.meanValue.map { $0 < Constants.slowRenderingThresholdFPS }
        let networkSettledTime = networkSettledMetric.value(with: context.applicationStateHistory)
        var interactionToNextViewTime = interactionToNextViewMetric?.value(for: viewUUID) ?? .failure(.disabled)
        var slowFramesRate: Double?
        var freezeRate: Double?
        if let command = command as? RUMStopViewCommand,
           command.identity == identity,
           timeSpent >= Constants.minimumTimeSpentForRates {
            if let totalHitchesDuration = viewHitchesReader?.dataModel.hitchesDuration {
                slowFramesRate = totalHitchesDuration / timeSpent * Double(1.toMilliseconds) // milliseconds/second
            }
            if dependencies.hasAppHangsEnabled {
                freezeRate = totalAppHangDuration / timeSpent * 1.hours // seconds/hour
            }
        }
        // Only overwrite with a custom value if INV was disabled
        if interactionToNextViewTime == .failure(.disabled),
           let customInvValue = internalAttributes[CrossPlatformAttributes.customINVValue] as? (any BinaryInteger),
           let customInvValue = Int64(exactly: customInvValue) {
            interactionToNextViewTime = .success(TimeInterval(fromNanoseconds: customInvValue))
        }

        // Only add the performance member if we have a value for it
        let performance: RUMViewEvent.View.Performance?
        if let fbcMetric = internalAttributes[CrossPlatformAttributes.flutterFirstBuildComplete] as? (any BinaryInteger),
           let fbcMetric = Int64(exactly: fbcMetric) {
            performance = .init(
                cls: nil,
                fbc: .init(timestamp: fbcMetric),
                fcp: nil,
                fid: nil,
                inp: nil
            )
        } else {
            performance = nil
        }

        var localAttributes = attributes

        if let accessibility = self.accessibilityReader?.state {
            localAttributes["accessibility"] = accessibility
        }

        let viewEvent = RUMViewEvent(
            dd: .init(
                browserSdkVersion: nil,
                cls: nil,
                configuration: .init(
                    sessionReplaySampleRate: nil,
                    sessionSampleRate: Double(dependencies.sessionSampler.samplingRate),
                    startSessionReplayRecordingManually: nil
                ),
                documentVersion: version.toInt64,
                pageStates: nil,
                replayStats: .init(
                    recordsCount: context.recordsCountByViewID[viewUUID.toRUMDataFormat],
                    segmentsCount: nil,
                    segmentsTotalRawSize: nil
                ),
                session: .init(
                    plan: .plan1,
                    sessionPrecondition: self.context.sessionPrecondition
                )
            ),
            account: .init(context: context),
            application: .init(currentLocale: context.localeInfo.currentLocale, id: self.context.rumApplicationID),
            buildId: context.buildId,
            buildVersion: context.buildNumber,
            ciTest: dependencies.ciTest,
            connectivity: .init(context: context),
            container: nil,
            context: .init(contextInfo: localAttributes),
            date: viewStartTime.addingTimeInterval(serverTimeOffset).timeIntervalSince1970.toInt64Milliseconds,
<<<<<<< HEAD
            device: context.device.normalizedDevice,
=======
            device: context.normalizedDevice,
>>>>>>> bd63f86d
            display: nil,
            featureFlags: .init(featureFlagsInfo: featureFlags),
            os: context.os,
            privacy: nil,
            service: context.service,
            session: .init(
                hasReplay: hasReplay,
                id: self.context.sessionID.toRUMDataFormat,
                isActive: self.context.isSessionActive,
                sampledForReplay: nil,
                type: dependencies.sessionType
            ),
            source: .init(rawValue: context.source) ?? .ios,
            synthetics: dependencies.syntheticsTest,
            usr: .init(context: context),
            version: context.version,
            view: .init(
                action: .init(count: actionsCount.toInt64),
                cpuTicksCount: cpuInfo?.greatestDiff,
                cpuTicksPerSecond: timeSpent > 1.0 ? cpuInfo?.greatestDiff?.divideIfNotZero(by: Double(timeSpent)) : nil,
                crash: isCrash ? .init(count: 1) : .init(count: 0),
                cumulativeLayoutShift: nil,
                cumulativeLayoutShiftTargetSelector: nil,
                cumulativeLayoutShiftTime: nil,
                customTimings: .init(customTimingsInfo: customTimings.reduce(into: [:]) { acc, element in
                    acc[sanitizeCustomTimingName(customTiming: element.key)] = element.value
                }),
                domComplete: nil,
                domContentLoaded: nil,
                domInteractive: nil,
                error: .init(count: errorsCount.toInt64),
                firstByte: nil,
                firstContentfulPaint: nil,
                firstInputDelay: nil,
                firstInputTargetSelector: nil,
                firstInputTime: nil,
                flutterBuildTime: viewPerformanceMetrics[.flutterBuildTime]?.asFlutterBuildTime(),
                flutterRasterTime: viewPerformanceMetrics[.flutterRasterTime]?.asFlutterRasterTime(),
                freezeRate: freezeRate,
                frozenFrame: .init(count: frozenFramesCount),
                frustration: .init(count: frustrationCount),
                id: viewUUID.toRUMDataFormat,
                inForegroundPeriods: nil,
                interactionToNextPaint: nil,
                interactionToNextPaintTargetSelector: nil,
                interactionToNextPaintTime: nil,
                interactionToNextViewTime: interactionToNextViewTime.value?.toInt64Nanoseconds,
                isActive: isActive,
                isSlowRendered: isSlowRendered ?? false,
                jsRefreshRate: viewPerformanceMetrics[.jsFrameTimeSeconds]?.asJsRefreshRate(),
                largestContentfulPaint: nil,
                largestContentfulPaintTargetSelector: nil,
                loadEvent: nil,
                loadingTime: viewLoadingTime?.toInt64Nanoseconds,
                loadingType: nil,
                longTask: .init(count: longTasksCount),
                memoryAverage: memoryInfo?.meanValue,
                memoryMax: memoryInfo?.maxValue,
                name: viewName,
                networkSettledTime: networkSettledTime.value?.toInt64Nanoseconds,
                performance: performance,
                referrer: nil,
                refreshRateAverage: refreshRateInfo?.meanValue,
                refreshRateMin: refreshRateInfo?.minValue,
                resource: .init(count: resourcesCount.toInt64),
                slowFrames: viewHitchesReader?.dataModel.hitches.map { .init(duration: $0.duration, start: $0.start) },
                slowFramesRate: slowFramesRate,
                timeSpent: timeSpent.toInt64Nanoseconds,
                url: viewPath
            )
        )

        if let event = dependencies.eventBuilder.build(from: viewEvent) {
            writer.write(value: event, metadata: event.metadata(viewIndexInSession: viewIndexInSession))

            // Update fatal error context with recent RUM view:
            dependencies.fatalErrorContext.view = event

            // Track this view in Session Ended metric:
            var instrumentationType: InstrumentationType?
            if let command = command as? RUMStartViewCommand, command.identity == identity {
                instrumentationType = command.instrumentationType
            }
            dependencies.sessionEndedMetric.track(
                view: event,
                instrumentationType: instrumentationType,
                in: self.context.sessionID
            )

            // Track this event in View Ended metric:
            viewEndedMetric.track(viewEvent: event, instrumentationType: instrumentationType)
            viewEndedMetric.track(networkSettledResult: networkSettledTime)
            viewEndedMetric.track(interactionToNextViewResult: interactionToNextViewTime)

            // Update the state of the view in watchdog termination monitor
            // if a watchdog termination occurs in this session, in the next session
            // a watchdog termination event will be sent using saved view event.
            dependencies.watchdogTermination?.update(viewEvent: event)
        } else { // if event was dropped by mapper
            version -= 1
        }
    }

    private func sendErrorEvent(on command: RUMErrorCommand, context: DatadogContext, writer: Writer) {
        errorsCount += 1
        totalAppHangDuration += (command as? RUMAddCurrentViewAppHangCommand)?.hangDuration ?? 0

        // Error event attributes
        // Attribute Precedence: global attributes <- view attributes <- event attributes (highest priority)
        var commandAttributes = command.globalAttributes
            .merging(attributes) { $1 }
            .merging(command.attributes) { $1 }
        let errorFingerprint: String? = commandAttributes.removeValue(forKey: RUM.Attributes.errorFingerprint)?.dd.decode()
        let timeSinceAppStart = command.time.timeIntervalSince(context.launchInfo.processLaunchDate).toInt64Milliseconds

        var binaryImages = command.binaryImages?.compactMap { $0.toRUMDataFormat }
        if commandAttributes.removeValue(forKey: CrossPlatformAttributes.includeBinaryImages)?.dd.decode() == true {
            // Don't try to get binary images if we already have them.
            if binaryImages == nil {
                // TODO: RUM-4072 Replace full backtrace reporter with simpler binary image fetcher
                binaryImages = try? dependencies.backtraceReporter?.generateBacktrace()?.binaryImages.compactMap { $0.toRUMDataFormat }
            }
        }

        let errorEvent = RUMErrorEvent(
            dd: .init(
                browserSdkVersion: nil,
                configuration: .init(sessionReplaySampleRate: nil, sessionSampleRate: Double(dependencies.sessionSampler.samplingRate)),
                session: .init(
                    plan: .plan1,
                    sessionPrecondition: self.context.sessionPrecondition
                )
            ),
            account: .init(context: context),
            action: self.context.activeUserActionID.map { rumUUID in
                .init(id: .string(value: rumUUID.toRUMDataFormat))
            },
            application: .init(id: self.context.rumApplicationID),
            buildId: context.buildId,
            buildVersion: context.buildNumber,
            ciTest: dependencies.ciTest,
            connectivity: .init(context: context),
            container: nil,
            context: .init(contextInfo: commandAttributes),
            date: command.time.addingTimeInterval(serverTimeOffset).timeIntervalSince1970.toInt64Milliseconds,
<<<<<<< HEAD
            device: context.device.normalizedDevice,
=======
            device: context.normalizedDevice,
>>>>>>> bd63f86d
            display: nil,
            error: .init(
                binaryImages: binaryImages,
                category: command.category,
                causes: nil,
                csp: nil,
                fingerprint: errorFingerprint,
                handling: nil,
                handlingStack: nil,
                id: nil,
                isCrash: command.isCrash ?? false,
                message: command.message,
                meta: nil,
                resource: nil,
                source: command.source.toRUMDataFormat,
                sourceType: command.errorSourceType,
                stack: command.stack,
                threads: command.threads?.compactMap { $0.toRUMDataFormat },
                timeSinceAppStart: timeSinceAppStart,
                type: command.type,
                wasTruncated: command.isStackTraceTruncated
            ),
            featureFlags: .init(featureFlagsInfo: featureFlags),
            freeze: (command as? RUMAddCurrentViewAppHangCommand).map { appHangCommand in
                .init(duration: appHangCommand.hangDuration.toInt64Nanoseconds)
            },
            os: context.os,
            service: context.service,
            session: .init(
                hasReplay: context.hasReplay,
                id: self.context.sessionID.toRUMDataFormat,
                type: dependencies.sessionType
            ),
            source: .init(rawValue: context.source) ?? .ios,
            synthetics: dependencies.syntheticsTest,
            usr: .init(context: context),
            version: context.version,
            view: .init(
                id: self.context.activeViewID.orNull.toRUMDataFormat,
                inForeground: nil,
                name: self.context.activeViewName,
                referrer: nil,
                url: self.context.activeViewPath ?? ""
            )
        )

        if let event = dependencies.eventBuilder.build(from: errorEvent) {
            writer.write(value: event)
            needsViewUpdate = true
        } else {
            errorsCount -= 1
        }
    }

    private func sendLongTaskEvent(on command: RUMAddLongTaskCommand, context: DatadogContext, writer: Writer) {
        let taskDurationInNs = command.duration.toInt64Nanoseconds
        let isFrozenFrame = taskDurationInNs > Constants.frozenFrameThresholdInNs

        // Long task event attributes
        // Attribute Precedence: global attributes <- view attributes <- event attributes (highest priority)
        let commandAttributes = command.globalAttributes
            .merging(attributes) { $1 }
            .merging(command.attributes) { $1 }

        let longTaskEvent = RUMLongTaskEvent(
            dd: .init(
                browserSdkVersion: nil,
                configuration: .init(sessionReplaySampleRate: nil, sessionSampleRate: Double(dependencies.sessionSampler.samplingRate)),
                discarded: nil,
                session: .init(
                    plan: .plan1,
                    sessionPrecondition: self.context.sessionPrecondition
                )
            ),
            account: .init(context: context),
            action: self.context.activeUserActionID.map {
                .init(id: .string(value: $0.toRUMDataFormat))
            },
            application: .init(id: self.context.rumApplicationID),
            buildId: context.buildId,
            buildVersion: context.buildNumber,
            ciTest: dependencies.ciTest,
            connectivity: .init(context: context),
            container: nil,
            context: .init(contextInfo: commandAttributes),
            date: (command.time - command.duration).addingTimeInterval(serverTimeOffset).timeIntervalSince1970.toInt64Milliseconds,
<<<<<<< HEAD
            device: context.device.normalizedDevice,
=======
            device: context.normalizedDevice,
>>>>>>> bd63f86d
            display: nil,
            longTask: .init(
                blockingDuration: nil,
                duration: taskDurationInNs,
                entryType: nil,
                firstUiEventTimestamp: nil,
                id: nil,
                isFrozenFrame: isFrozenFrame,
                renderStart: nil,
                scripts: nil,
                startTime: nil,
                styleAndLayoutStart: nil
            ),
            os: context.os,
            service: context.service,
            session: .init(
                hasReplay: context.hasReplay,
                id: self.context.sessionID.toRUMDataFormat,
                type: dependencies.sessionType
            ),
            source: .init(rawValue: context.source) ?? .ios,
            synthetics: dependencies.syntheticsTest,
            usr: .init(context: context),
            version: context.version,
            view: .init(
                id: self.context.activeViewID.orNull.toRUMDataFormat,
                name: self.context.activeViewName,
                referrer: nil,
                url: self.context.activeViewPath ?? ""
            )
        )

        if let event = dependencies.eventBuilder.build(from: longTaskEvent) {
            writer.write(value: event)
            longTasksCount += 1
            needsViewUpdate = true

            if command.duration.toInt64Nanoseconds > Constants.frozenFrameThresholdInNs {
                frozenFramesCount += 1
            }
        }
    }

    private func sanitizeCustomTimingName(customTiming: String) -> String {
        let sanitized = customTiming.replacingOccurrences(of: "[^a-zA-Z0-9_.@$-]", with: "_", options: .regularExpression)

        if customTiming != sanitized {
            DD.logger.warn(
                """
                Custom timing '\(customTiming)' was modified to '\(sanitized)' to match Datadog constraints.
                """
            )
        }

        return sanitized
    }

    private func addFeatureFlagEvaluation(on command: RUMAddFeatureFlagEvaluationCommand) {
        featureFlags[command.name] = command.value
    }

    private func updatePerformanceMetric(on command: RUMUpdatePerformanceMetric) {
        if viewPerformanceMetrics[command.metric] == nil {
            viewPerformanceMetrics[command.metric] = VitalInfo()
        }
        viewPerformanceMetrics[command.metric]?.addSample(command.value)
    }
}

private extension VitalInfo {
    func asFlutterBuildTime() -> RUMViewEvent.View.FlutterBuildTime {
        return RUMViewEvent.View.FlutterBuildTime(
            average: meanValue ?? 0.0,
            max: maxValue ?? 0.0,
            metricMax: nil,
            min: minValue ?? 0.0
        )
    }

    func asFlutterRasterTime() -> RUMViewEvent.View.FlutterRasterTime {
        return RUMViewEvent.View.FlutterRasterTime(
            average: meanValue ?? 0.0,
            max: maxValue ?? 0.0,
            metricMax: nil,
            min: minValue ?? 0.0
        )
    }

    func asJsRefreshRate() -> RUMViewEvent.View.JsRefreshRate {
        return RUMViewEvent.View.JsRefreshRate(
            average: meanValue.map { $0.inverted } ?? 0,
            max: minValue.map { $0.inverted } ?? 0,
            metricMax: 60.0,
            min: maxValue.map { $0.inverted } ?? 0
        )
    }
}

private extension Result {
    var value: Success? {
        switch self {
        case .success(let success): return success
        case .failure: return nil
        }
    }
}<|MERGE_RESOLUTION|>--- conflicted
+++ resolved
@@ -505,11 +505,7 @@
             // Set `active_pre_warm` attribute to true in case
             // of pre-warmed app.
             commandAttributes[Constants.activePrewarm] = true
-<<<<<<< HEAD
         } else if let launchTime = context.launchInfo.timeToDidBecomeActive {
-=======
-        } else if let launchTime = context.launchTime.launchTime {
->>>>>>> bd63f86d
             // Report Application Launch Time only if not pre-warmed
             loadingTime = launchTime.toInt64Nanoseconds
         } else {
@@ -555,11 +551,7 @@
             container: nil,
             context: .init(contextInfo: commandAttributes),
             date: viewStartTime.addingTimeInterval(serverTimeOffset).timeIntervalSince1970.toInt64Milliseconds,
-<<<<<<< HEAD
-            device: context.device.normalizedDevice,
-=======
             device: context.normalizedDevice,
->>>>>>> bd63f86d
             display: nil,
             os: context.os,
             service: context.service,
@@ -687,11 +679,7 @@
             container: nil,
             context: .init(contextInfo: localAttributes),
             date: viewStartTime.addingTimeInterval(serverTimeOffset).timeIntervalSince1970.toInt64Milliseconds,
-<<<<<<< HEAD
-            device: context.device.normalizedDevice,
-=======
             device: context.normalizedDevice,
->>>>>>> bd63f86d
             display: nil,
             featureFlags: .init(featureFlagsInfo: featureFlags),
             os: context.os,
@@ -837,11 +825,7 @@
             container: nil,
             context: .init(contextInfo: commandAttributes),
             date: command.time.addingTimeInterval(serverTimeOffset).timeIntervalSince1970.toInt64Milliseconds,
-<<<<<<< HEAD
-            device: context.device.normalizedDevice,
-=======
             device: context.normalizedDevice,
->>>>>>> bd63f86d
             display: nil,
             error: .init(
                 binaryImages: binaryImages,
@@ -928,11 +912,7 @@
             container: nil,
             context: .init(contextInfo: commandAttributes),
             date: (command.time - command.duration).addingTimeInterval(serverTimeOffset).timeIntervalSince1970.toInt64Milliseconds,
-<<<<<<< HEAD
-            device: context.device.normalizedDevice,
-=======
             device: context.normalizedDevice,
->>>>>>> bd63f86d
             display: nil,
             longTask: .init(
                 blockingDuration: nil,
