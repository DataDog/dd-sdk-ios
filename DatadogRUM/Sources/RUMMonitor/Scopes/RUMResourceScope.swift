--- conflicted
+++ resolved
@@ -292,11 +292,8 @@
             error: .init(
                 binaryImages: nil,
                 category: .exception, // resource errors are categorised as "Exception"
-<<<<<<< HEAD
                 csp: nil,
-=======
                 fingerprint: errorFingerprint,
->>>>>>> 3db3a984
                 handling: nil,
                 handlingStack: nil,
                 id: nil,
