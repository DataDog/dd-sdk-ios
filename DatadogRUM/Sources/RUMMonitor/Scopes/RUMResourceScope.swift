--- conflicted
+++ resolved
@@ -189,11 +189,7 @@
             container: nil,
             context: .init(contextInfo: command.globalAttributes.merging(parent.attributes) { $1 }.merging(attributes) { $1 }),
             date: resourceStartTime.addingTimeInterval(serverTimeOffset).timeIntervalSince1970.toInt64Milliseconds,
-<<<<<<< HEAD
-            device: context.device.normalizedDevice,
-=======
             device: context.normalizedDevice,
->>>>>>> bd63f86d
             display: nil,
             os: context.os,
             resource: .init(
@@ -308,11 +304,7 @@
             container: nil,
             context: .init(contextInfo: command.globalAttributes.merging(parent.attributes) { $1 }.merging(attributes) { $1 }),
             date: command.time.addingTimeInterval(serverTimeOffset).timeIntervalSince1970.toInt64Milliseconds,
-<<<<<<< HEAD
-            device: context.device.normalizedDevice,
-=======
             device: context.normalizedDevice,
->>>>>>> bd63f86d
             display: nil,
             error: .init(
                 binaryImages: nil,
