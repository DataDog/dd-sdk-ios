--- conflicted
+++ resolved
@@ -576,8 +576,6 @@
         XCTAssertEqual(event.error.source, .network)
         XCTAssertEqual(event.error.stack, "network issue explanation")
         XCTAssertEqual(event.error.category, .exception)
-<<<<<<< HEAD
-=======
         XCTAssertEqual(event.error.resource?.method, .post)
         XCTAssertEqual(event.error.type, "ErrorMock")
         XCTAssertNil(event.error.resource?.provider)
@@ -644,7 +642,6 @@
         XCTAssertEqual(event.error.source, .network)
         XCTAssertEqual(event.error.stack, "network issue explanation")
         XCTAssertEqual(event.error.category, .exception)
->>>>>>> 3db3a984
         XCTAssertEqual(event.error.resource?.method, .post)
         XCTAssertEqual(event.error.type, "ErrorMock")
         XCTAssertNil(event.error.resource?.provider)
