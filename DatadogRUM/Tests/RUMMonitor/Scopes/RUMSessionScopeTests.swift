/*
 * Unless explicitly stated otherwise all files in this repository are licensed under the Apache License Version 2.0.
 * This product includes software developed at Datadog (https://www.datadoghq.com/).
 * Copyright 2019-Present Datadog, Inc.
 */

import XCTest
import TestUtilities
import DatadogInternal
@testable import DatadogRUM

class RUMSessionScopeTests: XCTestCase {
    let context: DatadogContext = .mockAny()
    let writer = FileWriterMock()

    private lazy var parent = RUMApplicationScope(
        dependencies: .mockWith(rumApplicationID: "rum-123")
    )

    func testDefaultContext() {
        let scope: RUMSessionScope = .mockWith(parent: parent)

        XCTAssertEqual(scope.context.rumApplicationID, "rum-123")
        XCTAssertNotEqual(scope.context.sessionID, .nullUUID)
        XCTAssertTrue(scope.context.isSessionActive)
        XCTAssertNil(scope.context.activeViewID)
        XCTAssertNil(scope.context.activeViewPath)
        XCTAssertNil(scope.context.activeUserActionID)
    }

    func testContextWhenSessionIsRejectedBySampler() {
        let scope: RUMSessionScope = .mockWith(
            parent: parent,
            dependencies: .mockWith(sessionSampler: .mockRejectAll())
       )

        XCTAssertEqual(scope.context.rumApplicationID, "rum-123")
        XCTAssertEqual(scope.context.sessionID, .nullUUID)
        XCTAssertNil(scope.context.activeViewID)
        XCTAssertNil(scope.context.activeViewPath)
        XCTAssertNil(scope.context.activeUserActionID)
    }

    func testWhenSessionExceedsMaxDuration_itGetsClosed() {
        var currentTime = Date()
        let scope: RUMSessionScope = .mockWith(
            parent: parent,
            startTime: currentTime,
            dependencies: .mockWith(sessionSampler: .mockRandom())
        )

        XCTAssertTrue(scope.process(command: RUMCommandMock(time: currentTime), context: context, writer: writer))

        // Push time forward by the max session duration:
        currentTime.addTimeInterval(RUMSessionScope.Constants.sessionMaxDuration)

        XCTAssertFalse(scope.process(command: RUMCommandMock(time: currentTime), context: context, writer: writer))
    }

    func testWhenSessionIsInactiveForCertainDuration_itGetsClosed() {
        var currentTime = Date()
        let scope: RUMSessionScope = .mockWith(
            parent: parent,
            startTime: currentTime,
            dependencies: .mockWith(sessionSampler: .mockRandom())
        )

        XCTAssertTrue(scope.process(command: RUMCommandMock(time: currentTime), context: context, writer: writer))

        // Push time forward by less than the session timeout duration:
        currentTime.addTimeInterval(0.5 * RUMSessionScope.Constants.sessionTimeoutDuration)

        XCTAssertTrue(scope.process(command: RUMCommandMock(time: currentTime), context: context, writer: writer))

        // Push time forward by the session timeout duration:
        currentTime.addTimeInterval(RUMSessionScope.Constants.sessionTimeoutDuration)

        XCTAssertFalse(scope.process(command: RUMCommandMock(time: currentTime), context: context, writer: writer))
    }

    func testWhenSessionReceivesInteractiveEvent_itStaysAlive() {
        var currentTime = Date()
        let scope: RUMSessionScope = .mockWith(
            parent: parent,
            startTime: currentTime,
            dependencies: .mockWith(sessionSampler: .mockRandom())
        )

        for _ in 0...10 {
            // Push time forward by less than the session timeout duration:
            currentTime.addTimeInterval(0.5 * RUMSessionScope.Constants.sessionTimeoutDuration)
            XCTAssertTrue(scope.process(command: RUMCommandMock(time: currentTime, isUserInteraction: true), context: context, writer: writer))
        }

        XCTAssertTrue(scope.process(command: RUMCommandMock(time: currentTime), context: context, writer: writer))
    }

    func testWhenSessionReceivesNonInteractiveEvent_itGetsClosed() {
        var currentTime = Date()
        let scope: RUMSessionScope = .mockWith(
            parent: parent,
            startTime: currentTime,
            dependencies: .mockWith(sessionSampler: .mockRandom())
        )

        for _ in 0...8 {
            // Push time forward by less than the session timeout duration:
            currentTime.addTimeInterval(0.1 * RUMSessionScope.Constants.sessionTimeoutDuration)
            XCTAssertTrue(scope.process(command: RUMCommandMock(time: currentTime, isUserInteraction: false), context: context, writer: writer))
        }

        currentTime.addTimeInterval(0.1 * RUMSessionScope.Constants.sessionTimeoutDuration)
        XCTAssertFalse(scope.process(command: RUMCommandMock(time: currentTime), context: context, writer: writer))
    }

    func testItManagesViewScopeLifecycle() {
        let scope: RUMSessionScope = .mockWith(parent: parent, startTime: Date())
        XCTAssertEqual(scope.viewScopes.count, 0)

        _ = scope.process(command: RUMStartViewCommand.mockWith(identity: .mockViewIdentifier()), context: context, writer: writer)
        XCTAssertEqual(scope.viewScopes.count, 1)
        _ = scope.process(command: RUMStopViewCommand.mockWith(identity: .mockViewIdentifier()), context: context, writer: writer)
        XCTAssertEqual(scope.viewScopes.count, 0)

        _ = scope.process(command: RUMStartViewCommand.mockWith(identity: .mockViewIdentifier()), context: context, writer: writer)
        XCTAssertEqual(scope.viewScopes.count, 1)
        _ = scope.process(command: RUMStopViewCommand.mockWith(identity: .mockViewIdentifier()), context: context, writer: writer)
        XCTAssertEqual(scope.viewScopes.count, 0)
    }

    func testWhenViewStarts_itUpdatesTheViewCache() throws {
        // Given
        let dateProvider = RelativeDateProvider()
        let ttl: TimeInterval = .mockRandom(min: 2, max: 10)
        let viewCache = ViewCache(ttl: ttl)

        let scope: RUMSessionScope = .mockWith(
            parent: parent,
            startTime: dateProvider.now,
            dependencies: .mockWith(viewCache: viewCache)
        )

        // When - starting a view
        _ = scope.process(
            command: RUMStartViewCommand.mockWith(
                time: dateProvider.now,
                attributes: ["foo": "bar 2"],
                identity: .mockRandomString()
            ),
            context: context,
            writer: writer
        )

        dateProvider.advance(bySeconds: 1)

        // Then - the view is added to the cache
        let firstViewID = try XCTUnwrap(scope.viewScopes.first?.context.activeViewID?.toRUMDataFormat)
        XCTAssertEqual(viewCache.lastView(before: dateProvider.now.timeIntervalSince1970.toInt64Milliseconds), firstViewID)

        // When - updating the view
        dateProvider.advance(bySeconds: ttl)

        _ = scope.process(
            command: RUMStopViewCommand.mockWith(
                time: dateProvider.now
            ),
            context: context,
            writer: writer
        )

        // Then - it updates the timestamp in cache
        XCTAssertEqual(viewCache.lastView(before: dateProvider.now.timeIntervalSince1970.toInt64Milliseconds), firstViewID)
    }

    // MARK: - Background Events Tracking

    func testGivenAppInBackgroundAndNoViewScopeAndBackgroundEventsTrackingEnabled_whenCommandCanStartBackgroundView_itCreatesBackgroundScope() {
        // Given
        let sessionStartTime = Date()

        var context = self.context
        context.applicationStateHistory = .mockAppInBackground(since: sessionStartTime) // app in background

        let scope: RUMSessionScope = .mockWith(
            isInitialSession: .mockRandom(), // no matter if initial session or not
            parent: parent,
            startTime: sessionStartTime,
            dependencies: .mockWith(
                trackBackgroundEvents: true // BET enabled
            )
        )
        XCTAssertTrue(scope.viewScopes.isEmpty, "There is no view scope")

        // When
        let commandTime = sessionStartTime.addingTimeInterval(1)
        let command = RUMCommandMock(time: commandTime, canStartBackgroundView: true)
        XCTAssertTrue(scope.process(command: command, context: context, writer: writer))

        // Then
        XCTAssertEqual(scope.viewScopes.count, 1, "It should start background view scope")
        XCTAssertEqual(scope.viewScopes[0].viewStartTime, commandTime, "Background view should be started at command time")
        XCTAssertEqual(scope.viewScopes[0].viewName, RUMOffViewEventsHandlingRule.Constants.backgroundViewName)
        XCTAssertEqual(scope.viewScopes[0].viewPath, RUMOffViewEventsHandlingRule.Constants.backgroundViewURL)
    }

    func testGivenAppInBackgroundAndNoActiveViewScopeAndBackgroundEventsTrackingEnabled_whenCommandCanStartBackgroundView_itCreatesBackgroundScope() {
        // Given
        let sessionStartTime = Date()

        var context = self.context
        context.applicationStateHistory = .mockAppInBackground(since: sessionStartTime) // app in background

        let scope: RUMSessionScope = .mockWith(
            isInitialSession: .mockRandom(), // no matter if initial session or not
            parent: parent,
            startTime: sessionStartTime,
            dependencies: .mockWith(
                trackBackgroundEvents: true // BET enabled
            )
        )

        var commandTime = sessionStartTime.addingTimeInterval(1)
        _ = scope.process(command: RUMStartViewCommand.mockWith(time: commandTime, identity: ViewIdentifier("view")), context: context, writer: writer)
        _ = scope.process(command: RUMStartResourceCommand.mockAny(), context: context, writer: writer)
        _ = scope.process(command: RUMStopViewCommand.mockWith(time: commandTime.addingTimeInterval(0.5), identity: ViewIdentifier("view")), context: context, writer: writer)

        XCTAssertEqual(scope.viewScopes.count, 1, "There is one view scope...")
        XCTAssertFalse(scope.viewScopes[0].isActiveView, "... but the view is not active")

        // When
        commandTime = commandTime.addingTimeInterval(1)
        let command = RUMCommandMock(time: commandTime, canStartBackgroundView: true)
        XCTAssertTrue(scope.process(command: command, context: context, writer: writer))

        // Then
        XCTAssertEqual(scope.viewScopes.count, 2, "It should start background view scope")
        XCTAssertEqual(scope.viewScopes[1].viewStartTime, commandTime, "Background view should be started at command time")
        XCTAssertEqual(scope.viewScopes[1].viewName, RUMOffViewEventsHandlingRule.Constants.backgroundViewName)
        XCTAssertEqual(scope.viewScopes[1].viewPath, RUMOffViewEventsHandlingRule.Constants.backgroundViewURL)
    }

    func testGivenAppInBackgroundAndNoViewScopeAndBackgroundEventsTrackingEnabled_whenCommandCanNotStartBackgroundView_itDoesNotCreateBackgroundScope() {
        // Given
        let sessionStartTime = Date()

        var context = self.context
        context.applicationStateHistory = .mockAppInBackground(since: sessionStartTime) // app in background

        let scope: RUMSessionScope = .mockWith(
            isInitialSession: .mockRandom(), // no matter if initial session or not
            parent: parent,
            startTime: sessionStartTime,
            dependencies: .mockWith(
                trackBackgroundEvents: true // BET enabled
            )
        )
        XCTAssertTrue(scope.viewScopes.isEmpty, "There is no view scope")

        // When
        let commandTime = sessionStartTime.addingTimeInterval(1)
        let command = RUMCommandMock(time: commandTime, canStartBackgroundView: false)
        XCTAssertTrue(scope.process(command: command, context: context, writer: writer))

        // Then
        XCTAssertTrue(scope.viewScopes.isEmpty, "It should not start any view scope")
    }

    func testGivenAppInAnyStateAndNoViewScopeAndBackgroundEventsTrackingDisabled_whenReceivingAnyCommand_itDoesNotCreateBackgroundScope() {
        // Given
        let sessionStartTime = Date()

        var context = self.context
        context.applicationStateHistory = .mockRandom(since: sessionStartTime) // no matter of app state (if foreground or background)

        let scope: RUMSessionScope = .mockWith(
            isInitialSession: .mockRandom(), // no matter if initial session or not
            parent: parent,
            startTime: sessionStartTime,
            dependencies: .mockWith(
                trackBackgroundEvents: false // BET disabled
            )
        )
        XCTAssertTrue(scope.viewScopes.isEmpty, "There is no view scope")

        // When
        let commandTime = sessionStartTime.addingTimeInterval(1)
        let command = RUMCommandMock(time: commandTime, canStartBackgroundView: .mockRandom())
        XCTAssertTrue(scope.process(command: command, context: context, writer: writer))

        // Then
        XCTAssertTrue(scope.viewScopes.isEmpty, "It should not start any view scope")
    }

    // MARK: - Application Launch Events Tracking

    func testGivenAppInForegroundAndNotInitialSessionWithNoViewTrackedBefore_itDoesNotCreateAppLaunchScope() {
        // Given
        let sessionStartTime = Date()

        var context = self.context
        context.applicationStateHistory = .mockAppInForeground(since: sessionStartTime) // app in foreground

        let scope: RUMSessionScope = .mockWith(
            isInitialSession: false, // not initial session
            parent: parent,
            startTime: sessionStartTime,
            dependencies: .mockWith(
                trackBackgroundEvents: .mockRandom() // no matter of BET state
            )
        )
        XCTAssertTrue(scope.viewScopes.isEmpty, "There is no view scope")

        // When
        let commandTime = sessionStartTime.addingTimeInterval(1)
        let command = RUMCommandMock(time: commandTime, canStartBackgroundView: .mockRandom())
        XCTAssertTrue(scope.process(command: command, context: context, writer: writer))

        // Then
        XCTAssertTrue(scope.viewScopes.isEmpty, "It should not start any view scope")
    }

    // MARK: - Sampling

    func testWhenSessionIsRejectedBySampler_itDoesNotCreateViewScopes() {
        let scope: RUMSessionScope = .mockWith(
            parent: parent,
            startTime: Date(),
            dependencies: .mockWith(sessionSampler: .mockRejectAll())
        )

        XCTAssertEqual(scope.viewScopes.count, 0)
        XCTAssertTrue(
            scope.process(command: RUMStartViewCommand.mockWith(identity: .mockViewIdentifier()), context: context, writer: writer),
            "Rejected session should be kept until it expires or reaches the timeout."
        )
        XCTAssertEqual(scope.viewScopes.count, 0)
    }

    // MARK: - Sending Messages Over Message Bus

    func testWhenSessionScopeIsCreated_itSendsSessionStateMessage() throws {
        let featureScope = FeatureScopeMock()
        let randomIsInitialSession: Bool = .mockRandom()
        let randomIsReplayBeingRecorded: Bool? = .mockRandom()

        // When
        let scope: RUMSessionScope = .mockWith(
            isInitialSession: randomIsInitialSession,
            parent: parent,
            dependencies: .mockWith(
                featureScope: featureScope,
                sessionSampler: Bool.random() ? .mockKeepAll() : .mockRejectAll() // no matter if sampled or not
            ),
            hasReplay: randomIsReplayBeingRecorded
        )

        // Then
        let expectedSessionState = RUMSessionState(
            sessionUUID: scope.sessionUUID.rawValue,
            isInitialSession: randomIsInitialSession,
            hasTrackedAnyView: false,
            didStartWithReplay: randomIsReplayBeingRecorded
        )
        let baggageSent = try XCTUnwrap(featureScope.messagesSent().lastBaggage(withKey: RUMBaggageKeys.sessionState))
        let sessionStateSent: RUMSessionState = try baggageSent.decode()
        XCTAssertEqual(sessionStateSent, expectedSessionState, "It must send 'session state' message")
    }

    func testWhenSessionScopeStartsAnyView_itSendsSessionStateMessage() throws {
        let featureScope = FeatureScopeMock()
        let randomIsInitialSession: Bool = .mockRandom()
        let randomIsReplayBeingRecorded: Bool? = .mockRandom()

        // Given
        let sessionStartTime = Date()
        let scope: RUMSessionScope = .mockWith(
            isInitialSession: randomIsInitialSession,
            parent: parent,
            startTime: sessionStartTime,
            dependencies: .mockWith(featureScope: featureScope),
            hasReplay: randomIsReplayBeingRecorded
        )

        // When
        _ = scope.process(command: RUMStartViewCommand.mockWith(time: sessionStartTime), context: context, writer: writer)

        XCTAssertFalse(scope.viewScopes.isEmpty, "Session started some view")

        // Then
        let expectedSessionState = RUMSessionState(
            sessionUUID: scope.sessionUUID.rawValue,
            isInitialSession: randomIsInitialSession,
            hasTrackedAnyView: true,
            didStartWithReplay: randomIsReplayBeingRecorded
        )
        let baggageSent = try XCTUnwrap(featureScope.messagesSent().lastBaggage(withKey: RUMBaggageKeys.sessionState))
        let sessionStateSent: RUMSessionState = try baggageSent.decode()
        XCTAssertEqual(sessionStateSent, expectedSessionState, "It must send 'session state' message")
    }

    func testWhenSessionScopeHasNoActiveView_itSendsViewEventMessages() throws {
        let featureScope = FeatureScopeMock()

        // Given
        let sessionStartTime = Date()
        let scope: RUMSessionScope = .mockWith(
            parent: parent,
            startTime: sessionStartTime,
            dependencies: .mockWith(featureScope: featureScope)
        )

        // When
<<<<<<< HEAD
        let command = RUMStartViewCommand.mockWith(time: sessionStartTime, identity: .mockViewIdentifier())
=======
        let command = RUMStartViewCommand.mockWith(time: sessionStartTime, identity: .mockViewIdentifier(), name: "ActiveView")
>>>>>>> 3db3a984
        _ = scope.process(command: command, context: context, writer: writer)

        // Then
        let viewEventBaggage: RUMViewEvent = try XCTUnwrap(
            featureScope.messagesSent().lastBaggage(withKey: RUMBaggageKeys.viewEvent)?.decode()
        )
        XCTAssertEqual(viewEventBaggage.view.name, "ActiveView", "It must send 'view event' message")

        // When
        _ = scope.process(command: RUMStopViewCommand.mockWith(time: sessionStartTime.addingTimeInterval(1), identity: .mockViewIdentifier()), context: context, writer: writer)

        // Then
        let viewResetBaggage: Bool = try XCTUnwrap(
            featureScope.messagesSent().lastBaggage(withKey: RUMBaggageKeys.viewReset)?.decode()
        )
        XCTAssertTrue(viewResetBaggage, "It must send 'view reset' message")
    }

    // MARK: - Stopping Sessions

    func testGivenActiveSession_whenStopSessionEvent_itSetsSessionActiveFalse() {
        // Given
        let scope: RUMSessionScope = .mockWith(
            parent: parent,
            startTime: Date()
        )

        // When
        let command = RUMStopSessionCommand.mockWith(time: Date())

        let result = scope.process(command: command, context: context, writer: writer)

        // Then
        XCTAssertFalse(scope.isActive)
        XCTAssertFalse(result)
    }

    func testGivenStoppedSession_itUpdatesContext() {
        // Given
        let scope: RUMSessionScope = .mockWith(
            parent: parent,
            startTime: Date()
        )
        _ = scope.process(command: RUMStopSessionCommand.mockWith(time: Date()), context: context, writer: writer)

        // When
        let context = scope.context

        XCTAssertFalse(context.isSessionActive)
    }

    func testGivenActiveSessionWithActiveView_whenStopSessionEvent_itStopsTheActiveView() throws {
        // Given
        let scope: RUMSessionScope = .mockWith(
            parent: parent,
            startTime: Date()
        )
        _ = scope.process(command: RUMStartViewCommand.mockWith(time: Date()), context: context, writer: writer)
        let view = try XCTUnwrap(scope.viewScopes.first)

        // When
        let command = RUMStopSessionCommand.mockWith(time: Date())

        let result = scope.process(command: command, context: context, writer: writer)

        // Then
        XCTAssertFalse(view.isActiveView)
        XCTAssertFalse(result)
    }

    func testWhenSessionScopeHasViewsWithPendingResources_whenStopSession_itKeepsTheScope() throws {
        // Given
        let scope: RUMSessionScope = .mockWith(
            parent: parent,
            startTime: Date()
        )
        XCTAssertTrue(scope.process(command: RUMStartViewCommand.mockWith(time: Date()), context: context, writer: writer))
        XCTAssertTrue(scope.process(command: RUMStartResourceCommand.mockWith(time: Date()), context: context, writer: writer))
        let view = try XCTUnwrap(scope.viewScopes.first)

        // When
        let command = RUMStopSessionCommand(time: Date())
        let keep = scope.process(command: command, context: context, writer: writer)

        // Then
        XCTAssertFalse(scope.isActive)
        XCTAssertFalse(view.isActiveView)
        XCTAssertTrue(keep, "The scope should be kept because it has pending events")
    }

    func testWhenSessionScopeHasViewsWithPendingResources_itClosesTheScopeWhenResourcesFinish() throws {
        // Given
        let scope: RUMSessionScope = .mockWith(
            parent: parent,
            startTime: Date()
        )
        _ = scope.process(command: RUMStartViewCommand.mockWith(time: Date()), context: context, writer: writer)
        let startResourceCommand = RUMStartResourceCommand.mockWith(time: Date())
        XCTAssertTrue(scope.process(command: startResourceCommand, context: context, writer: writer))
        XCTAssertTrue(scope.process(command: RUMStopSessionCommand.mockWith(time: Date()), context: context, writer: writer))

        // When
        let command = RUMStopResourceCommand.mockWith(resourceKey: startResourceCommand.resourceKey, time: Date())
        let keep = scope.process(command: command, context: context, writer: writer)

        // Then
        XCTAssertFalse(scope.isActive)
        XCTAssertFalse(keep, "The scope should be closed")
    }

    func testWhenScopeEnded_itDoesNotStartNewViews() throws {
        // Given
        let scope: RUMSessionScope = .mockWith(
            parent: parent,
            startTime: Date()
        )
        _ = scope.process(command: RUMStopSessionCommand.mockWith(time: Date()), context: context, writer: writer)

        // When
        let command = RUMStartViewCommand.mockWith(time: Date())
        let result = scope.process(command: command, context: context, writer: writer)

        // Then
        XCTAssertTrue(scope.viewScopes.isEmpty)
        XCTAssertFalse(result)
    }

    func testWhenScopeEnded_itDoesNotCreateAnApplicationLaunchView() {
        // Note - This should happen because the application context should prevent against
        // it, but just in case
        // Given
        let scope: RUMSessionScope = .mockWith(
            parent: parent,
            startTime: Date()
        )
        _ = scope.process(command: RUMStopSessionCommand.mockWith(time: Date()), context: context, writer: writer)

        // When
        let command = RUMApplicationStartCommand(time: Date(), attributes: [:])
        let result = scope.process(command: command, context: context, writer: writer)

        // Then
        XCTAssertTrue(scope.viewScopes.isEmpty)
        XCTAssertFalse(result)
    }

    func testWhenScopeEnded_itSendsViewEventMessages() throws {
        let featureScope = FeatureScopeMock()

        // Given
        let scope: RUMSessionScope = .mockWith(
            parent: parent,
            startTime: Date(),
            dependencies: .mockWith(featureScope: featureScope)
        )

<<<<<<< HEAD
        let command = RUMStartViewCommand.mockWith(time: Date(), identity: .mockViewIdentifier())
=======
        let command = RUMStartViewCommand.mockWith(time: Date(), identity: .mockViewIdentifier(), name: "ActiveView")
>>>>>>> 3db3a984
        // When
        _ = scope.process(command: command, context: context, writer: writer)
        // Then
        let viewEventBaggage: RUMViewEvent = try XCTUnwrap(
            featureScope.messagesSent().lastBaggage(withKey: RUMBaggageKeys.viewEvent)?.decode()
        )
        XCTAssertEqual(viewEventBaggage.view.name, "ActiveView", "It must send 'view event' message")

        // When
        _ = scope.process(command: RUMStopSessionCommand.mockWith(time: Date()), context: context, writer: writer)

        // Then
        let viewResetBaggage: Bool = try XCTUnwrap(
            featureScope.messagesSent().lastBaggage(withKey: RUMBaggageKeys.viewReset)?.decode()
        )
        XCTAssertTrue(viewResetBaggage, "It must send 'view reset' message")
    }

    func testWhenScopeEnded_itDoesNotSendViewResetMessage() {
        let featureScope = FeatureScopeMock()

        // Given
        let scope: RUMSessionScope = .mockWith(
            parent: parent,
            startTime: Date(),
            dependencies: .mockWith(featureScope: featureScope)
        )

        let startViewCommand = RUMStartViewCommand.mockWith(time: Date(), identity: .mockViewIdentifier())
        _ = scope.process(command: startViewCommand, context: context, writer: writer)
        let startResourceCommand = RUMStartResourceCommand.mockWith(time: Date())
        _ = scope.process(command: startResourceCommand, context: context, writer: writer)

        // When
        _ = scope.process(command: RUMStopSessionCommand.mockWith(time: Date()), context: context, writer: writer)
        let stopResourceCommand = RUMStopResourceCommand.mockWith(resourceKey: startResourceCommand.resourceKey, time: Date())
        _ = scope.process(command: stopResourceCommand, context: context, writer: writer)

        // Then
        let viewResetMessages = featureScope.messagesSent().filter { $0.asBaggage?.key == RUMBaggageKeys.viewReset }
        XCTAssertEqual(viewResetMessages.count, 1, "It must send only one 'view reset' message")
    }

    // MARK: - Usage

    func testGivenSessionWithNoActiveScope_whenReceivingRUMCommandOtherThanKeepSessionAliveCommand_itLogsWarning() throws {
        func recordWarningOnReceiving(command: RUMCommand) -> String? {
            // Given
            let scope: RUMSessionScope = .mockWith(
                parent: parent,
                startTime: Date()
            )
            XCTAssertEqual(scope.viewScopes.count, 0)

            let dd = DD.mockWith(logger: CoreLoggerMock())
            defer { dd.reset() }

            // When
            _ = scope.process(command: command, context: context, writer: writer)

            // Then
            XCTAssertEqual(scope.viewScopes.count, 0)
            return dd.logger.warnLog?.message
        }

        let randomCommand = RUMCommandMock(time: Date(), canStartBackgroundView: false)
        let randomCommandLog = try XCTUnwrap(recordWarningOnReceiving(command: randomCommand))
        XCTAssertEqual(
            randomCommandLog,
            """
            \(String(describing: randomCommand)) was detected, but no view is active. To track views automatically, try calling the
            DatadogConfiguration.Builder.trackUIKitRUMViews() method. You can also track views manually using
            the RumMonitor.startView() and RumMonitor.stopView() methods.
            """
        )

        let keepAliveCommand = RUMKeepSessionAliveCommand(time: Date(), attributes: [:])
        let keepAliveLog = recordWarningOnReceiving(command: keepAliveCommand)
        XCTAssertNil(keepAliveLog, "It shouldn't log warning when receiving `RUMKeepSessionAliveCommand`")
    }
}<|MERGE_RESOLUTION|>--- conflicted
+++ resolved
@@ -410,11 +410,7 @@
         )
 
         // When
-<<<<<<< HEAD
-        let command = RUMStartViewCommand.mockWith(time: sessionStartTime, identity: .mockViewIdentifier())
-=======
         let command = RUMStartViewCommand.mockWith(time: sessionStartTime, identity: .mockViewIdentifier(), name: "ActiveView")
->>>>>>> 3db3a984
         _ = scope.process(command: command, context: context, writer: writer)
 
         // Then
@@ -571,11 +567,7 @@
             dependencies: .mockWith(featureScope: featureScope)
         )
 
-<<<<<<< HEAD
-        let command = RUMStartViewCommand.mockWith(time: Date(), identity: .mockViewIdentifier())
-=======
         let command = RUMStartViewCommand.mockWith(time: Date(), identity: .mockViewIdentifier(), name: "ActiveView")
->>>>>>> 3db3a984
         // When
         _ = scope.process(command: command, context: context, writer: writer)
         // Then
