--- conflicted
+++ resolved
@@ -23,12 +23,7 @@
             architecture: randomArch,
             batteryLevel: batteryLevel,
             brightnessLevel: brightnessLevel,
-<<<<<<< HEAD
-            locale: "en",
-            locales: ["en"],
-=======
             locale: locale,
->>>>>>> bd63f86d
             model: randomModel,
             name: randomName,
             powerSavingMode: powerSavingMode
@@ -40,14 +35,8 @@
         XCTAssertEqual(info.architecture, randomArch)
         XCTAssertEqual(info.batteryLevel, batteryLevel)
         XCTAssertEqual(info.brightnessLevel, brightnessLevel)
-<<<<<<< HEAD
-        XCTAssertEqual(info.powerSavingMode, powerSavingMode)
-        XCTAssertEqual(info.locale, "en")
-        XCTAssertEqual(info.locales, ["en"])
-=======
         XCTAssertEqual(info.locale, locale)
         XCTAssertEqual(info.powerSavingMode, powerSavingMode)
->>>>>>> bd63f86d
     }
 
     func testItInfersDeviceTypeFromDeviceModel() {
