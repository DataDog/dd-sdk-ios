--- conflicted
+++ resolved
@@ -15,26 +15,30 @@
         let randomName: String = .mockRandom()
         let randomArch: String = .mockRandom()
 
-<<<<<<< HEAD
-        let info: Device = .mockWith(architecture: randomArch, model: randomModel, name: randomName)
-=======
         let batteryLevel: Double = .mockRandom()
         let brightnessLevel: Double = .mockRandom()
         let powerSavingMode: Bool = .mockRandom()
 
-        let info = RUMDevice(
-            device: .mockWith(name: randomName, model: randomModel, architecture: randomArch),
+        let info: Device = .mockWith(
+            architecture: randomArch,
             batteryLevel: batteryLevel,
             brightnessLevel: brightnessLevel,
-            powerSavingMode: powerSavingMode,
-            localeInfo: .mockWith(locales: ["en"], currentLocale: Locale(identifier: "en"))
+            locale: "en",
+            locales: ["en"],
+            model: randomModel,
+            name: randomName,
+            powerSavingMode: powerSavingMode
         )
->>>>>>> 4f4ce751
 
         XCTAssertEqual(info.brand, "Apple")
         XCTAssertEqual(info.name, randomName)
         XCTAssertEqual(info.model, randomModel)
         XCTAssertEqual(info.architecture, randomArch)
+        XCTAssertEqual(info.batteryLevel, batteryLevel)
+        XCTAssertEqual(info.brightnessLevel, brightnessLevel)
+        XCTAssertEqual(info.powerSavingMode, powerSavingMode)
+        XCTAssertEqual(info.locale, "en")
+        XCTAssertEqual(info.locales, ["en"])
     }
 
     func testItInfersDeviceTypeFromDeviceModel() {
