/*
 * Unless explicitly stated otherwise all files in this repository are licensed under the Apache License Version 2.0.
 * This product includes software developed at Datadog (https://www.datadoghq.com/).
 * Copyright 2019-Present Datadog, Inc.
 */

import XCTest
import DatadogInternal
import TestUtilities
@testable import DatadogRUM

final class DeviceInfoTests: XCTestCase {
    func testItSetsProperties() {
        let randomModel: String = .mockRandom()
        let randomName: String = .mockRandom()
        let randomArch: String = .mockRandom()

<<<<<<< HEAD
        let info: Device = .mockWith(architecture: randomArch, model: randomModel, name: randomName)
=======
        let batteryLevel: Double = .mockRandom()
        let brightnessLevel: Double = .mockRandom()
        let powerSavingMode: Bool = .mockRandom()

        let info = RUMDevice(
            device: .mockWith(name: randomName, model: randomModel, architecture: randomArch),
            batteryLevel: batteryLevel,
            brightnessLevel: brightnessLevel,
            powerSavingMode: powerSavingMode,
            localeInfo: .mockWith(locales: ["en"], currentLocale: Locale(identifier: "en"))
        )
>>>>>>> d57d79a9

        XCTAssertEqual(info.brand, "Apple")
        XCTAssertEqual(info.name, randomName)
        XCTAssertEqual(info.model, randomModel)
        XCTAssertEqual(info.architecture, randomArch)
    }

    func testItInfersDeviceTypeFromDeviceModel() {
        let iPhone: DeviceInfo = .mockWith(model: "iPhone" + String.mockRandom(among: .alphanumerics, length: 2))
        let iPod: DeviceInfo = .mockWith(model: "iPod" + String.mockRandom(among: .alphanumerics, length: 2))
        let iPad: DeviceInfo = .mockWith(model: "iPad" + String.mockRandom(among: .alphanumerics, length: 2))
        let appleTV: DeviceInfo = .mockWith(model: "AppleTV" + String.mockRandom(among: .alphanumerics, length: 2))
        let unknownDevice: DeviceInfo = .mockWith(model: .mockRandom())

        XCTAssertEqual(iPhone.type.normalizedDeviceType, .mobile)
        XCTAssertEqual(iPod.type.normalizedDeviceType, .mobile)
        XCTAssertEqual(iPad.type.normalizedDeviceType, .tablet)
        XCTAssertEqual(appleTV.type.normalizedDeviceType, .tv)
        XCTAssertEqual(unknownDevice.type.normalizedDeviceType, .other)
    }
}<|MERGE_RESOLUTION|>--- conflicted
+++ resolved
@@ -14,27 +14,29 @@
         let randomModel: String = .mockRandom()
         let randomName: String = .mockRandom()
         let randomArch: String = .mockRandom()
-
-<<<<<<< HEAD
-        let info: Device = .mockWith(architecture: randomArch, model: randomModel, name: randomName)
-=======
         let batteryLevel: Double = .mockRandom()
         let brightnessLevel: Double = .mockRandom()
         let powerSavingMode: Bool = .mockRandom()
+        let locale: String = "en"
 
-        let info = RUMDevice(
-            device: .mockWith(name: randomName, model: randomModel, architecture: randomArch),
+        let info: Device = .mockWith(
+            architecture: randomArch,
             batteryLevel: batteryLevel,
             brightnessLevel: brightnessLevel,
-            powerSavingMode: powerSavingMode,
-            localeInfo: .mockWith(locales: ["en"], currentLocale: Locale(identifier: "en"))
+            locale: locale,
+            model: randomModel,
+            name: randomName,
+            powerSavingMode: powerSavingMode
         )
->>>>>>> d57d79a9
 
         XCTAssertEqual(info.brand, "Apple")
         XCTAssertEqual(info.name, randomName)
         XCTAssertEqual(info.model, randomModel)
         XCTAssertEqual(info.architecture, randomArch)
+        XCTAssertEqual(info.batteryLevel, batteryLevel)
+        XCTAssertEqual(info.brightnessLevel, brightnessLevel)
+        XCTAssertEqual(info.locale, locale)
+        XCTAssertEqual(info.powerSavingMode, powerSavingMode)
     }
 
     func testItInfersDeviceTypeFromDeviceModel() {
