--- conflicted
+++ resolved
@@ -105,11 +105,7 @@
 
 internal func DDAssertActiveSwizzlings(_ expectedSwizzledSelectors: [String], file: StaticString = #filePath, line: UInt = #line) {
     _DDEvaluateAssertion(message: "Only \(expectedSwizzledSelectors) swizzlings should be active", file: file, line: line) {
-<<<<<<< HEAD
-        let actual = Swizzling.activeSwizzlingNames.sorted()
-=======
         let actual = Swizzling.methods.map { "\(method_getName($0))" }.sorted()
->>>>>>> 4044c086
         let expected = expectedSwizzledSelectors.sorted()
 
         guard actual == expected else {
