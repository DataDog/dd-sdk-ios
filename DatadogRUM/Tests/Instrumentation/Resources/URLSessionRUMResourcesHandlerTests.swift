/*
 * Unless explicitly stated otherwise all files in this repository are licensed under the Apache License Version 2.0.
 * This product includes software developed at Datadog (https://www.datadoghq.com/).
 * Copyright 2019-Present Datadog, Inc.
 */

import XCTest
import TestUtilities
@testable import DatadogInternal
@testable import DatadogRUM

class URLSessionRUMResourcesHandlerTests: XCTestCase {
    private let dateProvider = RelativeDateProvider(using: .mockDecember15th2019At10AMUTC())
    private let commandSubscriber = RUMCommandSubscriberMock()

    private func createHandler(
        rumAttributesProvider: RUM.ResourceAttributesProvider? = nil,
        distributedTracing: DistributedTracing? = nil
    ) -> URLSessionRUMResourcesHandler {
        let handler = URLSessionRUMResourcesHandler(
            dateProvider: dateProvider,
            rumAttributesProvider: rumAttributesProvider,
            distributedTracing: distributedTracing
        )
        handler.publish(to: commandSubscriber)
        return handler
    }

    private lazy var handler = createHandler(rumAttributesProvider: nil)

    func testGivenFirstPartyInterception_withSampledTrace_itInjectDDTraceHeaders() throws {
        // Given
        let handler = createHandler(
            distributedTracing: .init(
                sampler: .mockKeepAll(),
                firstPartyHosts: .init(),
                traceIDGenerator: RelativeTracingUUIDGenerator(startingFrom: .init(idHi: 10, idLo: 100)),
                spanIDGenerator: RelativeSpanIDGenerator(startingFrom: 100, advancingByCount: 0)
            )
        )

        // When
        let request = handler.modify(
            request: .mockWith(url: "https://www.example.com"),
            headerTypes: [.datadog]
        )

        XCTAssertEqual(request.value(forHTTPHeaderField: TracingHTTPHeaders.originField), "rum")
        XCTAssertEqual(request.value(forHTTPHeaderField: TracingHTTPHeaders.traceIDField), "64")
        XCTAssertEqual(request.value(forHTTPHeaderField: TracingHTTPHeaders.tagsField), "_dd.p.tid=a")
        XCTAssertEqual(request.value(forHTTPHeaderField: TracingHTTPHeaders.parentSpanIDField), "64")
        XCTAssertEqual(request.value(forHTTPHeaderField: TracingHTTPHeaders.samplingPriorityField), "1")
    }

    func testGivenFirstPartyInterception_withSampledTrace_itInjectB3TraceHeaders() throws {
        // Given
        let handler = createHandler(
            distributedTracing: .init(
                sampler: .mockKeepAll(),
                firstPartyHosts: .init(),
                traceIDGenerator: RelativeTracingUUIDGenerator(startingFrom: .init(idHi: 10, idLo: 100)),
                spanIDGenerator: RelativeSpanIDGenerator(startingFrom: 100, advancingByCount: 0)
            )
        )

        // When
        let request = handler.modify(
            request: .mockWith(url: "https://www.example.com"),
            headerTypes: [.b3]
        )

        XCTAssertNil(request.value(forHTTPHeaderField: TracingHTTPHeaders.originField))
        XCTAssertEqual(request.value(forHTTPHeaderField: B3HTTPHeaders.Single.b3Field), "000000000000000a0000000000000064-0000000000000064-1")
    }

    func testGivenFirstPartyInterception_withSampledTrace_itInjectB3MultiTraceHeaders() throws {
        // Given
        let handler = createHandler(
            distributedTracing: .init(
                sampler: .mockKeepAll(),
                firstPartyHosts: .init(),
                traceIDGenerator: RelativeTracingUUIDGenerator(startingFrom: .init(idHi: 10, idLo: 100)),
                spanIDGenerator: RelativeSpanIDGenerator(startingFrom: 100, advancingByCount: 0)
            )
        )

        // When
        let request = handler.modify(
            request: .mockWith(url: "https://www.example.com"),
            headerTypes: [.b3multi]
        )

        XCTAssertNil(request.value(forHTTPHeaderField: TracingHTTPHeaders.originField))
        XCTAssertEqual(request.value(forHTTPHeaderField: B3HTTPHeaders.Multiple.traceIDField), "000000000000000a0000000000000064")
        XCTAssertEqual(request.value(forHTTPHeaderField: B3HTTPHeaders.Multiple.spanIDField), "0000000000000064")
        XCTAssertNil(request.value(forHTTPHeaderField: B3HTTPHeaders.Multiple.parentSpanIDField))
        XCTAssertEqual(request.value(forHTTPHeaderField: B3HTTPHeaders.Multiple.sampledField), "1")
    }

    func testGivenFirstPartyInterception_withSampledTrace_itInjectW3CTraceHeaders() throws {
        // Given
        let handler = createHandler(
            distributedTracing: .init(
                sampler: .mockKeepAll(),
                firstPartyHosts: .init(),
                traceIDGenerator: RelativeTracingUUIDGenerator(startingFrom: .init(idHi: 10, idLo: 100)),
                spanIDGenerator: RelativeSpanIDGenerator(startingFrom: 100, advancingByCount: 0)
            )
        )

        // When
        let request = handler.modify(
            request: .mockWith(url: "https://www.example.com"),
            headerTypes: [.tracecontext]
        )

        XCTAssertNil(request.value(forHTTPHeaderField: TracingHTTPHeaders.originField))
        XCTAssertEqual(request.value(forHTTPHeaderField: W3CHTTPHeaders.traceparent), "00-000000000000000a0000000000000064-0000000000000064-01")
    }

    func testGivenFirstPartyInterception_withRejectedTrace_itDoesNotInjectDDTraceHeaders() throws {
        /// Given
        let handler = createHandler(
            distributedTracing: .init(
                sampler: .mockRejectAll(),
                firstPartyHosts: .init(),
                traceIDGenerator: RelativeTracingUUIDGenerator(startingFrom: .init(idHi: 10, idLo: 100)),
                spanIDGenerator: RelativeSpanIDGenerator(startingFrom: 100, advancingByCount: 0)
            )
        )

        // When
        let request = handler.modify(
            request: .mockWith(url: "https://www.example.com"),
            headerTypes: [.datadog]
        )

        XCTAssertEqual(request.value(forHTTPHeaderField: TracingHTTPHeaders.originField), "rum")
        XCTAssertNil(request.value(forHTTPHeaderField: TracingHTTPHeaders.traceIDField))
        XCTAssertNil(request.value(forHTTPHeaderField: TracingHTTPHeaders.parentSpanIDField))
        XCTAssertEqual(request.value(forHTTPHeaderField: TracingHTTPHeaders.samplingPriorityField), "0")
    }

    func testGivenFirstPartyInterception_withRejectedTrace_itDoesNotInjectB3TraceHeaders() throws {
        /// Given
        let handler = createHandler(
            distributedTracing: .init(
                sampler: .mockRejectAll(),
                firstPartyHosts: .init(),
                traceIDGenerator: RelativeTracingUUIDGenerator(startingFrom: .init(idHi: 10, idLo: 100)),
                spanIDGenerator: RelativeSpanIDGenerator(startingFrom: 100, advancingByCount: 0)
            )
        )

        // When
        let request = handler.modify(
            request: .mockWith(url: "https://www.example.com"),
            headerTypes: [.b3]
        )

        XCTAssertNil(request.value(forHTTPHeaderField: TracingHTTPHeaders.originField))
        XCTAssertEqual(request.value(forHTTPHeaderField: B3HTTPHeaders.Single.b3Field), "0")
    }

    func testGivenFirstPartyInterception_withRejectedTrace_itDoesNotInjectB3MultiTraceHeaders() throws {
        /// Given
        let handler = createHandler(
            distributedTracing: .init(
                sampler: .mockRejectAll(),
                firstPartyHosts: .init(),
                traceIDGenerator: RelativeTracingUUIDGenerator(startingFrom: .init(idHi: 10, idLo: 100)),
                spanIDGenerator: RelativeSpanIDGenerator(startingFrom: 100, advancingByCount: 0)
            )
        )

        // When
        let request = handler.modify(
            request: .mockWith(url: "https://www.example.com"),
            headerTypes: [.b3multi]
        )

        XCTAssertNil(request.value(forHTTPHeaderField: TracingHTTPHeaders.originField))
        XCTAssertNil(request.value(forHTTPHeaderField: B3HTTPHeaders.Multiple.traceIDField))
        XCTAssertNil(request.value(forHTTPHeaderField: B3HTTPHeaders.Multiple.spanIDField))
        XCTAssertNil(request.value(forHTTPHeaderField: B3HTTPHeaders.Multiple.parentSpanIDField))
        XCTAssertEqual(request.value(forHTTPHeaderField: B3HTTPHeaders.Multiple.sampledField), "0")
    }

    func testGivenFirstPartyInterception_withRejectedTrace_itDoesNotInjectW3CTraceHeaders() throws {
        /// Given
        let handler = createHandler(
            distributedTracing: .init(
                sampler: .mockRejectAll(),
                firstPartyHosts: .init(),
                traceIDGenerator: RelativeTracingUUIDGenerator(startingFrom: .init(idHi: 10, idLo: 100)),
                spanIDGenerator: RelativeSpanIDGenerator(startingFrom: 100, advancingByCount: 0)
            )
        )

        // When
        let request = handler.modify(
            request: .mockWith(url: "https://www.example.com"),
            headerTypes: [.tracecontext]
        )

        XCTAssertNil(request.value(forHTTPHeaderField: TracingHTTPHeaders.originField))
        XCTAssertEqual(request.value(forHTTPHeaderField: W3CHTTPHeaders.traceparent), "00-000000000000000a0000000000000064-0000000000000064-00")
    }

    func testGivenFirstPartyInterception_withSampledTrace_itDoesNotOverwriteTraceHeaders() throws {
        // Given
        let handler = createHandler(
            distributedTracing: .init(
                sampler: .mockKeepAll(),
                firstPartyHosts: .init(),
                traceIDGenerator: RelativeTracingUUIDGenerator(startingFrom: .init(idHi: 10, idLo: 100)),
                spanIDGenerator: RelativeSpanIDGenerator(startingFrom: 100, advancingByCount: 0)
            )
        )

        // When
        var request: URLRequest = .mockWith(url: "https://www.example.com")
        request.setValue("custom", forHTTPHeaderField: TracingHTTPHeaders.traceIDField)
        request.setValue("custom", forHTTPHeaderField: TracingHTTPHeaders.parentSpanIDField)
        request.setValue("custom", forHTTPHeaderField: TracingHTTPHeaders.samplingPriorityField)
        request.setValue("custom", forHTTPHeaderField: B3HTTPHeaders.Multiple.traceIDField)
        request.setValue("custom", forHTTPHeaderField: B3HTTPHeaders.Multiple.spanIDField)
        request.setValue("custom", forHTTPHeaderField: B3HTTPHeaders.Multiple.parentSpanIDField)
        request.setValue("custom", forHTTPHeaderField: B3HTTPHeaders.Multiple.sampledField)
        request.setValue("custom", forHTTPHeaderField: B3HTTPHeaders.Single.b3Field)
        request.setValue("custom", forHTTPHeaderField: W3CHTTPHeaders.traceparent)

        request = handler.modify(
            request: request,
            headerTypes: [
                .datadog,
                .b3,
                .b3multi,
                .tracecontext
            ]
        )

        XCTAssertEqual(request.value(forHTTPHeaderField: TracingHTTPHeaders.traceIDField), "custom")
        XCTAssertEqual(request.value(forHTTPHeaderField: TracingHTTPHeaders.parentSpanIDField), "custom")
        XCTAssertEqual(request.value(forHTTPHeaderField: TracingHTTPHeaders.samplingPriorityField), "custom")
        XCTAssertEqual(request.value(forHTTPHeaderField: B3HTTPHeaders.Multiple.traceIDField), "custom")
        XCTAssertEqual(request.value(forHTTPHeaderField: B3HTTPHeaders.Multiple.spanIDField), "custom")
        XCTAssertEqual(request.value(forHTTPHeaderField: B3HTTPHeaders.Multiple.parentSpanIDField), "custom")
        XCTAssertEqual(request.value(forHTTPHeaderField: B3HTTPHeaders.Multiple.sampledField), "custom")
        XCTAssertEqual(request.value(forHTTPHeaderField: B3HTTPHeaders.Single.b3Field), "custom")
        XCTAssertEqual(request.value(forHTTPHeaderField: W3CHTTPHeaders.traceparent), "custom")
    }

    func testGivenFirstPartyInterception_withSampledTrace_itDoesNotOverwriteTraceHeaders() throws {
        // Given
        let handler = createHandler(
            distributedTracing: .init(
                sampler: .mockKeepAll(),
                firstPartyHosts: .init(),
                traceIDGenerator: RelativeTracingUUIDGenerator(startingFrom: 1, advancingByCount: 0)
            )
        )

        // When
        var request: URLRequest = .mockWith(url: "https://www.example.com")
        request.setValue("custom", forHTTPHeaderField: TracingHTTPHeaders.traceIDField)
        request.setValue("custom", forHTTPHeaderField: TracingHTTPHeaders.parentSpanIDField)
        request.setValue("custom", forHTTPHeaderField: TracingHTTPHeaders.samplingPriorityField)
        request.setValue("custom", forHTTPHeaderField: B3HTTPHeaders.Multiple.traceIDField)
        request.setValue("custom", forHTTPHeaderField: B3HTTPHeaders.Multiple.spanIDField)
        request.setValue("custom", forHTTPHeaderField: B3HTTPHeaders.Multiple.parentSpanIDField)
        request.setValue("custom", forHTTPHeaderField: B3HTTPHeaders.Multiple.sampledField)
        request.setValue("custom", forHTTPHeaderField: B3HTTPHeaders.Single.b3Field)
        request.setValue("custom", forHTTPHeaderField: W3CHTTPHeaders.traceparent)

        request = handler.modify(
            request: request,
            headerTypes: [
                .datadog,
                .b3,
                .b3multi,
                .tracecontext
            ]
        )

        XCTAssertEqual(request.value(forHTTPHeaderField: TracingHTTPHeaders.traceIDField), "custom")
        XCTAssertEqual(request.value(forHTTPHeaderField: TracingHTTPHeaders.parentSpanIDField), "custom")
        XCTAssertEqual(request.value(forHTTPHeaderField: TracingHTTPHeaders.samplingPriorityField), "custom")
        XCTAssertEqual(request.value(forHTTPHeaderField: B3HTTPHeaders.Multiple.traceIDField), "custom")
        XCTAssertEqual(request.value(forHTTPHeaderField: B3HTTPHeaders.Multiple.spanIDField), "custom")
        XCTAssertEqual(request.value(forHTTPHeaderField: B3HTTPHeaders.Multiple.parentSpanIDField), "custom")
        XCTAssertEqual(request.value(forHTTPHeaderField: B3HTTPHeaders.Multiple.sampledField), "custom")
        XCTAssertEqual(request.value(forHTTPHeaderField: B3HTTPHeaders.Single.b3Field), "custom")
        XCTAssertEqual(request.value(forHTTPHeaderField: W3CHTTPHeaders.traceparent), "custom")
    }

    func testGivenTaskInterceptionWithNoSpanContext_whenInterceptionStarts_itStartsRUMResource() throws {
        let receiveCommand = expectation(description: "Receive RUM command")
        commandSubscriber.onCommandReceived = { _ in receiveCommand.fulfill() }

        // Given
        let request: ImmutableRequest = .mockWith(
            url: .mockRandom(),
            httpMethod: ["GET", "POST", "PUT", "DELETE"].randomElement()!
        )
        let taskInterception = URLSessionTaskInterception(request: request, isFirstParty: .random())
        XCTAssertNil(taskInterception.trace)

        // When
        handler.interceptionDidStart(interception: taskInterception)

        // Then
        waitForExpectations(timeout: 0.5, handler: nil)

        let resourceStartCommand = try XCTUnwrap(commandSubscriber.lastReceivedCommand as? RUMStartResourceCommand)
        XCTAssertEqual(resourceStartCommand.resourceKey, taskInterception.identifier.uuidString)
        XCTAssertEqual(resourceStartCommand.time, .mockDecember15th2019At10AMUTC())
        XCTAssertEqual(resourceStartCommand.attributes.count, 0)
        XCTAssertEqual(resourceStartCommand.url, taskInterception.request.url?.absoluteString)
        XCTAssertEqual(resourceStartCommand.httpMethod, RUMMethod(httpMethod: request.httpMethod))
        XCTAssertNil(resourceStartCommand.spanContext)
    }

    func testGivenTaskInterceptionWithSpanContext_whenInterceptionStarts_itStartsRUMResource() throws {
        let receiveCommand = expectation(description: "Receive RUM command")
        commandSubscriber.onCommandReceived = { _ in receiveCommand.fulfill() }

        // Given
        let traceSamplingRate: Double = .mockRandom(min: 0, max: 100)

        let handler = createHandler(
            distributedTracing: .init(
                sampler: Sampler(samplingRate: Float(traceSamplingRate)),
                firstPartyHosts: .init(),
                traceIDGenerator: DefaultTraceIDGenerator(),
                spanIDGenerator: DefaultSpanIDGenerator()
            )
        )

        let taskInterception = URLSessionTaskInterception(request: .mockAny(), isFirstParty: .random())
        taskInterception.register(trace: TraceContext(
<<<<<<< HEAD
            traceID: 1,
            spanID: 2,
=======
            traceID: 100,
            spanID: 200,
>>>>>>> 3db3a984
            parentSpanID: nil
        ))
        XCTAssertNotNil(taskInterception.trace)

        // When
        handler.interceptionDidStart(interception: taskInterception)

        // Then
        waitForExpectations(timeout: 0.5, handler: nil)

        let resourceStartCommand = try XCTUnwrap(commandSubscriber.lastReceivedCommand as? RUMStartResourceCommand)
        let spanContext = try XCTUnwrap(resourceStartCommand.spanContext)
        XCTAssertEqual(spanContext.traceID, .init(idLo: 100))
        XCTAssertEqual(spanContext.spanID, .init(rawValue: 200))
        XCTAssertEqual(spanContext.samplingRate, traceSamplingRate / 100, accuracy: 0.01)
    }

    func testGivenTaskInterceptionWithMetricsAndResponse_whenInterceptionCompletes_itStopsRUMResourceWithMetrics() throws {
        let receiveCommands = expectation(description: "Receive 2 RUM commands")
        receiveCommands.expectedFulfillmentCount = 2
        var commandsReceived: [RUMCommand] = []
        commandSubscriber.onCommandReceived = { command in
            commandsReceived.append(command)
            receiveCommands.fulfill()
        }

        // Given
        let taskInterception = URLSessionTaskInterception(request: .mockAny(), isFirstParty: .random())
        let resourceMetrics: ResourceMetrics = .mockAny()
        taskInterception.register(metrics: resourceMetrics)
        let response: HTTPURLResponse = .mockResponseWith(statusCode: 200)
        taskInterception.register(response: response, error: nil)

        // When
        handler.interceptionDidComplete(interception: taskInterception)

        // Then
        waitForExpectations(timeout: 0.5, handler: nil)

        let resourceMetricsCommand = try XCTUnwrap(commandsReceived[0] as? RUMAddResourceMetricsCommand)
        XCTAssertEqual(resourceMetricsCommand.resourceKey, taskInterception.identifier.uuidString)
        XCTAssertEqual(resourceMetricsCommand.time, .mockDecember15th2019At10AMUTC())
        XCTAssertEqual(resourceMetricsCommand.attributes.count, 0)
        DDAssertReflectionEqual(resourceMetricsCommand.metrics, taskInterception.metrics)

        let resourceStopCommand = try XCTUnwrap(commandsReceived[1] as? RUMStopResourceCommand)
        XCTAssertEqual(resourceStopCommand.resourceKey, taskInterception.identifier.uuidString)
        XCTAssertEqual(resourceStopCommand.time, .mockDecember15th2019At10AMUTC())
        XCTAssertEqual(resourceStopCommand.attributes.count, 0)
        XCTAssertEqual(resourceStopCommand.kind, RUMResourceType(response: response))
        XCTAssertEqual(resourceStopCommand.httpStatusCode, 200)
        XCTAssertEqual(resourceStopCommand.size, taskInterception.metrics?.responseSize)
    }

    func testGivenTaskInterceptionWithMetricsAndError_whenInterceptionCompletes_itStopsRUMResourceWithErrorAndMetrics() throws {
        let receiveCommands = expectation(description: "Receive 2 RUM commands")
        receiveCommands.expectedFulfillmentCount = 2
        var commandsReceived: [RUMCommand] = []
        commandSubscriber.onCommandReceived = { command in
            commandsReceived.append(command)
            receiveCommands.fulfill()
        }

        // Given
        let taskInterception = URLSessionTaskInterception(request: .mockAny(), isFirstParty: .random())
        let taskError = NSError(domain: "domain", code: 123, userInfo: [NSLocalizedDescriptionKey: "network error"])
        let resourceMetrics: ResourceMetrics = .mockAny()
        taskInterception.register(metrics: resourceMetrics)
        taskInterception.register(response: nil, error: taskError)

        // When
        handler.interceptionDidComplete(interception: taskInterception)

        // Then
        waitForExpectations(timeout: 0.5, handler: nil)

        let resourceMetricsCommand = try XCTUnwrap(commandsReceived[0] as? RUMAddResourceMetricsCommand)
        XCTAssertEqual(resourceMetricsCommand.resourceKey, taskInterception.identifier.uuidString)
        XCTAssertEqual(resourceMetricsCommand.time, .mockDecember15th2019At10AMUTC())
        XCTAssertEqual(resourceMetricsCommand.attributes.count, 0)
        DDAssertReflectionEqual(resourceMetricsCommand.metrics, taskInterception.metrics)

        let resourceStopCommand = try XCTUnwrap(commandsReceived[1] as? RUMStopResourceWithErrorCommand)
        XCTAssertEqual(resourceStopCommand.resourceKey, taskInterception.identifier.uuidString)
        XCTAssertEqual(resourceStopCommand.time, .mockDecember15th2019At10AMUTC())
        XCTAssertEqual(resourceStopCommand.attributes.count, 0)
        XCTAssertEqual(resourceStopCommand.errorType, DDError(error: taskError).type)
        XCTAssertEqual(resourceStopCommand.errorMessage, DDError(error: taskError).message)
        XCTAssertEqual(resourceStopCommand.errorSource, .network)
        XCTAssertEqual(resourceStopCommand.stack, DDError(error: taskError).stack)
        XCTAssertNil(resourceStopCommand.httpStatusCode)
    }

    // MARK: - RUM Resource Attributes Provider

    func testGivenRUMAttributesProviderRegistered_whenInterceptionCompletesWithResponse_itAddsCustomRUMAttributes() throws {
        let receiveCommand = expectation(description: "Receive RUMStopResourceCommand")
        var stopResourceCommand: RUMStopResourceCommand?
        commandSubscriber.onCommandReceived = { command in
            if let command = command as? RUMStopResourceCommand {
                stopResourceCommand = command
                receiveCommand.fulfill()
            }
        }

        // Given
        let mockRequest: ImmutableRequest = .mockAny()
        let mockResponse: URLResponse = .mockAny()
        let mockData: Data = .mockRandom()
        let mockAttributes: [AttributeKey: AttributeValue] = mockRandomAttributes()

        let handler = createHandler { request, response, data, error in
            XCTAssertEqual(request, mockRequest.unsafeOriginal)
            XCTAssertEqual(response, mockResponse)
            XCTAssertEqual(data, mockData)
            XCTAssertNil(error)
            return mockAttributes
        }

        // When
        let taskInterception = URLSessionTaskInterception(request: mockRequest, isFirstParty: .random())
        taskInterception.register(nextData: mockData)
        taskInterception.register(metrics: .mockAny())
        taskInterception.register(response: mockResponse, error: nil)
        handler.interceptionDidComplete(interception: taskInterception)

        // Then
        waitForExpectations(timeout: 0.5, handler: nil)

        DDAssertDictionariesEqual(stopResourceCommand!.attributes, mockAttributes)
    }

    func testGivenTaskInterceptionWithError_whenInterceptionCompletes_itAsksForCustomRUMAttributes() throws {
        let receiveCommand = expectation(description: "Receive RUMStopResourceWithErrorCommand")
        var stopResourceWithErrorCommand: RUMStopResourceWithErrorCommand?
        commandSubscriber.onCommandReceived = { command in
            if let command = command as? RUMStopResourceWithErrorCommand {
                stopResourceWithErrorCommand = command
                receiveCommand.fulfill()
            }
        }

        // Given
        let mockRequest: ImmutableRequest = .mockAny()
        let mockError = ErrorMock()
        let mockAttributes: [AttributeKey: AttributeValue] = mockRandomAttributes()

        let handler = createHandler { request, response, data, error in
            XCTAssertEqual(request, mockRequest.unsafeOriginal)
            XCTAssertNil(response)
            XCTAssertNil(data)
            XCTAssertTrue(error is ErrorMock)
            return mockAttributes
        }

        // When
        let taskInterception = URLSessionTaskInterception(request: mockRequest, isFirstParty: .random())
        taskInterception.register(metrics: .mockAny())
        taskInterception.register(response: nil, error: mockError)
        handler.interceptionDidComplete(interception: taskInterception)

        // Then
        waitForExpectations(timeout: 0.5, handler: nil)

        DDAssertDictionariesEqual(stopResourceWithErrorCommand!.attributes, mockAttributes)
    }

    func testGivenAllTracingHeaderTypes_itUsesTheSameIds() throws {
        let handler = createHandler(
            distributedTracing: .init(
                sampler: .mockKeepAll(),
                firstPartyHosts: .init(),
                traceIDGenerator: RelativeTracingUUIDGenerator(startingFrom: .init(idHi: 10, idLo: 100)),
                spanIDGenerator: RelativeSpanIDGenerator(startingFrom: 100, advancingByCount: 0)
            )
        )
        let request: URLRequest = .mockWith(httpMethod: "GET")
        let modifiedRequest = handler.modify(request: request, headerTypes: [.datadog, .tracecontext, .b3, .b3multi])

        XCTAssertEqual(
            modifiedRequest.allHTTPHeaderFields,
            [
                "tracestate": "dd=o:rum;p:0000000000000064;s:1",
                "traceparent": "00-000000000000000a0000000000000064-0000000000000064-01",
                "X-B3-SpanId": "0000000000000064",
                "X-B3-Sampled": "1",
                "X-B3-TraceId": "000000000000000a0000000000000064",
                "b3": "000000000000000a0000000000000064-0000000000000064-1",
                "x-datadog-trace-id": "64",
                "x-datadog-parent-id": "64",
                "x-datadog-sampling-priority": "1",
                "x-datadog-origin": "rum",
                "x-datadog-tags": "_dd.p.tid=a"
            ]
        )
    }
}<|MERGE_RESOLUTION|>--- conflicted
+++ resolved
@@ -251,49 +251,6 @@
         XCTAssertEqual(request.value(forHTTPHeaderField: W3CHTTPHeaders.traceparent), "custom")
     }
 
-    func testGivenFirstPartyInterception_withSampledTrace_itDoesNotOverwriteTraceHeaders() throws {
-        // Given
-        let handler = createHandler(
-            distributedTracing: .init(
-                sampler: .mockKeepAll(),
-                firstPartyHosts: .init(),
-                traceIDGenerator: RelativeTracingUUIDGenerator(startingFrom: 1, advancingByCount: 0)
-            )
-        )
-
-        // When
-        var request: URLRequest = .mockWith(url: "https://www.example.com")
-        request.setValue("custom", forHTTPHeaderField: TracingHTTPHeaders.traceIDField)
-        request.setValue("custom", forHTTPHeaderField: TracingHTTPHeaders.parentSpanIDField)
-        request.setValue("custom", forHTTPHeaderField: TracingHTTPHeaders.samplingPriorityField)
-        request.setValue("custom", forHTTPHeaderField: B3HTTPHeaders.Multiple.traceIDField)
-        request.setValue("custom", forHTTPHeaderField: B3HTTPHeaders.Multiple.spanIDField)
-        request.setValue("custom", forHTTPHeaderField: B3HTTPHeaders.Multiple.parentSpanIDField)
-        request.setValue("custom", forHTTPHeaderField: B3HTTPHeaders.Multiple.sampledField)
-        request.setValue("custom", forHTTPHeaderField: B3HTTPHeaders.Single.b3Field)
-        request.setValue("custom", forHTTPHeaderField: W3CHTTPHeaders.traceparent)
-
-        request = handler.modify(
-            request: request,
-            headerTypes: [
-                .datadog,
-                .b3,
-                .b3multi,
-                .tracecontext
-            ]
-        )
-
-        XCTAssertEqual(request.value(forHTTPHeaderField: TracingHTTPHeaders.traceIDField), "custom")
-        XCTAssertEqual(request.value(forHTTPHeaderField: TracingHTTPHeaders.parentSpanIDField), "custom")
-        XCTAssertEqual(request.value(forHTTPHeaderField: TracingHTTPHeaders.samplingPriorityField), "custom")
-        XCTAssertEqual(request.value(forHTTPHeaderField: B3HTTPHeaders.Multiple.traceIDField), "custom")
-        XCTAssertEqual(request.value(forHTTPHeaderField: B3HTTPHeaders.Multiple.spanIDField), "custom")
-        XCTAssertEqual(request.value(forHTTPHeaderField: B3HTTPHeaders.Multiple.parentSpanIDField), "custom")
-        XCTAssertEqual(request.value(forHTTPHeaderField: B3HTTPHeaders.Multiple.sampledField), "custom")
-        XCTAssertEqual(request.value(forHTTPHeaderField: B3HTTPHeaders.Single.b3Field), "custom")
-        XCTAssertEqual(request.value(forHTTPHeaderField: W3CHTTPHeaders.traceparent), "custom")
-    }
-
     func testGivenTaskInterceptionWithNoSpanContext_whenInterceptionStarts_itStartsRUMResource() throws {
         let receiveCommand = expectation(description: "Receive RUM command")
         commandSubscriber.onCommandReceived = { _ in receiveCommand.fulfill() }
@@ -339,13 +296,8 @@
 
         let taskInterception = URLSessionTaskInterception(request: .mockAny(), isFirstParty: .random())
         taskInterception.register(trace: TraceContext(
-<<<<<<< HEAD
-            traceID: 1,
-            spanID: 2,
-=======
             traceID: 100,
             spanID: 200,
->>>>>>> 3db3a984
             parentSpanID: nil
         ))
         XCTAssertNotNil(taskInterception.trace)
