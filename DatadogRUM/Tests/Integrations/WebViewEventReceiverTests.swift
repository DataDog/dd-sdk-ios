--- conflicted
+++ resolved
@@ -228,19 +228,11 @@
     // MARK: - Modifying Web Events
 
     func testGivenRUMContextAvailable_whenReceivingWebEvent_itGetsEnrichedWithOtherMobileContextAndWritten() throws {
-<<<<<<< HEAD
-        let core = PassthroughCoreMock(
-            context: .mockWith(source: "react-native")
-        )
-
-=======
->>>>>>> 891e2d30
         // Given
         let dateProvider = RelativeDateProvider()
         let rumContext: RUMCoreContext = .mockRandom()
         featureScope.contextMock = .mockWith(
             source: "react-native",
-            serverTimeOffset: .mockRandom(min: -10, max: 10).rounded(),
             baggages: [
                 RUMFeature.name: FeatureBaggage(rumContext)
             ]
