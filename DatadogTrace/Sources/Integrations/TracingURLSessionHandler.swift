--- conflicted
+++ resolved
@@ -49,13 +49,9 @@
             parentSpanID: parentSpanContext?.spanID,
             sampleRate: parentSpanContext?.sampleRate ?? samplingRate,
             isKept: parentSpanContext?.isKept ?? sampler.sample(),
-<<<<<<< HEAD
-            rumSessionId: contextReceiver.context.rumContext?.sessionID
-=======
             rumSessionId: contextReceiver.context.rumContext?.sessionID,
             userId: contextReceiver.context.userInfo?.id,
             accountId: contextReceiver.context.accountInfo?.id
->>>>>>> bd63f86d
         )
 
         var request = request
