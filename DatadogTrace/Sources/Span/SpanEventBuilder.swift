--- conflicted
+++ resolved
@@ -97,11 +97,7 @@
             applicationVersion: context.version,
             networkConnectionInfo: networkInfoEnabled ? context.networkConnectionInfo : nil,
             mobileCarrierInfo: networkInfoEnabled ? context.carrierInfo : nil,
-<<<<<<< HEAD
-            device: context.device.normalizedDevice,
-=======
             device: context.normalizedDevice,
->>>>>>> bd63f86d
             os: context.os,
             userInfo: spanUserInfo,
             accountInfo: spanEventAccountInfo,
