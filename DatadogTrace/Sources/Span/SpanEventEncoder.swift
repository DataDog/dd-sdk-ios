/*
 * Unless explicitly stated otherwise all files in this repository are licensed under the Apache License Version 2.0.
 * This product includes software developed at Datadog (https://www.datadoghq.com/).
 * Copyright 2019-Present Datadog, Inc.
 */

import Foundation
import DatadogInternal

/// `SpanEnvelope` allows encoding multiple spans sharing the same `traceID` to a single payload.
internal struct SpanEventsEnvelope: Encodable {
    enum CodingKeys: String, CodingKey {
        case spans = "spans"
        case environment = "env"
    }

    let spans: [SpanEvent]
    let environment: String

    /// The initializer to encode single `Span` within an envelope.
    init(span: SpanEvent, environment: String) {
        self.init(spans: [span], environment: environment)
    }

    /// This initializer is `private` now, as we don't yet
    /// support batching multiple spans sharing the same `traceID` within a single payload.
    private init(spans: [SpanEvent], environment: String) {
        self.spans = spans
        self.environment = environment
    }
}

/// Individual span event sent do Datadog.
public struct SpanEvent: Encodable {
    /// The id of the trace this span belongs to.
    internal let traceID: TraceID
    /// The unique id of this span.
    internal let spanID: SpanID
    /// The id this span's parent or `nil` if this is the root span.
    internal let parentID: SpanID?
    /// The operation name set for this span.
    public var operationName: String
    /// The service name configured for tracer.
    public let serviceName: String
    /// The resource name associated with this span.
    /// For automatically tracked spans, it is set to the request URL.
    /// For all other spands it fallbacks to `operationName`.
    public var resource: String
    /// The start time of this span.
    public let startTime: Date
    /// The span duration.
    public let duration: TimeInterval
    /// Indicates if there was an error information collected for this span.
    public let isError: Bool
    /// Name of the component sourcing the span, for iOS SDK it is set to `ios`.
    internal let source: String
    /// The origin for the Span, it is used to label the spans used created under testing
    internal let origin: String?
    /// The sampling rate for the span (between 0 and 1)
    internal let samplingRate: Float
    /// If the span is kept according to sampling rules
    internal let isKept: Bool

    // MARK: - Meta

    /// The SDK version.
    public let tracerVersion: String
    /// The client application version.
    public let applicationVersion: String
    /// The network connection information from the moment the span was completed.
    public let networkConnectionInfo: NetworkConnectionInfo?
    /// The mobile carrier information from the moment the span was completed.
    public let mobileCarrierInfo: CarrierInfo?
    /// Device information.
    public let device: Device
    /// Operating System information.
    public let os: OperatingSystem

    public struct UserInfo {
        /// User ID, if any.
        public let id: String?
        /// Name representing the user, if any.
        public let name: String?
        /// User email, if any.
        public let email: String?
        /// User custom attributes, if any.
        public var extraInfo: [String: String]
    }

    public struct AccountInfo {
        /// Account ID
        public let id: String
        /// Name representing the account, if any.
        public let name: String?
        /// Account custom attributes, if any.
        public var extraInfo: [String: String]
    }

    /// Custom user information configured globally for the SDK.
    public var userInfo: UserInfo

    /// Custom account information configured globally for the SDK.
    public var accountInfo: AccountInfo?

    /// Tags associated with the span.
    public var tags: [String: String]

    public func encode(to encoder: Encoder) throws {
        let sanitizedSpan = SpanSanitizer().sanitize(span: self)
        try SpanEventEncoder().encode(sanitizedSpan, to: encoder)
    }
}

/// Encodes `SpanEvent` to given encoder.
internal struct SpanEventEncoder {
    /// Coding keys for permanent `SpanEvent` attributes.
    enum StaticCodingKeys: String, CodingKey {
        // MARK: - Attributes

        case traceID = "trace_id"
        case spanID = "span_id"
        case parentID = "parent_id"
        case operationName = "name"
        case serviceName = "service"
        case resource
        case type
        case startTime = "start"
        case duration
        case isError = "error"
<<<<<<< HEAD
        case device = "device"
        case os = "os"
=======
        case device = "meta.device" // Should be under `meta` to comply with the span schema
        case os = "meta.os" // Should be under `meta` to comply with the span schema
>>>>>>> bd63f86d

        // MARK: - Metrics

        case isRootSpan = "metrics._top_level"
        case samplingPriority = "metrics._sampling_priority_v1"
        case samplingRate = "metrics._dd.agent_psr"

        // MARK: - Meta

        case source = "meta._dd.source"
        case applicationVersion = "meta.version"
        case tracerVersion = "meta.tracer.version"

        case origin = "meta._dd.origin"

        case ptid = "meta._dd.p.tid"

        case userId = "meta.usr.id"
        case userName = "meta.usr.name"
        case userEmail = "meta.usr.email"

        case accountId = "meta.account.id"
        case accountName = "meta.account.name"

        case networkReachability = "meta.network.client.reachability"
        case networkAvailableInterfaces = "meta.network.client.available_interfaces"
        case networkConnectionSupportsIPv4 = "meta.network.client.supports_ipv4"
        case networkConnectionSupportsIPv6 = "meta.network.client.supports_ipv6"
        case networkConnectionIsExpensive = "meta.network.client.is_expensive"
        case networkConnectionIsConstrained = "meta.network.client.is_constrained"

        case mobileNetworkCarrierName = "meta.network.client.sim_carrier.name"
        case mobileNetworkCarrierISOCountryCode = "meta.network.client.sim_carrier.iso_country"
        case mobileNetworkCarrierRadioTechnology = "meta.network.client.sim_carrier.technology"
        case mobileNetworkCarrierAllowsVoIP = "meta.network.client.sim_carrier.allows_voip"
    }

    /// Coding keys for dynamic `SpanEvent` attributes specified by user.
    private struct DynamicCodingKey: CodingKey {
        var stringValue: String
        var intValue: Int?
        init?(stringValue: String) { self.stringValue = stringValue }
        init?(intValue: Int) { return nil }
        init(_ string: String) { self.stringValue = string }
    }

    func encode(_ span: SpanEvent, to encoder: Encoder) throws {
        var container = encoder.container(keyedBy: StaticCodingKeys.self)
        try container.encode(span.traceID.idLoHex, forKey: .traceID)
        try container.encode(String(span.spanID, representation: .hexadecimal), forKey: .spanID)

        let parentSpanID = span.parentID ?? SpanID.invalid // 0 is a reserved ID for a root span (ref: DDTracer.java#L600)
        try container.encode(String(parentSpanID, representation: .hexadecimal), forKey: .parentID)

        try container.encode(span.operationName, forKey: .operationName)
        try container.encode(span.serviceName, forKey: .serviceName)
        try container.encode(span.resource, forKey: .resource)
        try container.encode("custom", forKey: .type)

        try container.encode(span.startTime.timeIntervalSince1970.toNanoseconds, forKey: .startTime)
        try container.encode(span.duration.toNanoseconds, forKey: .duration)

        let isError = span.isError ? 1 : 0
        try container.encode(isError, forKey: .isError)

        try encodeDefaultMetrics(span, to: &container)
        try encodeDefaultMeta(span, to: &container)

        var customAttributesContainer = encoder.container(keyedBy: DynamicCodingKey.self)
        try encodeCustomMeta(span, to: &customAttributesContainer)
    }

    /// Encodes default `metrics.*` attributes
    private func encodeDefaultMetrics(_ span: SpanEvent, to container: inout KeyedEncodingContainer<StaticCodingKeys>) throws {
        // NOTE: RUMM-299 only numeric values are supported for `metrics.*` attributes
        if span.parentID == nil {
            try container.encode(1, forKey: .isRootSpan)
            try container.encode(span.samplingRate, forKey: .samplingRate)
            try container.encode((span.isKept ? 1 : 0), forKey: .samplingPriority)
        }
    }

    /// Encodes default `meta.*` attributes
    private func encodeDefaultMeta(_ span: SpanEvent, to container: inout KeyedEncodingContainer<StaticCodingKeys>) throws {
        // NOTE: RUMM-299 only string values are supported for `meta.*` attributes
        try container.encode(span.source, forKey: .source)
        try container.encode(span.tracerVersion, forKey: .tracerVersion)
        try container.encode(span.applicationVersion, forKey: .applicationVersion)

        try span.origin.ifNotNil { try container.encode($0, forKey: .origin) }

        try container.encode(span.device, forKey: .device)
        try container.encode(span.os, forKey: .os)

        try span.userInfo.id.ifNotNil { try container.encode($0, forKey: .userId) }
        try span.userInfo.name.ifNotNil { try container.encode($0, forKey: .userName) }
        try span.userInfo.email.ifNotNil { try container.encode($0, forKey: .userEmail) }

        if let accountInfo = span.accountInfo {
            try container.encode(accountInfo.id, forKey: .accountId)
            try accountInfo.name.ifNotNil { try container.encode($0, forKey: .accountName) }
        }

        if let networkConnectionInfo = span.networkConnectionInfo {
            try container.encode(networkConnectionInfo.reachability, forKey: .networkReachability)
            if let availableInterfaces = networkConnectionInfo.availableInterfaces, availableInterfaces.count > 0 {
                // Because only string values are supported for `meta.*` attributes, available network interfaces
                // are represented as names concatenated using `+` symbol, i.e.: "wifi+cellular", "cellular"
                let availableInterfacesString = availableInterfaces.map { $0.rawValue }.joined(separator: "+")
                try container.encode(availableInterfacesString, forKey: .networkAvailableInterfaces)
            }
            if let supportsIPv4 = networkConnectionInfo.supportsIPv4 {
                try container.encode(supportsIPv4 ? "1" : "0", forKey: .networkConnectionSupportsIPv4)
            }
            if let supportsIPv6 = networkConnectionInfo.supportsIPv6 {
                try container.encode(supportsIPv6 ? "1" : "0", forKey: .networkConnectionSupportsIPv6)
            }
            if let isExpensive = networkConnectionInfo.isExpensive {
                try container.encode(isExpensive ? "1" : "0", forKey: .networkConnectionIsExpensive)
            }
            if let isConstrained = networkConnectionInfo.isConstrained {
                try container.encode(isConstrained ? "1" : "0", forKey: .networkConnectionIsConstrained)
            }
        }

        if let carrierInfo = span.mobileCarrierInfo {
            if let carrierName = carrierInfo.carrierName {
                try container.encode(carrierName, forKey: .mobileNetworkCarrierName)
            }
            if let carrierISOCountryCode = carrierInfo.carrierISOCountryCode {
                try container.encode(carrierISOCountryCode, forKey: .mobileNetworkCarrierISOCountryCode)
            }
            try container.encode(carrierInfo.radioAccessTechnology, forKey: .mobileNetworkCarrierRadioTechnology)
            try container.encode(carrierInfo.carrierAllowsVOIP ? "1" : "0", forKey: .mobileNetworkCarrierAllowsVoIP)
        }

        try container.encode(span.traceID.idHiHex, forKey: .ptid)
    }

    /// Encodes `meta.*` attributes coming from user
    private func encodeCustomMeta(_ span: SpanEvent, to container: inout KeyedEncodingContainer<DynamicCodingKey>) throws {
        // NOTE: RUMM-299 only string values are supported for `meta.*` attributes
        try span.userInfo.extraInfo.forEach {
            let metaKey = "meta.usr.\($0.key)"
            try container.encode($0.value, forKey: DynamicCodingKey(metaKey))
        }

        try span.accountInfo?.extraInfo.forEach {
            let metaKey = "meta.account.\($0.key)"
            try container.encode($0.value, forKey: DynamicCodingKey(metaKey))
        }
        try span.tags.forEach {
            let metaKey = "meta.\($0.key)"
            try container.encode($0.value, forKey: DynamicCodingKey(metaKey))
        }
    }
}<|MERGE_RESOLUTION|>--- conflicted
+++ resolved
@@ -127,13 +127,8 @@
         case startTime = "start"
         case duration
         case isError = "error"
-<<<<<<< HEAD
-        case device = "device"
-        case os = "os"
-=======
         case device = "meta.device" // Should be under `meta` to comply with the span schema
         case os = "meta.os" // Should be under `meta` to comply with the span schema
->>>>>>> bd63f86d
 
         // MARK: - Metrics
 
