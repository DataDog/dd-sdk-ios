/*
* Unless explicitly stated otherwise all files in this repository are licensed under the Apache License Version 2.0.
* This product includes software developed at Datadog (https://www.datadoghq.com/).
* Copyright 2019-Present Datadog, Inc.
*/

import UIKit
import DatadogRUM
import DatadogObjc
<<<<<<< HEAD
=======
import DatadogSessionReplay // it should compile for iOS and tvOS, but APIs are only available on iOS
import DatadogTrace
>>>>>>> 8be65dc3
import OpenTelemetryApi

internal class ViewController: UIViewController {
    override func viewDidLoad() {
        super.viewDidLoad()
        DatadogSetup.initialize()

        // RUM APIs must be visible:
        RUM.enable(with: .init(applicationID: "app-id"))
        RUMMonitor.shared().startView(viewController: self)

        // Trace APIs must be visible:
        Trace.enable()
        OpenTelemetry.registerTracerProvider(
            tracerProvider: OTelTracerProvider()
        )

<<<<<<< HEAD
        logger.info("It works")
=======
>>>>>>> 8be65dc3
        let otSpan = Tracer.shared().startSpan(operationName: "OT Span")
        otSpan.finish()
        
        // otel tracer
        let tracer = OpenTelemetry
            .instance
            .tracerProvider
            .get(instrumentationName: "", instrumentationVersion: nil)
        let otelSpan = tracer.spanBuilder(spanName: "OTel span").startSpan()
        otelSpan.end()

        #if os(iOS)
        // Session Replay API must be visible:
        SessionReplay.enable(with: .init(replaySampleRate: 0))
        #endif

        addLabel()
    }

    private func addLabel() {
        let label = UILabel()
        label.autoresizingMask = [.flexibleWidth, .flexibleHeight]
        view.addSubview(label)

        label.text = "Testing..."
        label.textColor = .white
        label.sizeToFit()
        label.center = view.center
    }
}<|MERGE_RESOLUTION|>--- conflicted
+++ resolved
@@ -7,11 +7,8 @@
 import UIKit
 import DatadogRUM
 import DatadogObjc
-<<<<<<< HEAD
-=======
 import DatadogSessionReplay // it should compile for iOS and tvOS, but APIs are only available on iOS
 import DatadogTrace
->>>>>>> 8be65dc3
 import OpenTelemetryApi
 
 internal class ViewController: UIViewController {
@@ -29,10 +26,6 @@
             tracerProvider: OTelTracerProvider()
         )
 
-<<<<<<< HEAD
-        logger.info("It works")
-=======
->>>>>>> 8be65dc3
         let otSpan = Tracer.shared().startSpan(operationName: "OT Span")
         otSpan.finish()
         
