--- conflicted
+++ resolved
@@ -326,10 +326,7 @@
     public var container: objc_RUMActionEventContainer?
     public var context: objc_RUMActionEventRUMEventAttributes?
     public var date: NSNumber
-<<<<<<< HEAD
-=======
     public var ddtags: String?
->>>>>>> bd63f86d
     public var device: objc_RUMActionEventDevice?
     public var display: objc_RUMActionEventDisplay?
     public var os: objc_RUMActionEventOperatingSystem?
@@ -556,10 +553,7 @@
     public var container: objc_RUMErrorEventContainer?
     public var context: objc_RUMErrorEventRUMEventAttributes?
     public var date: NSNumber
-<<<<<<< HEAD
-=======
     public var ddtags: String?
->>>>>>> bd63f86d
     public var device: objc_RUMErrorEventDevice?
     public var display: objc_RUMErrorEventDisplay?
     public var error: objc_RUMErrorEventError
@@ -869,10 +863,7 @@
     public var container: objc_RUMLongTaskEventContainer?
     public var context: objc_RUMLongTaskEventRUMEventAttributes?
     public var date: NSNumber
-<<<<<<< HEAD
-=======
     public var ddtags: String?
->>>>>>> bd63f86d
     public var device: objc_RUMLongTaskEventDevice?
     public var display: objc_RUMLongTaskEventDisplay?
     public var longTask: objc_RUMLongTaskEventLongTask
@@ -1100,10 +1091,7 @@
     public var container: objc_RUMResourceEventContainer?
     public var context: objc_RUMResourceEventRUMEventAttributes?
     public var date: NSNumber
-<<<<<<< HEAD
-=======
     public var ddtags: String?
->>>>>>> bd63f86d
     public var device: objc_RUMResourceEventDevice?
     public var display: objc_RUMResourceEventDisplay?
     public var os: objc_RUMResourceEventOperatingSystem?
@@ -1121,10 +1109,7 @@
     public var configuration: objc_RUMResourceEventDDConfiguration?
     public var discarded: NSNumber?
     public var formatVersion: NSNumber
-<<<<<<< HEAD
-=======
     public var parentSpanId: String?
->>>>>>> bd63f86d
     public var rulePsr: NSNumber?
     public var sdkName: String?
     public var session: objc_RUMResourceEventDDSession?
@@ -1391,10 +1376,7 @@
     public var container: objc_RUMViewEventContainer?
     public var context: objc_RUMViewEventRUMEventAttributes?
     public var date: NSNumber
-<<<<<<< HEAD
-=======
     public var ddtags: String?
->>>>>>> bd63f86d
     public var device: objc_RUMViewEventDevice?
     public var display: objc_RUMViewEventDisplay?
     public var featureFlags: objc_RUMViewEventFeatureFlags?
@@ -1600,10 +1582,7 @@
     public var name: String?
     public var usrInfo: [String: Any]
 public class objc_RUMViewEventView: NSObject
-<<<<<<< HEAD
-=======
     public var accessibility: objc_RUMViewEventViewAccessibility?
->>>>>>> bd63f86d
     public var action: objc_RUMViewEventViewAction
     public var cpuTicksCount: NSNumber?
     public var cpuTicksPerSecond: NSNumber?
@@ -1654,8 +1633,6 @@
     public var slowFramesRate: NSNumber?
     public var timeSpent: NSNumber
     public var url: String
-<<<<<<< HEAD
-=======
 public class objc_RUMViewEventViewAccessibility: NSObject
     public var assistiveSwitchEnabled: NSNumber?
     public var assistiveTouchEnabled: NSNumber?
@@ -1679,7 +1656,6 @@
     public var speakSelectionEnabled: NSNumber?
     public var textSize: String?
     public var videoAutoplayEnabled: NSNumber?
->>>>>>> bd63f86d
 public class objc_RUMViewEventViewAction: NSObject
     public var count: NSNumber
 public class objc_RUMViewEventViewCrash: NSObject
@@ -1777,10 +1753,7 @@
     public var container: objc_RUMVitalEventContainer?
     public var context: objc_RUMVitalEventRUMEventAttributes?
     public var date: NSNumber
-<<<<<<< HEAD
-=======
     public var ddtags: String?
->>>>>>> bd63f86d
     public var device: objc_RUMVitalEventDevice?
     public var display: objc_RUMVitalEventDisplay?
     public var os: objc_RUMVitalEventOperatingSystem?
@@ -1941,16 +1914,6 @@
     public var referrer: String?
     public var url: String
 public class objc_RUMVitalEventVital: NSObject
-<<<<<<< HEAD
-    public var custom: [String: NSNumber]?
-    public var vitalDescription: String?
-    public var duration: NSNumber?
-    public var id: String
-    public var name: String?
-    public var type: objc_RUMVitalEventVitalVitalType
-public enum objc_RUMVitalEventVitalVitalType: Int
-    case duration
-=======
     public var vitalDescription: String?
     public var duration: NSNumber?
     public var failureReason: objc_RUMVitalEventVitalFailureReason
@@ -1973,7 +1936,6 @@
 public enum objc_RUMVitalEventVitalVitalType: Int
     case duration
     case step
->>>>>>> bd63f86d
 public class objc_TelemetryErrorEvent: NSObject
     public internal(set) var swiftModel: TelemetryErrorEvent
     public init(swiftModel: TelemetryErrorEvent)
@@ -2141,20 +2103,14 @@
     public var reactNativeVersion: String?
     public var reactVersion: String?
     public var replaySampleRate: NSNumber?
-<<<<<<< HEAD
-=======
     public var sdkVersion: String?
->>>>>>> bd63f86d
     public var selectedTracingPropagators: [Int]?
     public var sendLogsAfterSessionExpiration: NSNumber?
     public var sessionPersistence: objc_TelemetryConfigurationEventTelemetryConfigurationSessionPersistence
     public var sessionReplaySampleRate: NSNumber?
     public var sessionSampleRate: NSNumber?
     public var silentMultipleInit: NSNumber?
-<<<<<<< HEAD
-=======
     public var source: String?
->>>>>>> bd63f86d
     public var startRecordingImmediately: NSNumber?
     public var startSessionReplayRecordingManually: NSNumber?
     public var storeContextsAcrossPages: NSNumber?
@@ -2204,10 +2160,7 @@
     public var useSecureSessionCookie: NSNumber?
     public var useTracing: NSNumber?
     public var useWorkerUrl: NSNumber?
-<<<<<<< HEAD
-=======
     public var variant: String?
->>>>>>> bd63f86d
     public var viewTrackingStrategy: objc_TelemetryConfigurationEventTelemetryConfigurationViewTrackingStrategy
 public class objc_TelemetryConfigurationEventTelemetryConfigurationForwardConsoleLogs: NSObject
     public var stringsArray: [String]?
@@ -2369,10 +2322,7 @@
     public func stopView(viewController: UIViewController,attributes: [String: Any])
     public func startView(key: String,name: String?,attributes: [String: Any])
     public func stopView(key: String,attributes: [String: Any])
-<<<<<<< HEAD
-=======
     public func addViewLoadingTime(overwrite: Bool)
->>>>>>> bd63f86d
     public func addTiming(name: String)
     public func addError(message: String,stack: String?,source: objc_RUMErrorSource,attributes: [String: Any])
     public func addError(error: Error,source: objc_RUMErrorSource,attributes: [String: Any])
