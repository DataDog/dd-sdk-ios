--- conflicted
+++ resolved
@@ -20,7 +20,6 @@
     public static func isInitialized() -> Bool
     public static func stopInstance()
     public static func clearAllData()
-<<<<<<< HEAD
 public final class objc_DatadogSite: NSObject
     public static func us1() -> objc_DatadogSite
     public static func us3() -> objc_DatadogSite
@@ -30,17 +29,6 @@
     public static func ap2() -> objc_DatadogSite
     public static func us1_fed() -> objc_DatadogSite
 public enum objc_BatchSize: Int
-=======
-public class DDSite: NSObject
-    public static func us1() -> DDSite
-    public static func us3() -> DDSite
-    public static func us5() -> DDSite
-    public static func eu1() -> DDSite
-    public static func ap1() -> DDSite
-    public static func ap2() -> DDSite
-    public static func us1_fed() -> DDSite
-public enum DDBatchSize: Int
->>>>>>> d57d79a9
     case small
     case medium
     case large
@@ -138,7 +126,6 @@
     public func removeTag(withKey key: String)
     public func add(tag: String)
     public func remove(tag: String)
-<<<<<<< HEAD
     public static func create(with configuration: objc_LoggerConfiguration = .init()) -> objc_Logger
 public class objc_LogEvent: NSObject
     public var date: Date
@@ -158,37 +145,12 @@
     public var device: objc_LogEventDevice
     public var os: objc_LogEventOperatingSystem
     public var userInfo: objc_LogEventUserInfo
+    public var accountInfo: objc_LogEventAccountInfo
     public var networkConnectionInfo: objc_LogEventNetworkConnectionInfo?
     public var mobileCarrierInfo: objc_LogEventCarrierInfo?
     public var attributes: objc_LogEventAttributes
     public var tags: [String]?
 public enum objc_LogEventStatus: Int
-=======
-    public static func create(with configuration: DDLoggerConfiguration = .init()) -> DDLogger
-public class DDLogEvent: NSObject
-    @objc public var date: Date
-    @objc public var status: DDLogEventStatus
-    @objc public var message: String
-    @objc public var error: DDLogEventError?
-    @objc public var serviceName: String
-    @objc public var environment: String
-    @objc public var loggerName: String
-    @objc public var loggerVersion: String
-    @objc public var threadName: String?
-    @objc public var applicationVersion: String
-    @objc public var applicationBuildNumber: String
-    @objc public var buildId: String?
-    @objc public var variant: String?
-    @objc public var dd: DDLogEventDd
-    @objc public var os: DDLogEventOperatingSystem
-    @objc public var userInfo: DDLogEventUserInfo
-    @objc public var accountInfo: DDLogEventAccountInfo
-    @objc public var networkConnectionInfo: DDLogEventNetworkConnectionInfo?
-    @objc public var mobileCarrierInfo: DDLogEventCarrierInfo?
-    @objc public var attributes: DDLogEventAttributes
-    @objc public var tags: [String]?
-public enum DDLogEventStatus: Int
->>>>>>> d57d79a9
     case debug
     case info
     case notice
@@ -196,13 +158,16 @@
     case error
     case critical
     case emergency
-<<<<<<< HEAD
 public class objc_LogEventAttributes: NSObject
     public var userAttributes: [String: Any]
 public class objc_LogEventUserInfo: NSObject
     public var id: String?
     public var name: String?
     public var email: String?
+    public var extraInfo: [String: Any]
+public class objc_LogEventAccountInfo: NSObject
+    public var id: String
+    public var name: String?
     public var extraInfo: [String: Any]
 public class objc_LogEventError: NSObject
     public var kind: String?
@@ -211,10 +176,6 @@
     public var sourceType: String
     public var fingerprint: String?
     public var binaryImages: [objc_LogEventBinaryImage]?
-public class objc_LogEventAccountInfo: NSObject
-    public var id: String
-    public var name: String?
-    public var extraInfo: [String: Any]
 public class objc_LogEventBinaryImage: NSObject
     public var arch: String?
     public var isSystem: Bool
@@ -241,52 +202,6 @@
     public var isExpensive: NSNumber?
     public var isConstrained: NSNumber?
 public enum objc_LogEventReachability: Int
-=======
-public class DDLogEventAttributes: NSObject
-    @objc public var userAttributes: [String: Any]
-public class DDLogEventUserInfo: NSObject
-    @objc public var id: String?
-    @objc public var name: String?
-    @objc public var email: String?
-    @objc public var extraInfo: [String: Any]
-public class DDLogEventAccountInfo: NSObject
-    @objc public var id: String
-    @objc public var name: String?
-    @objc public var extraInfo: [String: Any]
-public class DDLogEventError: NSObject
-    @objc public var kind: String?
-    @objc public var message: String?
-    @objc public var stack: String?
-    @objc public var sourceType: String
-    @objc public var fingerprint: String?
-    @objc public var binaryImages: [DDLogEventBinaryImage]?
-public class DDLogEventBinaryImage: NSObject
-    @objc public var arch: String?
-    @objc public var isSystem: Bool
-    @objc public var loadAddress: String?
-    @objc public var maxAddress: String?
-    @objc public var name: String
-    @objc public var uuid: String
-public class DDLogEventOperatingSystem: NSObject
-    @objc public var name: String
-    @objc public var version: String
-    @objc public var build: String?
-public class DDLogEventDd: NSObject
-    @objc public var device: DDLogEventDeviceInfo
-public class DDLogEventDeviceInfo: NSObject
-    @objc public var brand: String
-    @objc public var name: String
-    @objc public var model: String
-    @objc public var architecture: String
-public class DDLogEventNetworkConnectionInfo: NSObject
-    @objc public var reachability: DDLogEventReachability
-    @objc public var availableInterfaces: [Int]?
-    @objc public var supportsIPv4: NSNumber?
-    @objc public var supportsIPv6: NSNumber?
-    @objc public var isExpensive: NSNumber?
-    @objc public var isConstrained: NSNumber?
-public enum DDLogEventReachability: Int
->>>>>>> d57d79a9
     case yes
     case maybe
     case no
@@ -377,7 +292,6 @@
     public init(hostsWithHeaderTypes: [String: Set<objc_TracingHeaderType>], sampleRate: Float)
     public init(hosts: Set<String>)
     public init(hosts: Set<String>, sampleRate: Float)
-<<<<<<< HEAD
 public final class objc_TraceURLSessionTracking: NSObject
     public init(firstPartyHostsTracing: objc_TraceFirstPartyHostsTracing)
     public func setFirstPartyHostsTracing(_ firstPartyHostsTracing: objc_TraceFirstPartyHostsTracing)
@@ -436,101 +350,6 @@
     public var position: objc_RUMActionEventDDActionPosition?
     public var target: objc_RUMActionEventDDActionTarget?
 public enum objc_RUMActionEventDDActionNameSource: Int
-=======
-public class DDRUMURLSessionTracking: NSObject
-    override public init()
-    public func setFirstPartyHostsTracing(_ firstPartyHostsTracing: DDRUMFirstPartyHostsTracing)
-    public func setResourceAttributesProvider(_ provider: @escaping (URLRequest, URLResponse?, Data?, Error?) -> [String: Any]?)
-public class DDRUMConfiguration: NSObject
-    public init(applicationID: String)
-    @objc public var applicationID: String
-    @objc public var sessionSampleRate: Float
-    @objc public var telemetrySampleRate: Float
-    @objc public var uiKitViewsPredicate: DDUIKitRUMViewsPredicate?
-    @objc public var uiKitActionsPredicate: DDUIKitRUMActionsPredicate?
-    @objc public var swiftUIViewsPredicate: DDSwiftUIRUMViewsPredicate?
-    @objc public var swiftUIActionsPredicate: DDSwiftUIRUMActionsPredicate?
-    public func setURLSessionTracking(_ tracking: DDRUMURLSessionTracking)
-    @objc public var trackFrustrations: Bool
-    @objc public var trackBackgroundEvents: Bool
-    @objc public var trackWatchdogTerminations: Bool
-    @objc public var longTaskThreshold: TimeInterval
-    @objc public var appHangThreshold: TimeInterval
-    @objc public var vitalsUpdateFrequency: DDRUMVitalsFrequency
-    public func setViewEventMapper(_ mapper: @escaping (DDRUMViewEvent) -> DDRUMViewEvent)
-    public func setResourceEventMapper(_ mapper: @escaping (DDRUMResourceEvent) -> DDRUMResourceEvent?)
-    public func setActionEventMapper(_ mapper: @escaping (DDRUMActionEvent) -> DDRUMActionEvent?)
-    public func setErrorEventMapper(_ mapper: @escaping (DDRUMErrorEvent) -> DDRUMErrorEvent?)
-    public func setLongTaskEventMapper(_ mapper: @escaping (DDRUMLongTaskEvent) -> DDRUMLongTaskEvent?)
-    @objc public var onSessionStart: ((String, Bool) -> Void)?
-    @objc public var customEndpoint: URL?
-    @objc public var trackAnonymousUser: Bool
-public class DDRUM: NSObject
-    public static func enable(with configuration: DDRUMConfiguration)
-public class DDRUMMonitor: NSObject
-    public static func shared() -> DDRUMMonitor
-    public func currentSessionID(completion: @escaping (String?) -> Void)
-    public func stopSession()
-    public func startView(viewController: UIViewController,name: String?,attributes: [String: Any])
-    public func stopView(viewController: UIViewController,attributes: [String: Any])
-    public func startView(key: String,name: String?,attributes: [String: Any])
-    public func stopView(key: String,attributes: [String: Any])
-    public func addTiming(name: String)
-    public func addError(message: String,stack: String?,source: DDRUMErrorSource,attributes: [String: Any])
-    public func addError(error: Error,source: DDRUMErrorSource,attributes: [String: Any])
-    public func startResource(resourceKey: String,request: URLRequest,attributes: [String: Any])
-    public func startResource(resourceKey: String,url: URL,attributes: [String: Any])
-    public func startResource(resourceKey: String,httpMethod: DDRUMMethod,urlString: String,attributes: [String: Any])
-    public func addResourceMetrics(resourceKey: String,metrics: URLSessionTaskMetrics,attributes: [String: Any])
-    public func stopResource(resourceKey: String,response: URLResponse,size: NSNumber?,attributes: [String: Any])
-    public func stopResource(resourceKey: String,statusCode: NSNumber?,kind: DDRUMResourceType,size: NSNumber?,attributes: [String: Any])
-    public func stopResourceWithError(resourceKey: String,error: Error,response: URLResponse?,attributes: [String: Any])
-    public func stopResourceWithError(resourceKey: String,message: String,response: URLResponse?,attributes: [String: Any])
-    public func startAction(type: DDRUMActionType,name: String,attributes: [String: Any])
-    public func stopAction(type: DDRUMActionType,name: String?,attributes: [String: Any])
-    public func addAction(type: DDRUMActionType,name: String,attributes: [String: Any])
-    public func addAttribute(forKey key: String,value: Any)
-    public func addAttributes(_ attributes: [String: Any])
-    public func removeAttribute(forKey key: String)
-    public func removeAttributes(forKeys keys: [String])
-    public func addFeatureFlagEvaluation(name: String, value: Any)
-    @objc public var debug: Bool
-public class DDRUMActionEvent: NSObject
-    @objc public var dd: DDRUMActionEventDD
-    @objc public var account: DDRUMActionEventRUMAccount?
-    @objc public var action: DDRUMActionEventAction
-    @objc public var application: DDRUMActionEventApplication
-    @objc public var buildId: String?
-    @objc public var buildVersion: String?
-    @objc public var ciTest: DDRUMActionEventRUMCITest?
-    @objc public var connectivity: DDRUMActionEventRUMConnectivity?
-    @objc public var container: DDRUMActionEventContainer?
-    @objc public var context: DDRUMActionEventRUMEventAttributes?
-    @objc public var date: NSNumber
-    @objc public var device: DDRUMActionEventRUMDevice?
-    @objc public var display: DDRUMActionEventDisplay?
-    @objc public var os: DDRUMActionEventRUMOperatingSystem?
-    @objc public var service: String?
-    @objc public var session: DDRUMActionEventSession
-    @objc public var source: DDRUMActionEventSource
-    @objc public var synthetics: DDRUMActionEventRUMSyntheticsTest?
-    @objc public var type: String
-    @objc public var usr: DDRUMActionEventRUMUser?
-    @objc public var version: String?
-    @objc public var view: DDRUMActionEventView
-public class DDRUMActionEventDD: NSObject
-    @objc public var action: DDRUMActionEventDDAction?
-    @objc public var browserSdkVersion: String?
-    @objc public var configuration: DDRUMActionEventDDConfiguration?
-    @objc public var formatVersion: NSNumber
-    @objc public var sdkName: String?
-    @objc public var session: DDRUMActionEventDDSession?
-public class DDRUMActionEventDDAction: NSObject
-    @objc public var nameSource: DDRUMActionEventDDActionNameSource
-    @objc public var position: DDRUMActionEventDDActionPosition?
-    @objc public var target: DDRUMActionEventDDActionTarget?
-public enum DDRUMActionEventDDActionNameSource: Int
->>>>>>> d57d79a9
     case none
     case customAttribute
     case maskPlaceholder
@@ -704,7 +523,6 @@
     case roku
     case unity
     case kotlinMultiplatform
-<<<<<<< HEAD
 public class objc_RUMActionEventRUMSyntheticsTest: NSObject
     public var injected: NSNumber?
     public var resultId: String
@@ -764,63 +582,6 @@
     public var plan: objc_RUMErrorEventDDSessionPlan
     public var sessionPrecondition: objc_RUMErrorEventDDSessionRUMSessionPrecondition
 public enum objc_RUMErrorEventDDSessionPlan: Int
-=======
-public class DDRUMActionEventRUMSyntheticsTest: NSObject
-    @objc public var injected: NSNumber?
-    @objc public var resultId: String
-    @objc public var testId: String
-public class DDRUMActionEventRUMUser: NSObject
-    @objc public var anonymousId: String?
-    @objc public var email: String?
-    @objc public var id: String?
-    @objc public var name: String?
-    @objc public var usrInfo: [String: Any]
-public class DDRUMActionEventView: NSObject
-    @objc public var id: String
-    @objc public var inForeground: NSNumber?
-    @objc public var name: String?
-    @objc public var referrer: String?
-    @objc public var url: String
-public class DDRUMErrorEvent: NSObject
-    @objc public var dd: DDRUMErrorEventDD
-    @objc public var account: DDRUMErrorEventRUMAccount?
-    @objc public var action: DDRUMErrorEventAction?
-    @objc public var application: DDRUMErrorEventApplication
-    @objc public var buildId: String?
-    @objc public var buildVersion: String?
-    @objc public var ciTest: DDRUMErrorEventRUMCITest?
-    @objc public var connectivity: DDRUMErrorEventRUMConnectivity?
-    @objc public var container: DDRUMErrorEventContainer?
-    @objc public var context: DDRUMErrorEventRUMEventAttributes?
-    @objc public var date: NSNumber
-    @objc public var device: DDRUMErrorEventRUMDevice?
-    @objc public var display: DDRUMErrorEventDisplay?
-    @objc public var error: DDRUMErrorEventError
-    @objc public var featureFlags: DDRUMErrorEventFeatureFlags?
-    @objc public var freeze: DDRUMErrorEventFreeze?
-    @objc public var os: DDRUMErrorEventRUMOperatingSystem?
-    @objc public var service: String?
-    @objc public var session: DDRUMErrorEventSession
-    @objc public var source: DDRUMErrorEventSource
-    @objc public var synthetics: DDRUMErrorEventRUMSyntheticsTest?
-    @objc public var type: String
-    @objc public var usr: DDRUMErrorEventRUMUser?
-    @objc public var version: String?
-    @objc public var view: DDRUMErrorEventView
-public class DDRUMErrorEventDD: NSObject
-    @objc public var browserSdkVersion: String?
-    @objc public var configuration: DDRUMErrorEventDDConfiguration?
-    @objc public var formatVersion: NSNumber
-    @objc public var sdkName: String?
-    @objc public var session: DDRUMErrorEventDDSession?
-public class DDRUMErrorEventDDConfiguration: NSObject
-    @objc public var sessionReplaySampleRate: NSNumber?
-    @objc public var sessionSampleRate: NSNumber
-public class DDRUMErrorEventDDSession: NSObject
-    @objc public var plan: DDRUMErrorEventDDSessionPlan
-    @objc public var sessionPrecondition: DDRUMErrorEventDDSessionRUMSessionPrecondition
-public enum DDRUMErrorEventDDSessionPlan: Int
->>>>>>> d57d79a9
     case none
     case plan1
     case plan2
@@ -1072,7 +833,6 @@
     case roku
     case unity
     case kotlinMultiplatform
-<<<<<<< HEAD
 public class objc_RUMErrorEventRUMSyntheticsTest: NSObject
     public var injected: NSNumber?
     public var resultId: String
@@ -1147,62 +907,6 @@
     public var plan: objc_RUMLongTaskEventDDSessionPlan
     public var sessionPrecondition: objc_RUMLongTaskEventDDSessionRUMSessionPrecondition
 public enum objc_RUMLongTaskEventDDSessionPlan: Int
-=======
-public class DDRUMErrorEventRUMSyntheticsTest: NSObject
-    @objc public var injected: NSNumber?
-    @objc public var resultId: String
-    @objc public var testId: String
-public class DDRUMErrorEventRUMUser: NSObject
-    @objc public var anonymousId: String?
-    @objc public var email: String?
-    @objc public var id: String?
-    @objc public var name: String?
-    @objc public var usrInfo: [String: Any]
-public class DDRUMErrorEventView: NSObject
-    @objc public var id: String
-    @objc public var inForeground: NSNumber?
-    @objc public var name: String?
-    @objc public var referrer: String?
-    @objc public var url: String
-public class DDRUMLongTaskEvent: NSObject
-    @objc public var dd: DDRUMLongTaskEventDD
-    @objc public var account: DDRUMLongTaskEventRUMAccount?
-    @objc public var action: DDRUMLongTaskEventAction?
-    @objc public var application: DDRUMLongTaskEventApplication
-    @objc public var buildId: String?
-    @objc public var buildVersion: String?
-    @objc public var ciTest: DDRUMLongTaskEventRUMCITest?
-    @objc public var connectivity: DDRUMLongTaskEventRUMConnectivity?
-    @objc public var container: DDRUMLongTaskEventContainer?
-    @objc public var context: DDRUMLongTaskEventRUMEventAttributes?
-    @objc public var date: NSNumber
-    @objc public var device: DDRUMLongTaskEventRUMDevice?
-    @objc public var display: DDRUMLongTaskEventDisplay?
-    @objc public var longTask: DDRUMLongTaskEventLongTask
-    @objc public var os: DDRUMLongTaskEventRUMOperatingSystem?
-    @objc public var service: String?
-    @objc public var session: DDRUMLongTaskEventSession
-    @objc public var source: DDRUMLongTaskEventSource
-    @objc public var synthetics: DDRUMLongTaskEventRUMSyntheticsTest?
-    @objc public var type: String
-    @objc public var usr: DDRUMLongTaskEventRUMUser?
-    @objc public var version: String?
-    @objc public var view: DDRUMLongTaskEventView
-public class DDRUMLongTaskEventDD: NSObject
-    @objc public var browserSdkVersion: String?
-    @objc public var configuration: DDRUMLongTaskEventDDConfiguration?
-    @objc public var discarded: NSNumber?
-    @objc public var formatVersion: NSNumber
-    @objc public var sdkName: String?
-    @objc public var session: DDRUMLongTaskEventDDSession?
-public class DDRUMLongTaskEventDDConfiguration: NSObject
-    @objc public var sessionReplaySampleRate: NSNumber?
-    @objc public var sessionSampleRate: NSNumber
-public class DDRUMLongTaskEventDDSession: NSObject
-    @objc public var plan: DDRUMLongTaskEventDDSessionPlan
-    @objc public var sessionPrecondition: DDRUMLongTaskEventDDSessionRUMSessionPrecondition
-public enum DDRUMLongTaskEventDDSessionPlan: Int
->>>>>>> d57d79a9
     case none
     case plan1
     case plan2
@@ -1358,7 +1062,6 @@
     case roku
     case unity
     case kotlinMultiplatform
-<<<<<<< HEAD
 public class objc_RUMLongTaskEventRUMSyntheticsTest: NSObject
     public var injected: NSNumber?
     public var resultId: String
@@ -1420,64 +1123,6 @@
     public var plan: objc_RUMResourceEventDDSessionPlan
     public var sessionPrecondition: objc_RUMResourceEventDDSessionRUMSessionPrecondition
 public enum objc_RUMResourceEventDDSessionPlan: Int
-=======
-public class DDRUMLongTaskEventRUMSyntheticsTest: NSObject
-    @objc public var injected: NSNumber?
-    @objc public var resultId: String
-    @objc public var testId: String
-public class DDRUMLongTaskEventRUMUser: NSObject
-    @objc public var anonymousId: String?
-    @objc public var email: String?
-    @objc public var id: String?
-    @objc public var name: String?
-    @objc public var usrInfo: [String: Any]
-public class DDRUMLongTaskEventView: NSObject
-    @objc public var id: String
-    @objc public var name: String?
-    @objc public var referrer: String?
-    @objc public var url: String
-public class DDRUMResourceEvent: NSObject
-    @objc public var dd: DDRUMResourceEventDD
-    @objc public var account: DDRUMResourceEventRUMAccount?
-    @objc public var action: DDRUMResourceEventAction?
-    @objc public var application: DDRUMResourceEventApplication
-    @objc public var buildId: String?
-    @objc public var buildVersion: String?
-    @objc public var ciTest: DDRUMResourceEventRUMCITest?
-    @objc public var connectivity: DDRUMResourceEventRUMConnectivity?
-    @objc public var container: DDRUMResourceEventContainer?
-    @objc public var context: DDRUMResourceEventRUMEventAttributes?
-    @objc public var date: NSNumber
-    @objc public var device: DDRUMResourceEventRUMDevice?
-    @objc public var display: DDRUMResourceEventDisplay?
-    @objc public var os: DDRUMResourceEventRUMOperatingSystem?
-    @objc public var resource: DDRUMResourceEventResource
-    @objc public var service: String?
-    @objc public var session: DDRUMResourceEventSession
-    @objc public var source: DDRUMResourceEventSource
-    @objc public var synthetics: DDRUMResourceEventRUMSyntheticsTest?
-    @objc public var type: String
-    @objc public var usr: DDRUMResourceEventRUMUser?
-    @objc public var version: String?
-    @objc public var view: DDRUMResourceEventView
-public class DDRUMResourceEventDD: NSObject
-    @objc public var browserSdkVersion: String?
-    @objc public var configuration: DDRUMResourceEventDDConfiguration?
-    @objc public var discarded: NSNumber?
-    @objc public var formatVersion: NSNumber
-    @objc public var rulePsr: NSNumber?
-    @objc public var sdkName: String?
-    @objc public var session: DDRUMResourceEventDDSession?
-    @objc public var spanId: String?
-    @objc public var traceId: String?
-public class DDRUMResourceEventDDConfiguration: NSObject
-    @objc public var sessionReplaySampleRate: NSNumber?
-    @objc public var sessionSampleRate: NSNumber
-public class DDRUMResourceEventDDSession: NSObject
-    @objc public var plan: DDRUMResourceEventDDSessionPlan
-    @objc public var sessionPrecondition: DDRUMResourceEventDDSessionRUMSessionPrecondition
-public enum DDRUMResourceEventDDSessionPlan: Int
->>>>>>> d57d79a9
     case none
     case plan1
     case plan2
@@ -1703,7 +1348,6 @@
     case roku
     case unity
     case kotlinMultiplatform
-<<<<<<< HEAD
 public class objc_RUMResourceEventRUMSyntheticsTest: NSObject
     public var injected: NSNumber?
     public var resultId: String
@@ -1768,67 +1412,6 @@
     public var start: NSNumber
     public var state: objc_RUMViewEventDDPageStatesState
 public enum objc_RUMViewEventDDPageStatesState: Int
-=======
-public class DDRUMResourceEventRUMSyntheticsTest: NSObject
-    @objc public var injected: NSNumber?
-    @objc public var resultId: String
-    @objc public var testId: String
-public class DDRUMResourceEventRUMUser: NSObject
-    @objc public var anonymousId: String?
-    @objc public var email: String?
-    @objc public var id: String?
-    @objc public var name: String?
-    @objc public var usrInfo: [String: Any]
-public class DDRUMResourceEventView: NSObject
-    @objc public var id: String
-    @objc public var name: String?
-    @objc public var referrer: String?
-    @objc public var url: String
-public class DDRUMViewEvent: NSObject
-    @objc public var dd: DDRUMViewEventDD
-    @objc public var account: DDRUMViewEventRUMAccount?
-    @objc public var application: DDRUMViewEventApplication
-    @objc public var buildId: String?
-    @objc public var buildVersion: String?
-    @objc public var ciTest: DDRUMViewEventRUMCITest?
-    @objc public var connectivity: DDRUMViewEventRUMConnectivity?
-    @objc public var container: DDRUMViewEventContainer?
-    @objc public var context: DDRUMViewEventRUMEventAttributes?
-    @objc public var date: NSNumber
-    @objc public var device: DDRUMViewEventRUMDevice?
-    @objc public var display: DDRUMViewEventDisplay?
-    @objc public var featureFlags: DDRUMViewEventFeatureFlags?
-    @objc public var os: DDRUMViewEventRUMOperatingSystem?
-    @objc public var privacy: DDRUMViewEventPrivacy?
-    @objc public var service: String?
-    @objc public var session: DDRUMViewEventSession
-    @objc public var source: DDRUMViewEventSource
-    @objc public var synthetics: DDRUMViewEventRUMSyntheticsTest?
-    @objc public var type: String
-    @objc public var usr: DDRUMViewEventRUMUser?
-    @objc public var version: String?
-    @objc public var view: DDRUMViewEventView
-public class DDRUMViewEventDD: NSObject
-    @objc public var browserSdkVersion: String?
-    @objc public var cls: DDRUMViewEventDDCLS?
-    @objc public var configuration: DDRUMViewEventDDConfiguration?
-    @objc public var documentVersion: NSNumber
-    @objc public var formatVersion: NSNumber
-    @objc public var pageStates: [DDRUMViewEventDDPageStates]?
-    @objc public var replayStats: DDRUMViewEventDDReplayStats?
-    @objc public var sdkName: String?
-    @objc public var session: DDRUMViewEventDDSession?
-public class DDRUMViewEventDDCLS: NSObject
-    @objc public var devicePixelRatio: NSNumber?
-public class DDRUMViewEventDDConfiguration: NSObject
-    @objc public var sessionReplaySampleRate: NSNumber?
-    @objc public var sessionSampleRate: NSNumber
-    @objc public var startSessionReplayRecordingManually: NSNumber?
-public class DDRUMViewEventDDPageStates: NSObject
-    @objc public var start: NSNumber
-    @objc public var state: DDRUMViewEventDDPageStatesState
-public enum DDRUMViewEventDDPageStatesState: Int
->>>>>>> d57d79a9
     case active
     case passive
     case hidden
@@ -2064,6 +1647,7 @@
     public var reduceMotionEnabled: NSNumber?
     public var reduceTransparencyEnabled: NSNumber?
     public var reducedAnimationsEnabled: NSNumber?
+    public var rtlEnabled: NSNumber?
     public var screenReaderEnabled: NSNumber?
     public var shakeToUndoEnabled: NSNumber?
     public var shouldDifferentiateWithoutColor: NSNumber?
@@ -2110,7 +1694,6 @@
     case fragmentRedisplay
     case viewControllerDisplay
     case viewControllerRedisplay
-<<<<<<< HEAD
 public class objc_RUMViewEventViewLongTask: NSObject
     public var count: NSNumber
 public class objc_RUMViewEventViewPerformance: NSObject
@@ -2198,91 +1781,6 @@
     public var plan: objc_RUMVitalEventDDSessionPlan
     public var sessionPrecondition: objc_RUMVitalEventDDSessionRUMSessionPrecondition
 public enum objc_RUMVitalEventDDSessionPlan: Int
-=======
-public class DDRUMViewEventViewLongTask: NSObject
-    @objc public var count: NSNumber
-public class DDRUMViewEventViewPerformance: NSObject
-    @objc public var cls: DDRUMViewEventViewPerformanceCLS?
-    @objc public var fbc: DDRUMViewEventViewPerformanceFBC?
-    @objc public var fcp: DDRUMViewEventViewPerformanceFCP?
-    @objc public var fid: DDRUMViewEventViewPerformanceFID?
-    @objc public var inp: DDRUMViewEventViewPerformanceINP?
-    @objc public var lcp: DDRUMViewEventViewPerformanceLCP?
-public class DDRUMViewEventViewPerformanceCLS: NSObject
-    @objc public var currentRect: DDRUMViewEventViewPerformanceCLSCurrentRect?
-    @objc public var previousRect: DDRUMViewEventViewPerformanceCLSPreviousRect?
-    @objc public var score: NSNumber
-    @objc public var targetSelector: String?
-    @objc public var timestamp: NSNumber?
-public class DDRUMViewEventViewPerformanceCLSCurrentRect: NSObject
-    @objc public var height: NSNumber
-    @objc public var width: NSNumber
-    @objc public var x: NSNumber
-    @objc public var y: NSNumber
-public class DDRUMViewEventViewPerformanceCLSPreviousRect: NSObject
-    @objc public var height: NSNumber
-    @objc public var width: NSNumber
-    @objc public var x: NSNumber
-    @objc public var y: NSNumber
-public class DDRUMViewEventViewPerformanceFBC: NSObject
-    @objc public var timestamp: NSNumber
-public class DDRUMViewEventViewPerformanceFCP: NSObject
-    @objc public var timestamp: NSNumber
-public class DDRUMViewEventViewPerformanceFID: NSObject
-    @objc public var duration: NSNumber
-    @objc public var targetSelector: String?
-    @objc public var timestamp: NSNumber
-public class DDRUMViewEventViewPerformanceINP: NSObject
-    @objc public var duration: NSNumber
-    @objc public var targetSelector: String?
-    @objc public var timestamp: NSNumber?
-public class DDRUMViewEventViewPerformanceLCP: NSObject
-    @objc public var resourceUrl: String?
-    @objc public var targetSelector: String?
-    @objc public var timestamp: NSNumber
-public class DDRUMViewEventViewResource: NSObject
-    @objc public var count: NSNumber
-public class DDRUMViewEventViewSlowFrames: NSObject
-    @objc public var duration: NSNumber
-    @objc public var start: NSNumber
-public class DDRUMVitalEvent: NSObject
-    @objc public var dd: DDRUMVitalEventDD
-    @objc public var account: DDRUMVitalEventRUMAccount?
-    @objc public var application: DDRUMVitalEventApplication
-    @objc public var buildId: String?
-    @objc public var buildVersion: String?
-    @objc public var ciTest: DDRUMVitalEventRUMCITest?
-    @objc public var connectivity: DDRUMVitalEventRUMConnectivity?
-    @objc public var container: DDRUMVitalEventContainer?
-    @objc public var context: DDRUMVitalEventRUMEventAttributes?
-    @objc public var date: NSNumber
-    @objc public var device: DDRUMVitalEventRUMDevice?
-    @objc public var display: DDRUMVitalEventDisplay?
-    @objc public var os: DDRUMVitalEventRUMOperatingSystem?
-    @objc public var service: String?
-    @objc public var session: DDRUMVitalEventSession
-    @objc public var source: DDRUMVitalEventSource
-    @objc public var synthetics: DDRUMVitalEventRUMSyntheticsTest?
-    @objc public var type: String
-    @objc public var usr: DDRUMVitalEventRUMUser?
-    @objc public var version: String?
-    @objc public var view: DDRUMVitalEventView
-    @objc public var vital: DDRUMVitalEventVital
-public class DDRUMVitalEventDD: NSObject
-    @objc public var browserSdkVersion: String?
-    @objc public var configuration: DDRUMVitalEventDDConfiguration?
-    @objc public var formatVersion: NSNumber
-    @objc public var sdkName: String?
-    @objc public var session: DDRUMVitalEventDDSession?
-    @objc public var vital: DDRUMVitalEventDDVital?
-public class DDRUMVitalEventDDConfiguration: NSObject
-    @objc public var sessionReplaySampleRate: NSNumber?
-    @objc public var sessionSampleRate: NSNumber
-public class DDRUMVitalEventDDSession: NSObject
-    @objc public var plan: DDRUMVitalEventDDSessionPlan
-    @objc public var sessionPrecondition: DDRUMVitalEventDDSessionRUMSessionPrecondition
-public enum DDRUMVitalEventDDSessionPlan: Int
->>>>>>> d57d79a9
     case none
     case plan1
     case plan2
@@ -2416,7 +1914,6 @@
     public var referrer: String?
     public var url: String
 public class objc_RUMVitalEventVital: NSObject
-    public var custom: [String: NSNumber]?
     public var vitalDescription: String?
     public var duration: NSNumber?
     public var failureReason: objc_RUMVitalEventVitalFailureReason
@@ -2573,7 +2070,6 @@
     case reactNative
     case unity
     case kotlinMultiplatform
-<<<<<<< HEAD
 public class objc_TelemetryConfigurationEventTelemetry: NSObject
     public var configuration: objc_TelemetryConfigurationEventTelemetryConfiguration
     public var device: objc_TelemetryConfigurationEventTelemetryRUMTelemetryDevice?
@@ -2607,12 +2103,14 @@
     public var reactNativeVersion: String?
     public var reactVersion: String?
     public var replaySampleRate: NSNumber?
+    public var sdkVersion: String?
     public var selectedTracingPropagators: [Int]?
     public var sendLogsAfterSessionExpiration: NSNumber?
     public var sessionPersistence: objc_TelemetryConfigurationEventTelemetryConfigurationSessionPersistence
     public var sessionReplaySampleRate: NSNumber?
     public var sessionSampleRate: NSNumber?
     public var silentMultipleInit: NSNumber?
+    public var source: String?
     public var startRecordingImmediately: NSNumber?
     public var startSessionReplayRecordingManually: NSNumber?
     public var storeContextsAcrossPages: NSNumber?
@@ -2662,6 +2160,7 @@
     public var useSecureSessionCookie: NSNumber?
     public var useTracing: NSNumber?
     public var useWorkerUrl: NSNumber?
+    public var variant: String?
     public var viewTrackingStrategy: objc_TelemetryConfigurationEventTelemetryConfigurationViewTrackingStrategy
 public class objc_TelemetryConfigurationEventTelemetryConfigurationForwardConsoleLogs: NSObject
     public var stringsArray: [String]?
@@ -2673,107 +2172,6 @@
     public var name: String
     public var pluginsInfo: [String: Any]
 public enum objc_TelemetryConfigurationEventTelemetryConfigurationSelectedTracingPropagators: Int
-=======
-public class DDTelemetryConfigurationEventTelemetry: NSObject
-    @objc public var configuration: DDTelemetryConfigurationEventTelemetryConfiguration
-    @objc public var device: DDTelemetryConfigurationEventTelemetryRUMTelemetryDevice?
-    @objc public var os: DDTelemetryConfigurationEventTelemetryRUMTelemetryOperatingSystem?
-    @objc public var type: String
-    @objc public var telemetryInfo: [String: Any]
-public class DDTelemetryConfigurationEventTelemetryConfiguration: NSObject
-    @objc public var actionNameAttribute: String?
-    @objc public var allowFallbackToLocalStorage: NSNumber?
-    @objc public var allowUntrustedEvents: NSNumber?
-    @objc public var appHangThreshold: NSNumber?
-    @objc public var backgroundTasksEnabled: NSNumber?
-    @objc public var batchProcessingLevel: NSNumber?
-    @objc public var batchSize: NSNumber?
-    @objc public var batchUploadFrequency: NSNumber?
-    @objc public var compressIntakeRequests: NSNumber?
-    @objc public var dartVersion: String?
-    @objc public var defaultPrivacyLevel: String?
-    @objc public var enablePrivacyForActionName: NSNumber?
-    @objc public var forwardConsoleLogs: DDTelemetryConfigurationEventTelemetryConfigurationForwardConsoleLogs?
-    @objc public var forwardErrorsToLogs: NSNumber?
-    @objc public var forwardReports: DDTelemetryConfigurationEventTelemetryConfigurationForwardReports?
-    @objc public var imagePrivacyLevel: String?
-    @objc public var initializationType: String?
-    @objc public var invTimeThresholdMs: NSNumber?
-    @objc public var isMainProcess: NSNumber?
-    @objc public var mobileVitalsUpdatePeriod: NSNumber?
-    @objc public var numberOfDisplays: NSNumber?
-    @objc public var plugins: [DDTelemetryConfigurationEventTelemetryConfigurationPlugins]?
-    @objc public var premiumSampleRate: NSNumber?
-    @objc public var reactNativeVersion: String?
-    @objc public var reactVersion: String?
-    @objc public var replaySampleRate: NSNumber?
-    @objc public var selectedTracingPropagators: [Int]?
-    @objc public var sendLogsAfterSessionExpiration: NSNumber?
-    @objc public var sessionPersistence: DDTelemetryConfigurationEventTelemetryConfigurationSessionPersistence
-    @objc public var sessionReplaySampleRate: NSNumber?
-    @objc public var sessionSampleRate: NSNumber?
-    @objc public var silentMultipleInit: NSNumber?
-    @objc public var startRecordingImmediately: NSNumber?
-    @objc public var startSessionReplayRecordingManually: NSNumber?
-    @objc public var storeContextsAcrossPages: NSNumber?
-    @objc public var swiftuiActionTrackingEnabled: NSNumber?
-    @objc public var swiftuiViewTrackingEnabled: NSNumber?
-    @objc public var telemetryConfigurationSampleRate: NSNumber?
-    @objc public var telemetrySampleRate: NSNumber?
-    @objc public var telemetryUsageSampleRate: NSNumber?
-    @objc public var textAndInputPrivacyLevel: String?
-    @objc public var tnsTimeThresholdMs: NSNumber?
-    @objc public var touchPrivacyLevel: String?
-    @objc public var traceContextInjection: DDTelemetryConfigurationEventTelemetryConfigurationTraceContextInjection
-    @objc public var traceSampleRate: NSNumber?
-    @objc public var tracerApi: String?
-    @objc public var tracerApiVersion: String?
-    @objc public var trackAnonymousUser: NSNumber?
-    @objc public var trackBackgroundEvents: NSNumber?
-    @objc public var trackBfcacheViews: NSNumber?
-    @objc public var trackCrossPlatformLongTasks: NSNumber?
-    @objc public var trackErrors: NSNumber?
-    @objc public var trackFeatureFlagsForEvents: [Int]?
-    @objc public var trackFlutterPerformance: NSNumber?
-    @objc public var trackFrustrations: NSNumber?
-    @objc public var trackInteractions: NSNumber?
-    @objc public var trackLongTask: NSNumber?
-    @objc public var trackNativeErrors: NSNumber?
-    @objc public var trackNativeLongTasks: NSNumber?
-    @objc public var trackNativeViews: NSNumber?
-    @objc public var trackNetworkRequests: NSNumber?
-    @objc public var trackResources: NSNumber?
-    @objc public var trackSessionAcrossSubdomains: NSNumber?
-    @objc public var trackUserInteractions: NSNumber?
-    @objc public var trackViewsManually: NSNumber?
-    @objc public var trackingConsent: DDTelemetryConfigurationEventTelemetryConfigurationTrackingConsent
-    @objc public var unityVersion: String?
-    @objc public var useAllowedTracingOrigins: NSNumber?
-    @objc public var useAllowedTracingUrls: NSNumber?
-    @objc public var useAllowedTrackingOrigins: NSNumber?
-    @objc public var useBeforeSend: NSNumber?
-    @objc public var useCrossSiteSessionCookie: NSNumber?
-    @objc public var useExcludedActivityUrls: NSNumber?
-    @objc public var useFirstPartyHosts: NSNumber?
-    @objc public var useLocalEncryption: NSNumber?
-    @objc public var usePartitionedCrossSiteSessionCookie: NSNumber?
-    @objc public var usePciIntake: NSNumber?
-    @objc public var useProxy: NSNumber?
-    @objc public var useSecureSessionCookie: NSNumber?
-    @objc public var useTracing: NSNumber?
-    @objc public var useWorkerUrl: NSNumber?
-    @objc public var viewTrackingStrategy: DDTelemetryConfigurationEventTelemetryConfigurationViewTrackingStrategy
-public class DDTelemetryConfigurationEventTelemetryConfigurationForwardConsoleLogs: NSObject
-    @objc public var stringsArray: [String]?
-    @objc public var string: String?
-public class DDTelemetryConfigurationEventTelemetryConfigurationForwardReports: NSObject
-    @objc public var stringsArray: [String]?
-    @objc public var string: String?
-public class DDTelemetryConfigurationEventTelemetryConfigurationPlugins: NSObject
-    @objc public var name: String
-    @objc public var pluginsInfo: [String: Any]
-public enum DDTelemetryConfigurationEventTelemetryConfigurationSelectedTracingPropagators: Int
->>>>>>> d57d79a9
     case none
     case datadog
     case b3
@@ -2804,7 +2202,6 @@
     case fragmentViewTrackingStrategy
     case mixedViewTrackingStrategy
     case navigationViewTrackingStrategy
-<<<<<<< HEAD
 public class objc_TelemetryConfigurationEventTelemetryRUMTelemetryDevice: NSObject
     public var architecture: String?
     public var brand: String?
@@ -2884,64 +2281,6 @@
 public class objc_FirstPartyHostsTracing: NSObject
     public init(hostsWithHeaderTypes: [String: Set<objc_TracingHeaderType>])
     public init(hostsWithHeaderTypes: [String: Set<objc_TracingHeaderType>], sampleRate: Float)
-=======
-public class DDTelemetryConfigurationEventTelemetryRUMTelemetryDevice: NSObject
-    @objc public var architecture: String?
-    @objc public var brand: String?
-    @objc public var model: String?
-public class DDTelemetryConfigurationEventTelemetryRUMTelemetryOperatingSystem: NSObject
-    @objc public var build: String?
-    @objc public var name: String?
-    @objc public var version: String?
-public class DDTelemetryConfigurationEventView: NSObject
-    @objc public var id: String
-public protocol DDSwiftUIRUMViewsPredicate: AnyObject
-    func rumView(for extractedViewName: String) -> DDRUMView?
-public class DDDefaultSwiftUIRUMViewsPredicate: NSObject, DDSwiftUIRUMViewsPredicate
-    public func rumView(for extractedViewName: String) -> DDRUMView?
-public protocol DDSwiftUIRUMActionsPredicate: AnyObject
-    func rumAction(with componentName: String) -> DDRUMAction?
-public class DDDefaultSwiftUIRUMActionsPredicate: NSObject, DDSwiftUIRUMActionsPredicate
-    public init(isLegacyDetectionEnabled: Bool)
-    public func rumAction(with componentName: String) -> DDRUMAction?
-public enum DDInjectEncoding: Int
-    case multiple = 0
-    case single = 1
-public class DDOTelHTTPHeadersWriter: DDB3HTTPHeadersWriter
-public class DDB3HTTPHeadersWriter: NSObject
-    @objc public var traceHeaderFields: [String: String]
-    public convenience init(samplingRate: Float,injectEncoding: DDInjectEncoding = .single)
-    public init(sampleRate: Float = 20,injectEncoding: DDInjectEncoding = .single)
-    public init(samplingStrategy: DDTraceSamplingStrategy,injectEncoding: DDInjectEncoding = .single,traceContextInjection: DDTraceContextInjection = .all)
-public class DDHTTPHeadersWriter: NSObject
-    @objc public var traceHeaderFields: [String: String]
-    public convenience init(samplingRate: Float)
-    public init(sampleRate: Float = 20)
-    public init(samplingStrategy: DDTraceSamplingStrategy,traceContextInjection: DDTraceContextInjection)
-public enum DDTraceContextInjection: Int
-    case all
-    case sampled
-public class DDTraceSamplingStrategy: NSObject
-    public static func headBased() -> DDTraceSamplingStrategy
-    public static func custom(sampleRate: Float) -> DDTraceSamplingStrategy
-public class DDW3CHTTPHeadersWriter: NSObject
-    @objc public var traceHeaderFields: [String: String]
-    public convenience init(samplingRate: Float)
-    public init(sampleRate: Float = 20)
-    public init(samplingStrategy: DDTraceSamplingStrategy,traceContextInjection: DDTraceContextInjection)
-public class DDTraceConfiguration: NSObject
-    override public init()
-    @objc public var sampleRate: Float
-    @objc public var service: String?
-    @objc public var tags: [String: Any]?
-    public func setURLSessionTracking(_ tracking: DDTraceURLSessionTracking)
-    @objc public var bundleWithRumEnabled: Bool
-    @objc public var networkInfoEnabled: Bool
-    @objc public var customEndpoint: URL?
-public class DDTraceFirstPartyHostsTracing: NSObject
-    public init(hostsWithHeaderTypes: [String: Set<DDTracingHeaderType>])
-    public init(hostsWithHeaderTypes: [String: Set<DDTracingHeaderType>], sampleRate: Float)
->>>>>>> d57d79a9
     public init(hosts: Set<String>)
     public init(hosts: Set<String>, sampleRate: Float)
 public class objc_URLSessionTracking: NSObject
