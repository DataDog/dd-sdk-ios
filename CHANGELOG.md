--- conflicted
+++ resolved
@@ -1,14 +1,11 @@
 # Unreleased
+
+- [IMPROVEMENT] Session Replay recording is event-triggered instead of scheduled. See [#2074][]
 
 - [FIX] Fix sporadic file overwrite during consent change, ensuring event data integrity. See [#2113][]
 - [FIX] Fix trace inconsistency when using `URLSessionInterceptor` or Alamofire extension. See [#2114][]
 - [IMPROVEMENT] Add Session Replay `startRecordingImmediately` ObjC API. See [#2120][]
-<<<<<<< HEAD
-- [IMPROVEMENT] Session Replay recording is event-triggered instead of scheduled. See [#2074][]
-
-=======
 - [IMPROVEMENT] Expose Crash Reporter Plugin Publicly. See [#2116][] (Thanks [@naftaly][]) [#2126][]
->>>>>>> 7f6df2b9
 
 # 2.20.0 / 14-11-2024
 
