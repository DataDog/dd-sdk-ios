# Unreleased

<<<<<<< HEAD
- [IMPROVEMENT] Reduce number of view updates by filtering events from payload. See [#1328][]

# 1.21.0 / 27-07-2023
=======
# 1.21.0 / 27-06-2023
>>>>>>> 54c5377f
- [BUGFIX] Fix TracingUUID string format. See [#1311][] (Thanks [@changm4n][])
- [BUGFIX] Rename _Datadog_Private to DatadogPrivate. See [#1331] (Thanks [@alexfanatics][])
- [IMPROVEMENT] Add context to crash when there's an active view. See [#1315][]


# 1.20.0 / 01-06-2023
- [BUGFIX] Use targetTimestamp as reference to calculate FPS for variable refresh rate displays. See [#1272][]

# 1.19.0 / 26-04-2023
- [BUGFIX] Fix view attributes override by action attributes. See [#1250][]
- [IMPROVEMENT] Add Tracer sampling rate. See [#1259][]
- [BUGFIX] Fix RUM context not being attached to log when no user action exists. See [#1264][]

# 1.18.0 / 19-04-2023
- [IMPROVEMENT] Add start reason to the session. See [#1247][]
- [IMPROVEMENT] Add ability to stop the session. See [#1219][]

# 1.17.0 / 23-03-2023
- [BUGFIX] Fix crash in `VitalInfoSampler`. See [#1216][] (Thanks [@cltnschlosser][])
- [IMPROVEMENT] Fix Xcode analysis warning. See [#1220][]
- [BUGFIX] Send crashes to both RUM and Logs. See [#1209][]

# 1.16.0 / 02-03-2023
- [IMPROVEMENT] Always create an ApplicationLaunch view on session initialization. See [#1160][]
- [BUGFIX] Remove the data race caused by sampling on the RUM thread. See [#1177][] (Thanks [@cltnschlosser][])
- [BUGFIX] Add ability to adjust configuration telemetry sampling rate. See [#1188][]

# 1.15.0 / 23-01-2023

- [BUGFIX] Fix 'Could not allocate memory' after corrupted TLV. See [#1089][] (Thanks [@cltnschlosser][])
- [BUGFIX] Fix error count on the view update event following a crash. See [#1145][]

# 1.14.0 / 20-12-2022

- [IMPROVEMENT] Add a method for sending error attributes on logs as strings. See [#1051][].
- [IMPROVEMENT] Add manual Open Telemetry b3 headers injection. See [#1057][]
- [IMPROVEMENT] Add automatic Open Telemetry b3 headers injection. See [#1061][]
- [IMPROVEMENT] Add manual and automatic W3C traceparent header injection. See [#1071][]

# 1.13.0 / 08-11-2022

- [IMPROVEMENT] Improve console logs when using `DDNoopRUMMonitor`. See [#1007][] (Thanks [@dfed][])
- [IMPROVEMENT] Add public API to control tracking of frustrations signals. See [#1013][]
- [IMPROVEMENT] Send trace sample rate (`dd.rulePsr`) for APM's traffic ingestion control page. See [#1029][]
- [IMPROVEMENT] Add a method to add user info properties. See [#1031][]
- [BUGFIX] Fix vitals default presets. See [#1043][]
- [IMPROVEMENT] Add logging sampling. See [#1045][]


# 1.12.1 / 18-10-2022

- [IMPROVEMENT] Upgrade to PLCrashReporter 1.11.0 to fix Xcode 14 support.

# 1.12.0 / 16-09-2022

- [BUGFIX] Fix manual User Action dropped if a new view start. See [#997][]
- [IMPROVEMENT] Enable cross-platform SDKs to change app `version`. See [#973][]
- [IMPROVEMENT] Add internal APIs for cross-platform SDKs. See [#964][]
- [IMPROVEMENT] Add mobile vitals frequency configuration. See [#876][]
- [IMPROVEMENT] Include the exact model information in RUM `device.model`. See [#888][]
- [FEATURE] Allow filtering outgoing logs with a status threshold. See [#867][]
- [BUGFIX] Fix compilation issue in SwiftUI Previews. See [#949][]
- [IMPROVEMENT] Expose server date provider for custom clock synchronization. See [#950][]

# 1.11.1 / 20-06-2022

### Changes

- [BUGFIX] Fix Mac Catalyst builds compatibility. See [#894][]

# 1.11.0 / 13-06-2022

### Changes

- [BUGFIX] Fix rare problem with bringing up the "Local Network Permission" alert. See [#830][]
- [BUGFIX] Fix RUM event `source`. See [#832][]
- [BUGFIX] Stop reporting pre-warmed application launch time. See [#789][]
- [BUGFIX] Allow log event dropping. See [#795][]
- [FEATURE] Integration with CI Visibility Tests. See[#761][]
- [FEATURE] Add tvOS Support. See [#793][]
- [FEATURE] Add data encryption interface on-disk data storage. See [#797][]
- [IMPROVEMENT] Allow manually tracked resources in RUM Sessions to detect first party hosts. See [#837][]
- [IMPROVEMENT] Add tracing sampling rate. See [#851][]
- [IMPROVEMENT] Crash Reporting: Filter out unrecognized trailing `???` stack frame in `error.stack`. See [#794][]
- [IMPROVEMENT] Reduce the number of intermediate view events sent in RUM payloads. See [#815][]
- [IMPROVEMENT] Allow manually tracked resources in RUM Sessions to detect first party hosts. See [#837][]
- [IMPROVEMENT] Add tracing sampling rate. See [#851][]
- [BUGFIX] Fix rare problem with bringing up the "Local Network Permission" alert. See [#830][]
- [BUGFIX] Fix RUM event `source`. See [#832][]
- [FEATURE] Integration with CI Visibility Tests. See[#761][]
- [FEATURE] Add tvOS Support. See [#793][]
- [FEATURE] Add data encryption interface on-disk data storage. See [#797][]
- [BUGFIX] Stop reporting pre-warmed application launch time. See [#789][]
- [BUGFIX] Allow log event dropping. See [#795][]
- [IMPROVEMENT] Crash Reporting: Filter out unrecognized trailing `???` stack frame in `error.stack`. See [#794][]
- [IMPROVEMENT] Reduce the number of intermediate view events sent in RUM payloads. See [#815][]

# 1.10.0 / 04-12-2022

### Changes

- [FEATURE] Web-view tracking. See [#729][]
- [BUGFIX] Strip query parameters from span resource. See [#728][]

# 1.9.0 / 01-26-2022

### Changes

- [BUGFIX] Report binary image with no UUID. See [#724][]
- [FEATURE] Add Application Launch events tracking. See [#699][]
- [FEATURE] Set `PLCrashReporter` custom path. See [#692][]
- [FEATURE] `SwiftUI` Instrumentation. See [#676][]
- [IMPROVEMENT] Embed Kronos. See [#708][]
- [IMPROVEMENT] Add `@service` attribute to all RUM events. See [#725][]
- [IMPROVEMENT] Adds support for flutter error source. See [#715][]
- [IMPROVEMENT] Add crash reporting console logs. See [#712][]
- [IMPROVEMENT] Keep view active until all resources are consumed. See [#702][]
- [IMPROVEMENT] Allow passing in a type for errors sent with a message. See [#680][] (Thanks [@AvdLee][])
- [IMPROVEMENT] Add config overrides for debug launch arguments. See [#679][]

# 1.8.0 / 11-23-2021

### Changes

- [BUGFIX] Fix rare crash in `CarrierInfoProvider`. See [#627][] [#623][], [#619][] (Thanks [@safa-ads][], [@matcartmill][])
- [BUGFIX] Crash Reporting: Fix issue with some truncated stack traces not being displayed. See [#641][]
- [BUGFIX] Fix reading SDK attributes in Objective-C. See [#654][]
- [FEATURE] RUM: Track slow UI renders with RUM Long Tasks. See [#567][]
- [FEATURE] RUM: Add API to notify RUM session start: `.onRUMSessionStart(_: (String, Bool) -> Void)`. See [#590][]
- [FEATURE] Logs: Add logs scrubbing API: `.setLogEventMapper(_: (LogEvent) -> LogEvent)`. See [#640][]
- [FEATURE] Add `Datadog.isInitialized` API. See [#566][]
- [FEATURE] Add API for clearing out all SDK data: `Datadog.clearAllData()`. See [#644][]
- [FEATURE] Add support for `us5` site. See [#576][]
- [FEATURE] Support `URLSession` proxy configuration with `.connectionProxyDictionary`. See [#582][]
- [IMPROVEMENT] Compress HTTP body in SDK uploads. See [#626][]
- [IMPROVEMENT] Change type of `.xhr` RUM Resources to `.native`. See [#605][]
- [IMPROVEMENT] Link logs and traces to RUM Actions. See [#615][]
- [IMPROVEMENT] Crash Reporting: Fix symbolication issue for iOS Simulator crashes. See [#563][]
- [IMPROVEMENT] Fix various typos in docs. See [#569][] (Thanks [@michalsrutek][])
- [IMPROVEMENT] Use Intake API V2 for SDK data uploads. See [#562][]

# 1.7.2 / 11-8-2021

### Changes

- [BUGFIX] Fix iOS 15 crash related to `ProcessInfo.isLowPowerModeEnabled`. See [#609][] [#655][] (Thanks [@pingd][])

# 1.7.1 / 10-4-2021

### Changes

- [BUGFIX] Fix iOS 15 crash in `MobileDevice.swift`. See [#609][] [#613][] (Thanks [@arnauddorgans][], [@earltedly][])
- [BUGFIX] RUM: Fix bug with "Refresh Rate" Mobile Vital reporting very low values. [#608][]

# 1.7.0 / 09-27-2021

### Changes

- [BUGFIX] RUM: Fix `DDRUMView` API visibility for Objective-C. See [#583][]
- [FEATURE] Crash Reporting: Add `DatadogCrashReporting`
- [FEATURE] RUM: Add Mobile Vitals. See [#493][] [#514][] [#522][] [#495][]
- [FEATURE] RUM: Add option for renaming instrumented actions. See [#539][]
- [FEATURE] RUM: Add option for tracking events when app is in background. See [#504][] [#537][]
- [FEATURE] Add support for `us3` site. See [#523][]
- [IMPROVEMENT] RUM: Improve RUM <> APM integration. See [#524][] [#575][] [#531][] (Thanks [@jracollins][], [@marcusway][])
- [IMPROVEMENT] RUM: Improve naming for views started with `key:`. See [#534][]
- [IMPROVEMENT] RUM: Improve actions instrumentation. See [#509][] [#545][] [#547][]
- [IMPROVEMENT] RUM: Sanitize custom timings for views. See [#525][]
- [IMPROVEMENT] Do not retry uploading events if Client Token is invalid. See [#535][]

# 1.6.0 / 06-09-2021

### Changes

- [BUGFIX] Trace: Fix `[configuration trackUIKitRUMViews]` not working properly in Obj-c. See [#419][]
- [BUGFIX] Trace: Make `tracePropagationHTTPHeaders` available in Obj-c. See [#421][] (Thanks [@ben-yolabs][])
- [BUGFIX] RUM: Fix RUM Views auto-instrumentation issue on iOS 11. See [#474][]
- [FEATURE] RUM: Support adding custom attributes for auto-instrumented RUM Resources. See [#473][]
- [FEATURE] Trace: Add scrubbing APIs for redacting auto-instrumented spans. See [#481][]
- [IMPROVEMENT] RUM: Add "VIEW NAME" attribute to RUM Views. See [#318][]
- [IMPROVEMENT] RUM: Views cannot be now dropped using view event mapper. See [#415][]
- [IMPROVEMENT] RUM: Improve presentation of errors sent with `Logger`. See [#423][]
- [IMPROVEMENT] Trace: Improve presentation of errors sent with `span.log()`. See [#431][]
- [IMPROVEMENT] Add support for extra user attributes in Obj-c. See [#444][]
- [IMPROVEMENT] Trace: Add `foreground_duration` and `is_background` information to network spans. See [#436][]
- [IMPROVEMENT] RUM: Views will now automatically stop when the app leaves foreground. See [#479][]
- [IMPROVEMENT] `DDURLSessionDelegate` can now be initialized before starting SDK. See [#483][]

# 1.5.2 / 04-13-2021

### Changes

- [BUGFIX] Add missing RUM Resource APIs to RUM for Objc. See [#447][] (Thanks [@sdejesusF][])
- [BUGFIX] Fix eventual `swiftlint` error during `carthage` builds. See [#450][]
- [IMPROVEMENT] Improve cocoapods installation by not requiring `!use_frameworks`. See [#451][]

# 1.5.1 / 03-11-2021

### Changes

- [BUGFIX] Carthage XCFrameworks support. See [#439][]

# 1.5.0 / 03-04-2021

### Changes

- [BUGFIX] Fix baggage items propagation issue for `Span`. See [#365][] (Thanks [@philtre][])
- [FEATURE] Add set of scrubbing APIs for redacting and dropping particular RUM Events. See [#367][]
- [FEATURE] Add support for GDPR compliance with new `Datadog.set(trackingConsent:)` API. See [#335][]
- [FEATURE] Add `Global.rum.addTiming(name:)` API for marking custom tming events in RUM Views. See [#323][]
- [FEATURE] Add support for Alamofire networking with `DatadogAlamofireExtension`. See [#340][]
- [FEATURE] Add configuration of data upload frequency and paylaod size with `.set(batchSize:)` and `.set(uploadFrequency:)` APIs. See [#358][]
- [FEATURE] Add convenient `.setError(_:)` API for setting `Error` on `Span`. See [#390][]
- [IMPROVEMENT] Improve `DATE` accurracy (with NTP time sync) for all data send from the SDK. See [#327][]
- [IMPROVEMENT] Improve App Launch Time metric accurracy. See [#381][]

# 1.4.1 / 01-18-2021

### Changes

- [BUGFIX] Fix app extension compilation issue for `UIApplication.shared` symbol. See [#370][] (Thanks [@SimpleApp][])

# 1.4.0 / 12-14-2020

### Changes

- [BUGFIX] Fix crash when `serviceName` contains space characters. See [#317][] (Thanks [@philtre][])
- [BUGFIX] Fix issue with data uploads when battery status is `.unknown`. See [#320][]
- [BUGFIX] Fix compilation issue for Mac Catalyst. See [#277][] (Thanks [@Hengyu][])
- [FEATURE] RUM: Add RUM monitoring feature (manual and auto instrumentation)
- [FEATURE] Add single `.set(endpoint:)` API to configure all Datadog endpoints. See [#322][]
- [FEATURE] Add support for GovCloud endpoints. See [#235][]
- [FEATURE] Add support for extra user attributes. See [#315][]
- [FEATURE] Logs: Add `error: Error` attribute to logging APIs. See [#303][] (Thanks [@sdejesusF][])
- [FEATURE] Trace: Add `span.setActive()` API for indirect referencing Spans. See [#187][]
- [FEATURE] Trace: Add `Global.sharedTracer.startRootSpan(...)` API. See [#236][]
- [IMPROVEMENT] Trace: Add auto instrumentation for `URLSessionTasks` created with no completion handler. See [#262][]
- [IMPROVEMENT] Extend allowed characters set for the `environment` value. See [#246][] (Thanks [@sdejesusF][])
- [IMPROVEMENT] Improve data upload performance. See [#249][]

# 1.3.1 / 08-14-2020

### Changes

- [BUGFIX] Fix SPM compilation issue for DatadogObjC. See [#220][] (Thanks [@TsvetelinVladimirov][])
- [BUGFIX] Fix compilation issue in Xcode 11.3.1. See [#217][] (Thanks [@provTheodoreNewell][])

# 1.3.0 / 08-03-2020

### Changes

- [FEATURE] Trace: Add tracing feature following the Open Tracing spec

# 1.2.4 / 07-17-2020

### Changes

- [BUGFIX] Logs: Fix out-of-memory crash on intensive logging. See [#185][] (Thanks [@hyling][])

# 1.2.3 / 07-15-2020

### Changes

- [BUGFIX] Logs: Fix memory leaks in logs upload. See [#180][] (Thanks [@hyling][])
- [BUGFIX] Fix App Store Connect validation issue for `DatadogObjC`. See [#182][] (Thanks [@hyling][])

# 1.2.2 / 06-12-2020

### Changes

- [BUGFIX] Logs: Fix occasional logs malformation. See [#133][]

# 1.2.1 / 06-09-2020

### Changes

- [BUGFIX] Fix `ISO8601DateFormatter` crash on iOS 11.0 and 11.1. See [#129][] (Thanks [@lgaches][], [@Britton-Earnin][])

# 1.2.0 / 05-22-2020

### Changes

- [BUGFIX] Logs: Fixed family of `NWPathMonitor` crashes. See [#110][] (Thanks [@LeffelMania][], [@00FA9A][], [@jegnux][])
- [FEATURE] Logs: Change default `serviceName` to app bundle identifier. See [#102][]
- [IMPROVEMENT] Logs: Add milliseconds precision. See [#96][] (Thanks [@flobories][])
- [IMPROVEMENT] Logs: Deliver logs faster in app extensions. See [#84][] (Thanks [@lmramirez][])
- [OTHER] Logs: Change default `source` to `"ios"`. See [#111][]
- [OTHER] Link SDK as dynamic framework in SPM. See [#82][]

# 1.1.0 / 04-21-2020

### Changes

- [BUGFIX] Fix "Missing required module 'Datadog_Private'" Carthage error. See [#80][]
- [IMPROVEMENT] Logs: Sync logs time with server. See [#65][]

# 1.0.2 / 04-08-2020

### Changes

- [BUGFIX] Fix "'module.modulemap' should be inside the 'include' directory" Carthage error. See [#73][] (Thanks [@joeydong][])

# 1.0.1 / 04-07-2020

### Changes

- [BUGFIX] Fix "out of memory" crash. See [#64][] (Thanks [@lmramirez][])

# 1.0.0 / 03-31-2020

### Changes

- [FEATURE] Logs: Add logging feature

<!--- The following link definition list is generated by PimpMyChangelog --->

[#64]: https://github.com/DataDog/dd-sdk-ios/issues/64
[#65]: https://github.com/DataDog/dd-sdk-ios/issues/65
[#73]: https://github.com/DataDog/dd-sdk-ios/issues/73
[#80]: https://github.com/DataDog/dd-sdk-ios/issues/80
[#82]: https://github.com/DataDog/dd-sdk-ios/issues/82
[#84]: https://github.com/DataDog/dd-sdk-ios/issues/84
[#96]: https://github.com/DataDog/dd-sdk-ios/issues/96
[#102]: https://github.com/DataDog/dd-sdk-ios/issues/102
[#110]: https://github.com/DataDog/dd-sdk-ios/issues/110
[#111]: https://github.com/DataDog/dd-sdk-ios/issues/111
[#129]: https://github.com/DataDog/dd-sdk-ios/issues/129
[#133]: https://github.com/DataDog/dd-sdk-ios/issues/133
[#180]: https://github.com/DataDog/dd-sdk-ios/issues/180
[#182]: https://github.com/DataDog/dd-sdk-ios/issues/182
[#185]: https://github.com/DataDog/dd-sdk-ios/issues/185
[#187]: https://github.com/DataDog/dd-sdk-ios/issues/187
[#217]: https://github.com/DataDog/dd-sdk-ios/issues/217
[#220]: https://github.com/DataDog/dd-sdk-ios/issues/220
[#235]: https://github.com/DataDog/dd-sdk-ios/issues/235
[#236]: https://github.com/DataDog/dd-sdk-ios/issues/236
[#246]: https://github.com/DataDog/dd-sdk-ios/issues/246
[#249]: https://github.com/DataDog/dd-sdk-ios/issues/249
[#262]: https://github.com/DataDog/dd-sdk-ios/issues/262
[#277]: https://github.com/DataDog/dd-sdk-ios/issues/277
[#303]: https://github.com/DataDog/dd-sdk-ios/issues/303
[#315]: https://github.com/DataDog/dd-sdk-ios/issues/315
[#317]: https://github.com/DataDog/dd-sdk-ios/issues/317
[#318]: https://github.com/DataDog/dd-sdk-ios/issues/318
[#320]: https://github.com/DataDog/dd-sdk-ios/issues/320
[#322]: https://github.com/DataDog/dd-sdk-ios/issues/322
[#323]: https://github.com/DataDog/dd-sdk-ios/issues/323
[#327]: https://github.com/DataDog/dd-sdk-ios/issues/327
[#335]: https://github.com/DataDog/dd-sdk-ios/issues/335
[#340]: https://github.com/DataDog/dd-sdk-ios/issues/340
[#358]: https://github.com/DataDog/dd-sdk-ios/issues/358
[#365]: https://github.com/DataDog/dd-sdk-ios/issues/365
[#367]: https://github.com/DataDog/dd-sdk-ios/issues/367
[#370]: https://github.com/DataDog/dd-sdk-ios/issues/370
[#381]: https://github.com/DataDog/dd-sdk-ios/issues/381
[#390]: https://github.com/DataDog/dd-sdk-ios/issues/390
[#415]: https://github.com/DataDog/dd-sdk-ios/issues/415
[#419]: https://github.com/DataDog/dd-sdk-ios/issues/419
[#421]: https://github.com/DataDog/dd-sdk-ios/issues/421
[#423]: https://github.com/DataDog/dd-sdk-ios/issues/423
[#431]: https://github.com/DataDog/dd-sdk-ios/issues/431
[#436]: https://github.com/DataDog/dd-sdk-ios/issues/436
[#439]: https://github.com/DataDog/dd-sdk-ios/issues/439
[#444]: https://github.com/DataDog/dd-sdk-ios/issues/444
[#447]: https://github.com/DataDog/dd-sdk-ios/issues/447
[#450]: https://github.com/DataDog/dd-sdk-ios/issues/450
[#451]: https://github.com/DataDog/dd-sdk-ios/issues/451
[#473]: https://github.com/DataDog/dd-sdk-ios/issues/473
[#474]: https://github.com/DataDog/dd-sdk-ios/issues/474
[#479]: https://github.com/DataDog/dd-sdk-ios/issues/479
[#481]: https://github.com/DataDog/dd-sdk-ios/issues/481
[#483]: https://github.com/DataDog/dd-sdk-ios/issues/483
[#493]: https://github.com/DataDog/dd-sdk-ios/issues/493
[#495]: https://github.com/DataDog/dd-sdk-ios/issues/495
[#504]: https://github.com/DataDog/dd-sdk-ios/issues/504
[#509]: https://github.com/DataDog/dd-sdk-ios/issues/509
[#514]: https://github.com/DataDog/dd-sdk-ios/issues/514
[#522]: https://github.com/DataDog/dd-sdk-ios/issues/522
[#523]: https://github.com/DataDog/dd-sdk-ios/issues/523
[#524]: https://github.com/DataDog/dd-sdk-ios/issues/524
[#525]: https://github.com/DataDog/dd-sdk-ios/issues/525
[#531]: https://github.com/DataDog/dd-sdk-ios/issues/531
[#534]: https://github.com/DataDog/dd-sdk-ios/issues/534
[#535]: https://github.com/DataDog/dd-sdk-ios/issues/535
[#537]: https://github.com/DataDog/dd-sdk-ios/issues/537
[#539]: https://github.com/DataDog/dd-sdk-ios/issues/539
[#545]: https://github.com/DataDog/dd-sdk-ios/issues/545
[#547]: https://github.com/DataDog/dd-sdk-ios/issues/547
[#562]: https://github.com/DataDog/dd-sdk-ios/issues/562
[#563]: https://github.com/DataDog/dd-sdk-ios/issues/563
[#566]: https://github.com/DataDog/dd-sdk-ios/issues/566
[#567]: https://github.com/DataDog/dd-sdk-ios/issues/567
[#569]: https://github.com/DataDog/dd-sdk-ios/issues/569
[#575]: https://github.com/DataDog/dd-sdk-ios/issues/575
[#576]: https://github.com/DataDog/dd-sdk-ios/issues/576
[#582]: https://github.com/DataDog/dd-sdk-ios/issues/582
[#583]: https://github.com/DataDog/dd-sdk-ios/issues/583
[#590]: https://github.com/DataDog/dd-sdk-ios/issues/590
[#605]: https://github.com/DataDog/dd-sdk-ios/issues/605
[#608]: https://github.com/DataDog/dd-sdk-ios/issues/608
[#609]: https://github.com/DataDog/dd-sdk-ios/issues/609
[#613]: https://github.com/DataDog/dd-sdk-ios/issues/613
[#615]: https://github.com/DataDog/dd-sdk-ios/issues/615
[#619]: https://github.com/DataDog/dd-sdk-ios/issues/619
[#623]: https://github.com/DataDog/dd-sdk-ios/issues/623
[#626]: https://github.com/DataDog/dd-sdk-ios/issues/626
[#627]: https://github.com/DataDog/dd-sdk-ios/issues/627
[#640]: https://github.com/DataDog/dd-sdk-ios/issues/640
[#641]: https://github.com/DataDog/dd-sdk-ios/issues/641
[#644]: https://github.com/DataDog/dd-sdk-ios/issues/644
[#654]: https://github.com/DataDog/dd-sdk-ios/issues/654
[#655]: https://github.com/DataDog/dd-sdk-ios/issues/655
[#676]: https://github.com/DataDog/dd-sdk-ios/issues/676
[#679]: https://github.com/DataDog/dd-sdk-ios/issues/679
[#680]: https://github.com/DataDog/dd-sdk-ios/issues/680
[#692]: https://github.com/DataDog/dd-sdk-ios/issues/692
[#699]: https://github.com/DataDog/dd-sdk-ios/issues/699
[#702]: https://github.com/DataDog/dd-sdk-ios/issues/702
[#708]: https://github.com/DataDog/dd-sdk-ios/issues/708
[#712]: https://github.com/DataDog/dd-sdk-ios/issues/712
[#715]: https://github.com/DataDog/dd-sdk-ios/issues/715
[#724]: https://github.com/DataDog/dd-sdk-ios/issues/724
[#725]: https://github.com/DataDog/dd-sdk-ios/issues/725
[#728]: https://github.com/DataDog/dd-sdk-ios/issues/728
[#729]: https://github.com/DataDog/dd-sdk-ios/issues/729
[#761]: https://github.com/DataDog/dd-sdk-ios/issues/761
[#789]: https://github.com/DataDog/dd-sdk-ios/issues/789
[#793]: https://github.com/DataDog/dd-sdk-ios/issues/793
[#794]: https://github.com/DataDog/dd-sdk-ios/issues/794
[#795]: https://github.com/DataDog/dd-sdk-ios/issues/795
[#797]: https://github.com/DataDog/dd-sdk-ios/issues/797
[#815]: https://github.com/DataDog/dd-sdk-ios/issues/815
[#830]: https://github.com/DataDog/dd-sdk-ios/issues/830
[#832]: https://github.com/DataDog/dd-sdk-ios/issues/832
[#837]: https://github.com/DataDog/dd-sdk-ios/issues/837
[#851]: https://github.com/DataDog/dd-sdk-ios/issues/851
[#867]: https://github.com/DataDog/dd-sdk-ios/issues/867
[#876]: https://github.com/DataDog/dd-sdk-ios/issues/876
[#888]: https://github.com/DataDog/dd-sdk-ios/issues/888
[#894]: https://github.com/DataDog/dd-sdk-ios/issues/894
[#949]: https://github.com/DataDog/dd-sdk-ios/issues/949
[#950]: https://github.com/DataDog/dd-sdk-ios/issues/950
[#964]: https://github.com/DataDog/dd-sdk-ios/issues/964
[#973]: https://github.com/DataDog/dd-sdk-ios/issues/973
[#997]: https://github.com/DataDog/dd-sdk-ios/issues/997
[#1007]: https://github.com/DataDog/dd-sdk-ios/issues/1007
[#1013]: https://github.com/DataDog/dd-sdk-ios/issues/1013
[#1029]: https://github.com/DataDog/dd-sdk-ios/issues/1029
[#1031]: https://github.com/DataDog/dd-sdk-ios/issues/1031
[#1043]: https://github.com/DataDog/dd-sdk-ios/issues/1043
[#1045]: https://github.com/DataDog/dd-sdk-ios/pull/1045
[#1051]: https://github.com/DataDog/dd-sdk-ios/pull/1051
[#1057]: https://github.com/DataDog/dd-sdk-ios/pull/1057
[#1061]: https://github.com/DataDog/dd-sdk-ios/pull/1061
[#1071]: https://github.com/DataDog/dd-sdk-ios/pull/1071
[#1089]: https://github.com/DataDog/dd-sdk-ios/pull/1089
[#1145]: https://github.com/DataDog/dd-sdk-ios/pull/1145
[#1160]: https://github.com/DataDog/dd-sdk-ios/pull/1160
[#1177]: https://github.com/DataDog/dd-sdk-ios/pull/1177
[#1188]: https://github.com/DataDog/dd-sdk-ios/pull/1188
[#1209]: https://github.com/DataDog/dd-sdk-ios/pull/1209
[#1216]: https://github.com/DataDog/dd-sdk-ios/pull/1216
[#1219]: https://github.com/DataDog/dd-sdk-ios/pull/1219
[#1220]: https://github.com/DataDog/dd-sdk-ios/pull/1220
[#1247]: https://github.com/DataDog/dd-sdk-ios/pull/1247
[#1250]: https://github.com/DataDog/dd-sdk-ios/pull/1250
[#1259]: https://github.com/DataDog/dd-sdk-ios/pull/1259
[#1264]: https://github.com/DataDog/dd-sdk-ios/pull/1264
[#1272]: https://github.com/DataDog/dd-sdk-ios/pull/1272
[#1311]: https://github.com/DataDog/dd-sdk-ios/pull/1311
[#1315]: https://github.com/DataDog/dd-sdk-ios/pull/1315
[#1331]: https://github.com/DataDog/dd-sdk-ios/pull/1331
[#1328]: https://github.com/DataDog/dd-sdk-ios/pull/1328
[@00fa9a]: https://github.com/00FA9A
[@britton-earnin]: https://github.com/Britton-Earnin
[@hengyu]: https://github.com/Hengyu
[@leffelmania]: https://github.com/LeffelMania
[@simpleapp]: https://github.com/SimpleApp
[@tsvetelinvladimirov]: https://github.com/TsvetelinVladimirov
[@arnauddorgans]: https://github.com/arnauddorgans
[@ben-yolabs]: https://github.com/ben-yolabs
[@earltedly]: https://github.com/earltedly
[@flobories]: https://github.com/flobories
[@hyling]: https://github.com/hyling
[@jegnux]: https://github.com/jegnux
[@joeydong]: https://github.com/joeydong
[@jracollins]: https://github.com/jracollins
[@lgaches]: https://github.com/lgaches
[@lmramirez]: https://github.com/lmramirez
[@marcusway]: https://github.com/marcusway
[@matcartmill]: https://github.com/matcartmill
[@michalsrutek]: https://github.com/michalsrutek
[@philtre]: https://github.com/philtre
[@pingd]: https://github.com/pingd
[@provtheodorenewell]: https://github.com/provTheodoreNewell
[@safa-ads]: https://github.com/safa-ads
[@sdejesusf]: https://github.com/sdejesusF
[@avdlee]: https://github.com/AvdLee
[@dfed]: https://github.com/dfed
[@cltnschlosser]: https://github.com/cltnschlosser
[@alexfanatics]: https://github.com/alexfanatics
[@changm4n]: https://github.com/changm4n<|MERGE_RESOLUTION|>--- conflicted
+++ resolved
@@ -1,12 +1,9 @@
 # Unreleased
 
-<<<<<<< HEAD
 - [IMPROVEMENT] Reduce number of view updates by filtering events from payload. See [#1328][]
 
 # 1.21.0 / 27-07-2023
-=======
 # 1.21.0 / 27-06-2023
->>>>>>> 54c5377f
 - [BUGFIX] Fix TracingUUID string format. See [#1311][] (Thanks [@changm4n][])
 - [BUGFIX] Rename _Datadog_Private to DatadogPrivate. See [#1331] (Thanks [@alexfanatics][])
 - [IMPROVEMENT] Add context to crash when there's an active view. See [#1315][]
