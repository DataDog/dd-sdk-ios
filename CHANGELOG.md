--- conflicted
+++ resolved
@@ -2,33 +2,22 @@
 
 - [IMPROVEMENT] Update the default tracing sampling rate to 100%. See [#2253][] 
 - [IMPROVEMENT] Update the default TraceContextInjection to `.sampled`. See [#2253][]
-<<<<<<< HEAD
-- [IMPROVEMENT] Migrate all Obj-c interfaces to corresponding modules. See [#2286][] [#2295][] 
-- [IMPROVEMENT] Remove `DatadogObjc` module. See [#2298][]
-- [IMPROVEMENT] Improve Memory vital collected using `phys_footprint`. See [#2310][] 
-- [IMPROVEMENT] Remove `DatadogObjc` module. See [#2298][] 
-=======
 - [IMPROVEMENT] Enforce head-based sampling on Trace by default. See [#2288][]
 - [IMPROVEMENT] Sample traces according to `session.id`. See [#2364][]
 - [IMPROVEMENT] Migrate all Obj-c interfaces to corresponding modules. See [#2286][] [#2295][] 
 - [IMPROVEMENT] Remove `DatadogObjc` module. See [#2298][]
 - [IMPROVEMENT] Remove Alamofire extension. See [#2309][]
 - [IMPROVEMENT] Improve Memory vital collected using `phys_footprint`. See [#2310][] 
->>>>>>> bd63f86d
 - [IMPROVEMENT] Align attribute propagation mechanism. See [#2291][] [#2305][]
 - [IMPROVEMENT] Stop reporting App hangs and Watchdog terminations for iOS widgets. See [#2326][]   
 - [IMPROVEMENT] Align `os` and `device` attributes across all product features. See [#2322][]
 - [IMPROVEMENT] Remove fatal errors from Logs. See [#2359][]
-<<<<<<< HEAD
-- [IMPROVEMENT] Add opt-out API to disable tracking memory warnings as RUM Errors. See [#2355][]
-=======
 - [IMPROVEMENT] Introduce new category for network errors. See [#2341][]
 - [IMPROVEMENT] Add opt-out API to disable tracking memory warnings as RUM Errors. See [#2355][]
 - [IMPROVEMENT] Improve SwiftUI system image and SF symbol capture in Session Replay through shape SVG recording, image maskColor support, and drawing rasterization. See [#2432][] [#2428][] [#2391][]
 
 # 2.30.0 / 28-07-2025
 
->>>>>>> bd63f86d
 - [FEATURE] Add SwiftUI support for Session Replay privacy overrides. See [#2333][]
 - [FEATURE] Add Clear User Info API. See [#2369][]
 - [FEATURE] Collect battery and locale attributes. See [#2351][] [#2327][]
@@ -933,23 +922,9 @@
 [#2298]: https://github.com/DataDog/dd-sdk-ios/pull/2298
 [#2302]: https://github.com/DataDog/dd-sdk-ios/pull/2302
 [#2304]: https://github.com/DataDog/dd-sdk-ios/pull/2304
-<<<<<<< HEAD
-[#2310]: https://github.com/DataDog/dd-sdk-ios/pull/2310
-[#2286]: https://github.com/DataDog/dd-sdk-ios/pull/2286
-[#2291]: https://github.com/DataDog/dd-sdk-ios/pull/2291
-[#2295]: https://github.com/DataDog/dd-sdk-ios/pull/2295
-[#2298]: https://github.com/DataDog/dd-sdk-ios/pull/2298
-[#2305]: https://github.com/DataDog/dd-sdk-ios/pull/2305
-[#2326]: https://github.com/DataDog/dd-sdk-ios/pull/2326
-[#2322]: https://github.com/DataDog/dd-sdk-ios/pull/2322
-[#2359]: https://github.com/DataDog/dd-sdk-ios/pull/2359
-[#2355]: https://github.com/DataDog/dd-sdk-ios/pull/2355
-
-=======
 [#2305]: https://github.com/DataDog/dd-sdk-ios/pull/2305
 [#2309]: https://github.com/DataDog/dd-sdk-ios/pull/2309
 [#2310]: https://github.com/DataDog/dd-sdk-ios/pull/2310
->>>>>>> bd63f86d
 [#2315]: https://github.com/DataDog/dd-sdk-ios/pull/2315
 [#2316]: https://github.com/DataDog/dd-sdk-ios/pull/2316
 [#2322]: https://github.com/DataDog/dd-sdk-ios/pull/2322
