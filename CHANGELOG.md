# Unreleased

<<<<<<< HEAD
- [IMPROVEMENT] Session Replay recording is event-triggered instead of scheduled. See [#2074][]
=======
# 2.21.0 / 11-12-2024
>>>>>>> db45bc04

- [FIX] Fix sporadic file overwrite during consent change, ensuring event data integrity. See [#2113][]
- [FIX] Fix trace inconsistency when using `URLSessionInterceptor` or Alamofire extension. See [#2114][]
- [IMPROVEMENT] Add Session Replay `startRecordingImmediately` ObjC API. See [#2120][]
- [IMPROVEMENT] Expose Crash Reporter Plugin Publicly. See [#2116][] (Thanks [@naftaly][]) [#2126][]

# 2.20.0 / 14-11-2024

- [FIX] Fix race condition during consent change, preventing loss of events recorded on the current thread. See [#2063][]
- [IMPROVEMENT] Support mutation of events' attributes. See [#2099][]
- [IMPROVEMENT] Add 'os' and 'device' info to Span events. See [#2104][]
- [FIX] Fix bug in SR that was enforcing full snapshot more often than needed. See [#2092][]

# 2.19.0 / 28-10-2024

- [FEATURE] Add Privacy Overrides in Session Replay. See [#2088][]
- [IMPROVEMENT] Add ObjC API for the internal logging/telemetry. See [#2073][]
- [IMPROVEMENT] Support `clipsToBounds` in Session Replay. See [#2083][]

# 2.18.0 / 25-09-2024
- [IMPROVEMENT] Add overwrite required (breaking) param to addViewLoadingTime & usage telemetry. See [#2040][]
- [FEATURE] Prevent "show password" features from revealing sensitive texts in Session Replay. See [#2050][]
- [FEATURE] Add Fine-Grained Masking configuration options to Session Replay. See [#2043][]

# 2.17.0 / 11-09-2024

- [FEATURE] Add support for view loading experimental API (addViewLoadingTime). See [#2026][]
- [IMPROVEMENT] Drop support for deprecated cocoapod specs. See [#1998][]
- [FIX] Propagate global Tracer tags to OpenTelemetry span attributes. See [#2000][]
- [FEATURE] Add Logs event mapper to ObjC API. See [#2008][]
- [IMPROVEMENT] Send retry information with network requests (eg. retry_count, last_failure_status and idempotency key). See [#1991][]
- [IMPROVEMENT] Enable app launch time on mac, macCatalyst and visionOS. See [#1888][] (Thanks [@Hengyu][])
- [FIX] Ignore network reachability on watchOS . See [#2005][] (Thanks [@jfiser-paylocity][])
- [FEATURE] Add Start / Stop API to Session Replay (start/stopRecording). See [#1986][]

# 2.16.0 / 20-08-2024

- [IMPROVEMENT] Deprecate Alamofire extension pod. See [#1966][]
- [FIX] Refresh rate vital for variable refresh rate displays when over performing. See [#1973][]
- [FIX] Alamofire extension types are deprecated now. See [#1988][]

# 2.14.2 / 26-07-2024

- [FIX] Fix CPU spikes when Watchdog Terminations tracking is enabled. See #1968
- [FIX] Fix CPU spike when recording UITabBar using SessionReplay. See #1967

# 2.15.0 / 25-07-2024

- [FEATURE] Enable DatadogCore, DatadogLogs and DatadogTrace to compile on watchOS platform. See [#1918][] (Thanks [@jfiser-paylocity][]) [#1946][]
- [IMPROVEMENT] Ability to clear feature data storage using `clearAllData` API. See [#1940][]
- [IMPROVEMENT] Send memory warning as RUM error. See [#1955][]
- [IMPROVEMENT] Decorate network span kind as `client`. See [#1963][]
- [FIX] Fix CPU spikes when Watchdog Terminations tracking is enabled. See [#1968][]
- [FIX] Fix CPU spike when recording UITabBar using SessionReplay. See [#1967][]

# 2.14.1 / 09-07-2024

- [FIX] Objc attributes interop for KMP. See [#1947][]
- [FIX] Inject backtrace reporter into Logs feature. See [#1948][]

# 2.14.0 / 04-07-2024

- [IMPROVEMENT] Use `#fileID` over `#filePath` as the default argument in errors. See [#1938][]
- [FEATURE] Add support for Watchdog Terminations tracking in RUM. See [#1917][] [#1911][] [#1912][] [#1889][]
- [IMPROVEMENT] Tabbar Icon Default Tint Color in Session Replay. See [#1906][]
- [IMPROVEMENT] Improve Nav Bar Support in Session Replay. See [#1916][]
- [IMPROVEMENT] Record Activity Indicator in Session Replay. See [#1934][]
- [IMPROVEMENT] Allow disabling app hang monitoring in ObjC API. See [#1908][]
- [IMPROVEMENT] Update RUM and Telemetry models with KMP source. See [#1925][]
- [IMPROVEMENT] Use otel-swift fork that only has APIs. See [#1930][]

# 2.11.1 / 01-07-2024

- [FIX] Fix compilation issues on Xcode 16 beta. See [#1898][]

# 2.13.0 / 13-06-2024

- [IMPROVEMENT] Bump `IPHONEOS_DEPLOYMENT_TARGET` and `TVOS_DEPLOYMENT_TARGET` from 11 to 12. See [#1891][]
- [IMPROVEMENT] Add `.connect`, `.trace`, `.options` values to `DDRUMMethod` type. See [#1886][]
- [FIX] Fix compilation issues on Xcode 16 beta. See [#1898][]

# 2.12.0 / 03-06-2024

- [IMPROVEMENT] Crash errors now include up-to-date global RUM attributes. See [#1834][]
- [FEATURE] `DatadogTrace` now supports OpenTelemetry. See [#1828][]
- [FIX] Fix crash on accessing request.allHTTPHeaderFields. See [#1843][]
- [FEATURE] Support for trace context injection configuration to allow selective injection. See [#1835][]
- [FEATURE] `DatadogWebViewTracking` is now available for Obj-C. See [#1854][]
- [FEATURE] RUM "stop session", "get session ID" and "evaluate feature flag" APIs are now available for Obj-C. See [#1853][]

# 2.11.0 / 08-05-2024

- [FEATURE] `DatadogTrace` now supports head-based sampling. See [#1794][]
- [FEATURE] Support WebView recording in Session Replay. See [#1776][]
- [IMPROVEMENT] Add `isInitialized` and `stopInstance` methods to ObjC API. See [#1800][]
- [IMPROVEMENT] Add `addUserExtraInfo` method to ObjC API. See [#1799][]
- [FIX] Add background upload capability to extensions. See [#1803][]
- [IMPROVEMENT] Start sending data immediately after SDK is initialized. See [#1798][]
- [IMPROVEMENT] Make the SDK compile on macOS 12+. See [#1711][]

# 2.10.1 / 02-05-2024

- [FIX] Use trace and span id as decimal. See [#1807][]

# 2.10.0 / 23-04-2024

- [IMPROVEMENT] Add image duplicate detection between sessions. See [#1747][]
- [FEATURE] Add support for 128 bit trace IDs. See [#1721][]
- [FEATURE] Fatal App Hangs are tracked in RUM. See [#1763][]
- [FIX] Avoid name collision with Required Reason APIs. See [#1774][]

# 2.9.0 / 11-04-2024

- [FEATURE] Call RUM's `errorEventMapper` for crashes. See [#1742][]
- [FEATURE] Support calling log event mapper for crashes. See [#1741][]
- [FIX] Fix crash in `NetworkInstrumentationFeature`. See [#1767][]
- [FIX] Remove modulemap. See [#1746][]
- [FIX] Expose objc interfaces in Session Replay module. See [#1697][]

# 2.8.1 / 20-03-2024

- [FEATURE] App Hangs are tracked as RUM errors. See [#1685][]
- [FIX] Propagate parent span in distributing tracing. See [#1627][]
- [IMPROVEMENT] Add Device's Brand, Name, and Model in LogEvent. See [#1672][] (Thanks [@aldoKelvianto][])
- [FEATURE] Improved image recording in Session Replay. See [#1592][]
- [FEATURE] Allow custom error fingerprinting on logs with a special attribute. See [#1722][]
- [FEATURE] Add global log attributes. See [#1707][]
- [FEATURE] Privacy Manifest data usage description. See [#1724][]
- [FIX] Pass through data when network request completes. See [#1696][]

# 2.7.1 / 12-02-2024

- [FIX] Privacy Report missing properties. See [#1656][]
- [FIX] Privacy manifest collision in static framework. See [#1666][]

# 2.7.0 / 25-01-2024

- [FIX] RUM session not being linked to spans. See [#1615][]
- [FIX] `URLSessionTask.resume()` swizzling in iOS 13 and 12. See [#1637][]
- [FEATURE] Allow stopping a core instance. See [#1541][]
- [FEATURE] Link crashes sent as Log events to RUM session. See [#1645][]
- [IMPROVEMENT] Add extra HTTP codes to the list of retryable status codes. See [#1639][]
- [FEATURE] Add privacy manifest to `DatadogCore`. See [#1644][]

# 2.6.0 / 09-01-2024
- [FEATURE] Add `currentSessionID(completion:)` accessor to access the current session ID.
- [FEATURE] Add `BatchProcessingLevel` configuration allowing to process more batches within single read/upload cycle. See [#1531][]
- [FIX] Use `currentRequest` instead `originalRequest` for URLSession request interception. See [#1609][]
- [FIX] Remove weak `UIViewController` references. See [#1597][]

# 2.5.1 / 20-12-2023

- [BUGFIX] Fix `view.time_spent` in RUM view events. See [#1596][]

- [FEATURE] Start RUM session on RUM init. See [#1594][]

# 2.5.0 / 08-11-2023

- [BUGFIX] Optimize Session Replay diffing algorithm. See [#1524][]
- [FEATURE] Add network instrumentation for async/await URLSession APIs. See [#1394][]
- [FEATURE] Change default tracing headers for first party hosts to use both Datadog headers and W3C `tracecontext` headers. See [#1529][]
- [FEATURE] Add tracestate headers when using W3C tracecontext. See [#1536][]
- [BUGFIX] Fix RUM ViewController leaks. See [#1533][]

# 2.4.0 / 18-10-2023

- [FEATURE] WebView Log events can be now sampled. See [#1515][]
- [BUGFIX] WebView RUM events are now dropped if mobile RUM session is not sampled. See [#1502][]
- [BUGFIX] Fix `os.name` in Log events. See [#1493][]

# 2.3.0 / 02-10-2023

- [IMPROVEMENT] Add UIBackgroundTask for uploading jobs. See [#1412][]
- [IMPROVEMENT] Report Build Number in Logs and RUM. See [#1465][]
- [BUGFIX] Fix wrong `view.name` reported in RUM crashes. See [#1488][]
- [BUGFIX] Fix RUM sessions state propagation in Crash Reporting. See [#1498][]

# 2.2.1 / 13-09-2023

- [BUGFIX] Add default RUM views and actions predicates to DatadogObjc . See [#1464][].

# 2.2.0 / 12-09-2023

- [IMPROVEMENT] Enable cross-platform SDKs to change app `version`. See [#1447][]
- [IMPROVEMENT] Enable cross-platform SDKs to edit more of telemetry configuration. See [#1456][]

# 2.1.2 / 29-08-2023

- [BUGFIX] Do not embed DatadogInternal while building Trace and RUM xcframeworks. See [#1444][].

# 2.1.1 / 22-08-2023

- [BUGFIX] `DatadogObjc` not fully available in `2.1.0`. See [#1428][].

# 2.1.0 / 18-08-2023

- [BUGFIX] Manual trace injection APIs are not available in DatadogTrace. See [#1415][].
- [BUGFIX] Fix session replay uploads to AP1 site. See [#1418][].
- [BUGFIX] Allow instantiating custom instance of the SDK after default one. See [#1413][].
- [BUGFIX] Do not propagate attributes from Errors and LongTasks to Views.
- [IMPROVEMENT] Upgrade to PLCrashReporter 1.11.1.
- [FEATURE] Report session sample rate to the backend with RUM events. See [#1410][]
- [IMPROVEMENT] Expose Session Replay to Objective-C. see [#1419][]

# 2.0.0 / 31-07-2023

Release `2.0` introduces breaking changes. Follow the [Migration Guide](MIGRATION.md) to upgrade from `1.x` versions.

- [FEATURE] Session Replay.
- [FEATURE] Support multiple SDK instances.
- [IMPROVEMENT] All relevant products (RUM, Trace, Logs, etc.) are now extracted into different modules.
- [BUGFIX] Module stability: fix name collision.

# 1.22.0 / 21-07-2023
- [BUGFIX] Fix APM local spans not correlating with RUM views. See [#1355][]
- [IMPROVEMENT] Reduce number of view updates by filtering events from payload. See [#1328][]

# 1.21.0 / 27-06-2023
- [BUGFIX] Fix TracingUUID string format. See [#1311][] (Thanks [@changm4n][])
- [BUGFIX] Rename _Datadog_Private to DatadogPrivate. See [#1331] (Thanks [@alexfanatics][])
- [IMPROVEMENT] Add context to crash when there's an active view. See [#1315][]


# 1.20.0 / 01-06-2023
- [BUGFIX] Use targetTimestamp as reference to calculate FPS for variable refresh rate displays. See [#1272][]

# 1.19.0 / 26-04-2023
- [BUGFIX] Fix view attributes override by action attributes. See [#1250][]
- [IMPROVEMENT] Add Tracer sampling rate. See [#1259][]
- [BUGFIX] Fix RUM context not being attached to log when no user action exists. See [#1264][]

# 1.18.0 / 19-04-2023
- [IMPROVEMENT] Add start reason to the session. See [#1247][]
- [IMPROVEMENT] Add ability to stop the session. See [#1219][]

# 1.17.0 / 23-03-2023
- [BUGFIX] Fix crash in `VitalInfoSampler`. See [#1216][] (Thanks [@cltnschlosser][])
- [IMPROVEMENT] Fix Xcode analysis warning. See [#1220][]
- [BUGFIX] Send crashes to both RUM and Logs. See [#1209][]

# 1.16.0 / 02-03-2023
- [IMPROVEMENT] Always create an ApplicationLaunch view on session initialization. See [#1160][]
- [BUGFIX] Remove the data race caused by sampling on the RUM thread. See [#1177][] (Thanks [@cltnschlosser][])
- [BUGFIX] Add ability to adjust configuration telemetry sampling rate. See [#1188][]

# 1.15.0 / 23-01-2023

- [BUGFIX] Fix 'Could not allocate memory' after corrupted TLV. See [#1089][] (Thanks [@cltnschlosser][])
- [BUGFIX] Fix error count on the view update event following a crash. See [#1145][]

# 1.14.0 / 20-12-2022

- [IMPROVEMENT] Add a method for sending error attributes on logs as strings. See [#1051][].
- [IMPROVEMENT] Add manual Open Telemetry b3 headers injection. See [#1057][]
- [IMPROVEMENT] Add automatic Open Telemetry b3 headers injection. See [#1061][]
- [IMPROVEMENT] Add manual and automatic W3C traceparent header injection. See [#1071][]

# 1.13.0 / 08-11-2022

- [IMPROVEMENT] Improve console logs when using `DDNoopRUMMonitor`. See [#1007][] (Thanks [@dfed][])
- [IMPROVEMENT] Add public API to control tracking of frustrations signals. See [#1013][]
- [IMPROVEMENT] Send trace sample rate (`dd.rulePsr`) for APM's traffic ingestion control page. See [#1029][]
- [IMPROVEMENT] Add a method to add user info properties. See [#1031][]
- [BUGFIX] Fix vitals default presets. See [#1043][]
- [IMPROVEMENT] Add logging sampling. See [#1045][]


# 1.12.1 / 18-10-2022

- [IMPROVEMENT] Upgrade to PLCrashReporter 1.11.0 to fix Xcode 14 support.

# 1.12.0 / 16-09-2022

- [BUGFIX] Fix manual User Action dropped if a new view start. See [#997][]
- [IMPROVEMENT] Enable cross-platform SDKs to change app `version`. See [#973][]
- [IMPROVEMENT] Add internal APIs for cross-platform SDKs. See [#964][]
- [IMPROVEMENT] Add mobile vitals frequency configuration. See [#876][]
- [IMPROVEMENT] Include the exact model information in RUM `device.model`. See [#888][]
- [FEATURE] Allow filtering outgoing logs with a status threshold. See [#867][]
- [BUGFIX] Fix compilation issue in SwiftUI Previews. See [#949][]
- [IMPROVEMENT] Expose server date provider for custom clock synchronization. See [#950][]

# 1.11.1 / 20-06-2022

### Changes

- [BUGFIX] Fix Mac Catalyst builds compatibility. See [#894][]

# 1.11.0 / 13-06-2022

### Changes

- [BUGFIX] Fix rare problem with bringing up the "Local Network Permission" alert. See [#830][]
- [BUGFIX] Fix RUM event `source`. See [#832][]
- [BUGFIX] Stop reporting pre-warmed application launch time. See [#789][]
- [BUGFIX] Allow log event dropping. See [#795][]
- [FEATURE] Integration with CI Visibility Tests. See[#761][]
- [FEATURE] Add tvOS Support. See [#793][]
- [FEATURE] Add data encryption interface on-disk data storage. See [#797][]
- [IMPROVEMENT] Allow manually tracked resources in RUM Sessions to detect first party hosts. See [#837][]
- [IMPROVEMENT] Add tracing sampling rate. See [#851][]
- [IMPROVEMENT] Crash Reporting: Filter out unrecognized trailing `???` stack frame in `error.stack`. See [#794][]
- [IMPROVEMENT] Reduce the number of intermediate view events sent in RUM payloads. See [#815][]
- [IMPROVEMENT] Allow manually tracked resources in RUM Sessions to detect first party hosts. See [#837][]
- [IMPROVEMENT] Add tracing sampling rate. See [#851][]
- [BUGFIX] Fix rare problem with bringing up the "Local Network Permission" alert. See [#830][]
- [BUGFIX] Fix RUM event `source`. See [#832][]
- [FEATURE] Integration with CI Visibility Tests. See[#761][]
- [FEATURE] Add tvOS Support. See [#793][]
- [FEATURE] Add data encryption interface on-disk data storage. See [#797][]
- [BUGFIX] Stop reporting pre-warmed application launch time. See [#789][]
- [BUGFIX] Allow log event dropping. See [#795][]
- [IMPROVEMENT] Crash Reporting: Filter out unrecognized trailing `???` stack frame in `error.stack`. See [#794][]
- [IMPROVEMENT] Reduce the number of intermediate view events sent in RUM payloads. See [#815][]

# 1.10.0 / 04-12-2022

### Changes

- [FEATURE] Web-view tracking. See [#729][]
- [BUGFIX] Strip query parameters from span resource. See [#728][]

# 1.9.0 / 01-26-2022

### Changes

- [BUGFIX] Report binary image with no UUID. See [#724][]
- [FEATURE] Add Application Launch events tracking. See [#699][]
- [FEATURE] Set `PLCrashReporter` custom path. See [#692][]
- [FEATURE] `SwiftUI` Instrumentation. See [#676][]
- [IMPROVEMENT] Embed Kronos. See [#708][]
- [IMPROVEMENT] Add `@service` attribute to all RUM events. See [#725][]
- [IMPROVEMENT] Adds support for flutter error source. See [#715][]
- [IMPROVEMENT] Add crash reporting console logs. See [#712][]
- [IMPROVEMENT] Keep view active until all resources are consumed. See [#702][]
- [IMPROVEMENT] Allow passing in a type for errors sent with a message. See [#680][] (Thanks [@AvdLee][])
- [IMPROVEMENT] Add config overrides for debug launch arguments. See [#679][]

# 1.8.0 / 11-23-2021

### Changes

- [BUGFIX] Fix rare crash in `CarrierInfoProvider`. See [#627][] [#623][], [#619][] (Thanks [@safa-ads][], [@matcartmill][])
- [BUGFIX] Crash Reporting: Fix issue with some truncated stack traces not being displayed. See [#641][]
- [BUGFIX] Fix reading SDK attributes in Objective-C. See [#654][]
- [FEATURE] RUM: Track slow UI renders with RUM Long Tasks. See [#567][]
- [FEATURE] RUM: Add API to notify RUM session start: `.onRUMSessionStart(_: (String, Bool) -> Void)`. See [#590][]
- [FEATURE] Logs: Add logs scrubbing API: `.setLogEventMapper(_: (LogEvent) -> LogEvent)`. See [#640][]
- [FEATURE] Add `Datadog.isInitialized` API. See [#566][]
- [FEATURE] Add API for clearing out all SDK data: `Datadog.clearAllData()`. See [#644][]
- [FEATURE] Add support for `us5` site. See [#576][]
- [FEATURE] Support `URLSession` proxy configuration with `.connectionProxyDictionary`. See [#582][]
- [IMPROVEMENT] Compress HTTP body in SDK uploads. See [#626][]
- [IMPROVEMENT] Change type of `.xhr` RUM Resources to `.native`. See [#605][]
- [IMPROVEMENT] Link logs and traces to RUM Actions. See [#615][]
- [IMPROVEMENT] Crash Reporting: Fix symbolication issue for iOS Simulator crashes. See [#563][]
- [IMPROVEMENT] Fix various typos in docs. See [#569][] (Thanks [@michalsrutek][])
- [IMPROVEMENT] Use Intake API V2 for SDK data uploads. See [#562][]

# 1.7.2 / 11-8-2021

### Changes

- [BUGFIX] Fix iOS 15 crash related to `ProcessInfo.isLowPowerModeEnabled`. See [#609][] [#655][] (Thanks [@pingd][])

# 1.7.1 / 10-4-2021

### Changes

- [BUGFIX] Fix iOS 15 crash in `MobileDevice.swift`. See [#609][] [#613][] (Thanks [@arnauddorgans][], [@earltedly][])
- [BUGFIX] RUM: Fix bug with "Refresh Rate" Mobile Vital reporting very low values. [#608][]

# 1.7.0 / 09-27-2021

### Changes

- [BUGFIX] RUM: Fix `DDRUMView` API visibility for Objective-C. See [#583][]
- [FEATURE] Crash Reporting: Add `DatadogCrashReporting`
- [FEATURE] RUM: Add Mobile Vitals. See [#493][] [#514][] [#522][] [#495][]
- [FEATURE] RUM: Add option for renaming instrumented actions. See [#539][]
- [FEATURE] RUM: Add option for tracking events when app is in background. See [#504][] [#537][]
- [FEATURE] Add support for `us3` site. See [#523][]
- [IMPROVEMENT] RUM: Improve RUM <> APM integration. See [#524][] [#575][] [#531][] (Thanks [@jracollins][], [@marcusway][])
- [IMPROVEMENT] RUM: Improve naming for views started with `key:`. See [#534][]
- [IMPROVEMENT] RUM: Improve actions instrumentation. See [#509][] [#545][] [#547][]
- [IMPROVEMENT] RUM: Sanitize custom timings for views. See [#525][]
- [IMPROVEMENT] Do not retry uploading events if Client Token is invalid. See [#535][]

# 1.6.0 / 06-09-2021

### Changes

- [BUGFIX] Trace: Fix `[configuration trackUIKitRUMViews]` not working properly in Obj-c. See [#419][]
- [BUGFIX] Trace: Make `tracePropagationHTTPHeaders` available in Obj-c. See [#421][] (Thanks [@ben-yolabs][])
- [BUGFIX] RUM: Fix RUM Views auto-instrumentation issue on iOS 11. See [#474][]
- [FEATURE] RUM: Support adding custom attributes for auto-instrumented RUM Resources. See [#473][]
- [FEATURE] Trace: Add scrubbing APIs for redacting auto-instrumented spans. See [#481][]
- [IMPROVEMENT] RUM: Add "VIEW NAME" attribute to RUM Views. See [#318][]
- [IMPROVEMENT] RUM: Views cannot be now dropped using view event mapper. See [#415][]
- [IMPROVEMENT] RUM: Improve presentation of errors sent with `Logger`. See [#423][]
- [IMPROVEMENT] Trace: Improve presentation of errors sent with `span.log()`. See [#431][]
- [IMPROVEMENT] Add support for extra user attributes in Obj-c. See [#444][]
- [IMPROVEMENT] Trace: Add `foreground_duration` and `is_background` information to network spans. See [#436][]
- [IMPROVEMENT] RUM: Views will now automatically stop when the app leaves foreground. See [#479][]
- [IMPROVEMENT] `DDURLSessionDelegate` can now be initialized before starting SDK. See [#483][]

# 1.5.2 / 04-13-2021

### Changes

- [BUGFIX] Add missing RUM Resource APIs to RUM for Objc. See [#447][] (Thanks [@sdejesusF][])
- [BUGFIX] Fix eventual `swiftlint` error during `carthage` builds. See [#450][]
- [IMPROVEMENT] Improve cocoapods installation by not requiring `!use_frameworks`. See [#451][]

# 1.5.1 / 03-11-2021

### Changes

- [BUGFIX] Carthage XCFrameworks support. See [#439][]

# 1.5.0 / 03-04-2021

### Changes

- [BUGFIX] Fix baggage items propagation issue for `Span`. See [#365][] (Thanks [@philtre][])
- [FEATURE] Add set of scrubbing APIs for redacting and dropping particular RUM Events. See [#367][]
- [FEATURE] Add support for GDPR compliance with new `Datadog.set(trackingConsent:)` API. See [#335][]
- [FEATURE] Add `Global.rum.addTiming(name:)` API for marking custom tming events in RUM Views. See [#323][]
- [FEATURE] Add support for Alamofire networking with `DatadogAlamofireExtension`. See [#340][]
- [FEATURE] Add configuration of data upload frequency and paylaod size with `.set(batchSize:)` and `.set(uploadFrequency:)` APIs. See [#358][]
- [FEATURE] Add convenient `.setError(_:)` API for setting `Error` on `Span`. See [#390][]
- [IMPROVEMENT] Improve `DATE` accurracy (with NTP time sync) for all data send from the SDK. See [#327][]
- [IMPROVEMENT] Improve App Launch Time metric accurracy. See [#381][]

# 1.4.1 / 01-18-2021

### Changes

- [BUGFIX] Fix app extension compilation issue for `UIApplication.shared` symbol. See [#370][] (Thanks [@SimpleApp][])

# 1.4.0 / 12-14-2020

### Changes

- [BUGFIX] Fix crash when `serviceName` contains space characters. See [#317][] (Thanks [@philtre][])
- [BUGFIX] Fix issue with data uploads when battery status is `.unknown`. See [#320][]
- [BUGFIX] Fix compilation issue for Mac Catalyst. See [#277][] (Thanks [@Hengyu][])
- [FEATURE] RUM: Add RUM monitoring feature (manual and auto instrumentation)
- [FEATURE] Add single `.set(endpoint:)` API to configure all Datadog endpoints. See [#322][]
- [FEATURE] Add support for GovCloud endpoints. See [#235][]
- [FEATURE] Add support for extra user attributes. See [#315][]
- [FEATURE] Logs: Add `error: Error` attribute to logging APIs. See [#303][] (Thanks [@sdejesusF][])
- [FEATURE] Trace: Add `span.setActive()` API for indirect referencing Spans. See [#187][]
- [FEATURE] Trace: Add `Global.sharedTracer.startRootSpan(...)` API. See [#236][]
- [IMPROVEMENT] Trace: Add auto instrumentation for `URLSessionTasks` created with no completion handler. See [#262][]
- [IMPROVEMENT] Extend allowed characters set for the `environment` value. See [#246][] (Thanks [@sdejesusF][])
- [IMPROVEMENT] Improve data upload performance. See [#249][]

# 1.3.1 / 08-14-2020

### Changes

- [BUGFIX] Fix SPM compilation issue for DatadogObjC. See [#220][] (Thanks [@TsvetelinVladimirov][])
- [BUGFIX] Fix compilation issue in Xcode 11.3.1. See [#217][] (Thanks [@provTheodoreNewell][])

# 1.3.0 / 08-03-2020

### Changes

- [FEATURE] Trace: Add tracing feature following the Open Tracing spec

# 1.2.4 / 07-17-2020

### Changes

- [BUGFIX] Logs: Fix out-of-memory crash on intensive logging. See [#185][] (Thanks [@hyling][])

# 1.2.3 / 07-15-2020

### Changes

- [BUGFIX] Logs: Fix memory leaks in logs upload. See [#180][] (Thanks [@hyling][])
- [BUGFIX] Fix App Store Connect validation issue for `DatadogObjC`. See [#182][] (Thanks [@hyling][])

# 1.2.2 / 06-12-2020

### Changes

- [BUGFIX] Logs: Fix occasional logs malformation. See [#133][]

# 1.2.1 / 06-09-2020

### Changes

- [BUGFIX] Fix `ISO8601DateFormatter` crash on iOS 11.0 and 11.1. See [#129][] (Thanks [@lgaches][], [@Britton-Earnin][])

# 1.2.0 / 05-22-2020

### Changes

- [BUGFIX] Logs: Fixed family of `NWPathMonitor` crashes. See [#110][] (Thanks [@LeffelMania][], [@00FA9A][], [@jegnux][])
- [FEATURE] Logs: Change default `serviceName` to app bundle identifier. See [#102][]
- [IMPROVEMENT] Logs: Add milliseconds precision. See [#96][] (Thanks [@flobories][])
- [IMPROVEMENT] Logs: Deliver logs faster in app extensions. See [#84][] (Thanks [@lmramirez][])
- [OTHER] Logs: Change default `source` to `"ios"`. See [#111][]
- [OTHER] Link SDK as dynamic framework in SPM. See [#82][]

# 1.1.0 / 04-21-2020

### Changes

- [BUGFIX] Fix "Missing required module 'Datadog_Private'" Carthage error. See [#80][]
- [IMPROVEMENT] Logs: Sync logs time with server. See [#65][]

# 1.0.2 / 04-08-2020

### Changes

- [BUGFIX] Fix "'module.modulemap' should be inside the 'include' directory" Carthage error. See [#73][] (Thanks [@joeydong][])

# 1.0.1 / 04-07-2020

### Changes

- [BUGFIX] Fix "out of memory" crash. See [#64][] (Thanks [@lmramirez][])

# 1.0.0 / 03-31-2020

### Changes

- [FEATURE] Logs: Add logging feature

<!--- The following link definition list is generated by PimpMyChangelog --->

[#64]: https://github.com/DataDog/dd-sdk-ios/issues/64
[#65]: https://github.com/DataDog/dd-sdk-ios/issues/65
[#73]: https://github.com/DataDog/dd-sdk-ios/issues/73
[#80]: https://github.com/DataDog/dd-sdk-ios/issues/80
[#82]: https://github.com/DataDog/dd-sdk-ios/issues/82
[#84]: https://github.com/DataDog/dd-sdk-ios/issues/84
[#96]: https://github.com/DataDog/dd-sdk-ios/issues/96
[#102]: https://github.com/DataDog/dd-sdk-ios/issues/102
[#110]: https://github.com/DataDog/dd-sdk-ios/issues/110
[#111]: https://github.com/DataDog/dd-sdk-ios/issues/111
[#129]: https://github.com/DataDog/dd-sdk-ios/issues/129
[#133]: https://github.com/DataDog/dd-sdk-ios/issues/133
[#180]: https://github.com/DataDog/dd-sdk-ios/issues/180
[#182]: https://github.com/DataDog/dd-sdk-ios/issues/182
[#185]: https://github.com/DataDog/dd-sdk-ios/issues/185
[#187]: https://github.com/DataDog/dd-sdk-ios/issues/187
[#217]: https://github.com/DataDog/dd-sdk-ios/issues/217
[#220]: https://github.com/DataDog/dd-sdk-ios/issues/220
[#235]: https://github.com/DataDog/dd-sdk-ios/issues/235
[#236]: https://github.com/DataDog/dd-sdk-ios/issues/236
[#246]: https://github.com/DataDog/dd-sdk-ios/issues/246
[#249]: https://github.com/DataDog/dd-sdk-ios/issues/249
[#262]: https://github.com/DataDog/dd-sdk-ios/issues/262
[#277]: https://github.com/DataDog/dd-sdk-ios/issues/277
[#303]: https://github.com/DataDog/dd-sdk-ios/issues/303
[#315]: https://github.com/DataDog/dd-sdk-ios/issues/315
[#317]: https://github.com/DataDog/dd-sdk-ios/issues/317
[#318]: https://github.com/DataDog/dd-sdk-ios/issues/318
[#320]: https://github.com/DataDog/dd-sdk-ios/issues/320
[#322]: https://github.com/DataDog/dd-sdk-ios/issues/322
[#323]: https://github.com/DataDog/dd-sdk-ios/issues/323
[#327]: https://github.com/DataDog/dd-sdk-ios/issues/327
[#335]: https://github.com/DataDog/dd-sdk-ios/issues/335
[#340]: https://github.com/DataDog/dd-sdk-ios/issues/340
[#358]: https://github.com/DataDog/dd-sdk-ios/issues/358
[#365]: https://github.com/DataDog/dd-sdk-ios/issues/365
[#367]: https://github.com/DataDog/dd-sdk-ios/issues/367
[#370]: https://github.com/DataDog/dd-sdk-ios/issues/370
[#381]: https://github.com/DataDog/dd-sdk-ios/issues/381
[#390]: https://github.com/DataDog/dd-sdk-ios/issues/390
[#415]: https://github.com/DataDog/dd-sdk-ios/issues/415
[#419]: https://github.com/DataDog/dd-sdk-ios/issues/419
[#421]: https://github.com/DataDog/dd-sdk-ios/issues/421
[#423]: https://github.com/DataDog/dd-sdk-ios/issues/423
[#431]: https://github.com/DataDog/dd-sdk-ios/issues/431
[#436]: https://github.com/DataDog/dd-sdk-ios/issues/436
[#439]: https://github.com/DataDog/dd-sdk-ios/issues/439
[#444]: https://github.com/DataDog/dd-sdk-ios/issues/444
[#447]: https://github.com/DataDog/dd-sdk-ios/issues/447
[#450]: https://github.com/DataDog/dd-sdk-ios/issues/450
[#451]: https://github.com/DataDog/dd-sdk-ios/issues/451
[#473]: https://github.com/DataDog/dd-sdk-ios/issues/473
[#474]: https://github.com/DataDog/dd-sdk-ios/issues/474
[#479]: https://github.com/DataDog/dd-sdk-ios/issues/479
[#481]: https://github.com/DataDog/dd-sdk-ios/issues/481
[#483]: https://github.com/DataDog/dd-sdk-ios/issues/483
[#493]: https://github.com/DataDog/dd-sdk-ios/issues/493
[#495]: https://github.com/DataDog/dd-sdk-ios/issues/495
[#504]: https://github.com/DataDog/dd-sdk-ios/issues/504
[#509]: https://github.com/DataDog/dd-sdk-ios/issues/509
[#514]: https://github.com/DataDog/dd-sdk-ios/issues/514
[#522]: https://github.com/DataDog/dd-sdk-ios/issues/522
[#523]: https://github.com/DataDog/dd-sdk-ios/issues/523
[#524]: https://github.com/DataDog/dd-sdk-ios/issues/524
[#525]: https://github.com/DataDog/dd-sdk-ios/issues/525
[#531]: https://github.com/DataDog/dd-sdk-ios/issues/531
[#534]: https://github.com/DataDog/dd-sdk-ios/issues/534
[#535]: https://github.com/DataDog/dd-sdk-ios/issues/535
[#537]: https://github.com/DataDog/dd-sdk-ios/issues/537
[#539]: https://github.com/DataDog/dd-sdk-ios/issues/539
[#545]: https://github.com/DataDog/dd-sdk-ios/issues/545
[#547]: https://github.com/DataDog/dd-sdk-ios/issues/547
[#562]: https://github.com/DataDog/dd-sdk-ios/issues/562
[#563]: https://github.com/DataDog/dd-sdk-ios/issues/563
[#566]: https://github.com/DataDog/dd-sdk-ios/issues/566
[#567]: https://github.com/DataDog/dd-sdk-ios/issues/567
[#569]: https://github.com/DataDog/dd-sdk-ios/issues/569
[#575]: https://github.com/DataDog/dd-sdk-ios/issues/575
[#576]: https://github.com/DataDog/dd-sdk-ios/issues/576
[#582]: https://github.com/DataDog/dd-sdk-ios/issues/582
[#583]: https://github.com/DataDog/dd-sdk-ios/issues/583
[#590]: https://github.com/DataDog/dd-sdk-ios/issues/590
[#605]: https://github.com/DataDog/dd-sdk-ios/issues/605
[#608]: https://github.com/DataDog/dd-sdk-ios/issues/608
[#609]: https://github.com/DataDog/dd-sdk-ios/issues/609
[#613]: https://github.com/DataDog/dd-sdk-ios/issues/613
[#615]: https://github.com/DataDog/dd-sdk-ios/issues/615
[#619]: https://github.com/DataDog/dd-sdk-ios/issues/619
[#623]: https://github.com/DataDog/dd-sdk-ios/issues/623
[#626]: https://github.com/DataDog/dd-sdk-ios/issues/626
[#627]: https://github.com/DataDog/dd-sdk-ios/issues/627
[#640]: https://github.com/DataDog/dd-sdk-ios/issues/640
[#641]: https://github.com/DataDog/dd-sdk-ios/issues/641
[#644]: https://github.com/DataDog/dd-sdk-ios/issues/644
[#654]: https://github.com/DataDog/dd-sdk-ios/issues/654
[#655]: https://github.com/DataDog/dd-sdk-ios/issues/655
[#676]: https://github.com/DataDog/dd-sdk-ios/issues/676
[#679]: https://github.com/DataDog/dd-sdk-ios/issues/679
[#680]: https://github.com/DataDog/dd-sdk-ios/issues/680
[#692]: https://github.com/DataDog/dd-sdk-ios/issues/692
[#699]: https://github.com/DataDog/dd-sdk-ios/issues/699
[#702]: https://github.com/DataDog/dd-sdk-ios/issues/702
[#708]: https://github.com/DataDog/dd-sdk-ios/issues/708
[#712]: https://github.com/DataDog/dd-sdk-ios/issues/712
[#715]: https://github.com/DataDog/dd-sdk-ios/issues/715
[#724]: https://github.com/DataDog/dd-sdk-ios/issues/724
[#725]: https://github.com/DataDog/dd-sdk-ios/issues/725
[#728]: https://github.com/DataDog/dd-sdk-ios/issues/728
[#729]: https://github.com/DataDog/dd-sdk-ios/issues/729
[#761]: https://github.com/DataDog/dd-sdk-ios/issues/761
[#789]: https://github.com/DataDog/dd-sdk-ios/issues/789
[#793]: https://github.com/DataDog/dd-sdk-ios/issues/793
[#794]: https://github.com/DataDog/dd-sdk-ios/issues/794
[#795]: https://github.com/DataDog/dd-sdk-ios/issues/795
[#797]: https://github.com/DataDog/dd-sdk-ios/issues/797
[#815]: https://github.com/DataDog/dd-sdk-ios/issues/815
[#830]: https://github.com/DataDog/dd-sdk-ios/issues/830
[#832]: https://github.com/DataDog/dd-sdk-ios/issues/832
[#837]: https://github.com/DataDog/dd-sdk-ios/issues/837
[#851]: https://github.com/DataDog/dd-sdk-ios/issues/851
[#867]: https://github.com/DataDog/dd-sdk-ios/issues/867
[#876]: https://github.com/DataDog/dd-sdk-ios/issues/876
[#888]: https://github.com/DataDog/dd-sdk-ios/issues/888
[#894]: https://github.com/DataDog/dd-sdk-ios/issues/894
[#949]: https://github.com/DataDog/dd-sdk-ios/issues/949
[#950]: https://github.com/DataDog/dd-sdk-ios/issues/950
[#964]: https://github.com/DataDog/dd-sdk-ios/issues/964
[#973]: https://github.com/DataDog/dd-sdk-ios/issues/973
[#997]: https://github.com/DataDog/dd-sdk-ios/issues/997
[#1007]: https://github.com/DataDog/dd-sdk-ios/issues/1007
[#1013]: https://github.com/DataDog/dd-sdk-ios/issues/1013
[#1029]: https://github.com/DataDog/dd-sdk-ios/issues/1029
[#1031]: https://github.com/DataDog/dd-sdk-ios/issues/1031
[#1043]: https://github.com/DataDog/dd-sdk-ios/issues/1043
[#1045]: https://github.com/DataDog/dd-sdk-ios/pull/1045
[#1051]: https://github.com/DataDog/dd-sdk-ios/pull/1051
[#1057]: https://github.com/DataDog/dd-sdk-ios/pull/1057
[#1061]: https://github.com/DataDog/dd-sdk-ios/pull/1061
[#1071]: https://github.com/DataDog/dd-sdk-ios/pull/1071
[#1089]: https://github.com/DataDog/dd-sdk-ios/pull/1089
[#1145]: https://github.com/DataDog/dd-sdk-ios/pull/1145
[#1160]: https://github.com/DataDog/dd-sdk-ios/pull/1160
[#1177]: https://github.com/DataDog/dd-sdk-ios/pull/1177
[#1188]: https://github.com/DataDog/dd-sdk-ios/pull/1188
[#1209]: https://github.com/DataDog/dd-sdk-ios/pull/1209
[#1216]: https://github.com/DataDog/dd-sdk-ios/pull/1216
[#1219]: https://github.com/DataDog/dd-sdk-ios/pull/1219
[#1220]: https://github.com/DataDog/dd-sdk-ios/pull/1220
[#1247]: https://github.com/DataDog/dd-sdk-ios/pull/1247
[#1250]: https://github.com/DataDog/dd-sdk-ios/pull/1250
[#1259]: https://github.com/DataDog/dd-sdk-ios/pull/1259
[#1264]: https://github.com/DataDog/dd-sdk-ios/pull/1264
[#1272]: https://github.com/DataDog/dd-sdk-ios/pull/1272
[#1311]: https://github.com/DataDog/dd-sdk-ios/pull/1311
[#1315]: https://github.com/DataDog/dd-sdk-ios/pull/1315
[#1331]: https://github.com/DataDog/dd-sdk-ios/pull/1331
[#1328]: https://github.com/DataDog/dd-sdk-ios/pull/1328
[#1355]: https://github.com/DataDog/dd-sdk-ios/pull/1355
[#1410]: https://github.com/DataDog/dd-sdk-ios/pull/1410
[#1412]: https://github.com/DataDog/dd-sdk-ios/pull/1412
[#1413]: https://github.com/DataDog/dd-sdk-ios/pull/1413
[#1415]: https://github.com/DataDog/dd-sdk-ios/pull/1415
[#1418]: https://github.com/DataDog/dd-sdk-ios/pull/1418
[#1419]: https://github.com/DataDog/dd-sdk-ios/pull/1419
[#1428]: https://github.com/DataDog/dd-sdk-ios/pull/1428
[#1444]: https://github.com/DataDog/dd-sdk-ios/pull/1444
[#1464]: https://github.com/DataDog/dd-sdk-ios/pull/1464
[#1412]: https://github.com/DataDog/dd-sdk-ios/pull/1412
[#1488]: https://github.com/DataDog/dd-sdk-ios/pull/1488
[#1502]: https://github.com/DataDog/dd-sdk-ios/pull/1502
[#1515]: https://github.com/DataDog/dd-sdk-ios/pull/1515
[#1465]: https://github.com/DataDog/dd-sdk-ios/pull/1465
[#1498]: https://github.com/DataDog/dd-sdk-ios/pull/1498
[#1493]: https://github.com/DataDog/dd-sdk-ios/pull/1493
[#1394]: https://github.com/DataDog/dd-sdk-ios/pull/1394
[#1524]: https://github.com/DataDog/dd-sdk-ios/pull/1524
[#1529]: https://github.com/DataDog/dd-sdk-ios/pull/1529
[#1533]: https://github.com/DataDog/dd-sdk-ios/pull/1533
[#1645]: https://github.com/DataDog/dd-sdk-ios/pull/1645
[#1594]: https://github.com/DataDog/dd-sdk-ios/pull/1594
[#1536]: https://github.com/DataDog/dd-sdk-ios/pull/1536
[#1609]: https://github.com/DataDog/dd-sdk-ios/pull/1609
[#1639]: https://github.com/DataDog/dd-sdk-ios/pull/1639
[#1615]: https://github.com/DataDog/dd-sdk-ios/pull/1615
[#1531]: https://github.com/DataDog/dd-sdk-ios/pull/1531
[#1637]: https://github.com/DataDog/dd-sdk-ios/pull/1637
[#1541]: https://github.com/DataDog/dd-sdk-ios/pull/1541
[#1592]: https://github.com/DataDog/dd-sdk-ios/pull/1592
[#1672]: https://github.com/DataDog/dd-sdk-ios/pull/1672
[#1596]: https://github.com/DataDog/dd-sdk-ios/pull/1596
[#1597]: https://github.com/DataDog/dd-sdk-ios/pull/1597
[#1627]: https://github.com/DataDog/dd-sdk-ios/pull/1627
[#1644]: https://github.com/DataDog/dd-sdk-ios/pull/1644
[#1685]: https://github.com/DataDog/dd-sdk-ios/pull/1685
[#1656]: https://github.com/DataDog/dd-sdk-ios/pull/1656
[#1666]: https://github.com/DataDog/dd-sdk-ios/pull/1666
[#1696]: https://github.com/DataDog/dd-sdk-ios/pull/1696
[#1697]: https://github.com/DataDog/dd-sdk-ios/pull/1697
[#1707]: https://github.com/DataDog/dd-sdk-ios/pull/1707
[#1711]: https://github.com/DataDog/dd-sdk-ios/pull/1711
[#1721]: https://github.com/DataDog/dd-sdk-ios/pull/1721
[#1722]: https://github.com/DataDog/dd-sdk-ios/pull/1722
[#1724]: https://github.com/DataDog/dd-sdk-ios/pull/1724
[#1741]: https://github.com/DataDog/dd-sdk-ios/pull/1741
[#1742]: https://github.com/DataDog/dd-sdk-ios/pull/1742
[#1746]: https://github.com/DataDog/dd-sdk-ios/pull/1746
[#1747]: https://github.com/DataDog/dd-sdk-ios/pull/1747
[#1794]: https://github.com/DataDog/dd-sdk-ios/pull/1794
[#1774]: https://github.com/DataDog/dd-sdk-ios/pull/1774
[#1763]: https://github.com/DataDog/dd-sdk-ios/pull/1763
[#1767]: https://github.com/DataDog/dd-sdk-ios/pull/1767
[#1843]: https://github.com/DataDog/dd-sdk-ios/pull/1843
[#1798]: https://github.com/DataDog/dd-sdk-ios/pull/1798
[#1891]: https://github.com/DataDog/dd-sdk-ios/pull/1891
[#1776]: https://github.com/DataDog/dd-sdk-ios/pull/1776
[#1834]: https://github.com/DataDog/dd-sdk-ios/pull/1834
[#1721]: https://github.com/DataDog/dd-sdk-ios/pull/1721
[#1803]: https://github.com/DataDog/dd-sdk-ios/pull/1803
[#1853]: https://github.com/DataDog/dd-sdk-ios/pull/1853
[#1807]: https://github.com/DataDog/dd-sdk-ios/pull/1807
[#1854]: https://github.com/DataDog/dd-sdk-ios/pull/1854
[#1828]: https://github.com/DataDog/dd-sdk-ios/pull/1828
[#1835]: https://github.com/DataDog/dd-sdk-ios/pull/1835
[#1886]: https://github.com/DataDog/dd-sdk-ios/pull/1886
[#1889]: https://github.com/DataDog/dd-sdk-ios/pull/1889
[#1898]: https://github.com/DataDog/dd-sdk-ios/pull/1898
[#1906]: https://github.com/DataDog/dd-sdk-ios/pull/1906
[#1908]: https://github.com/DataDog/dd-sdk-ios/pull/1908
[#1911]: https://github.com/DataDog/dd-sdk-ios/pull/1911
[#1912]: https://github.com/DataDog/dd-sdk-ios/pull/1912
[#1916]: https://github.com/DataDog/dd-sdk-ios/pull/1916
[#1917]: https://github.com/DataDog/dd-sdk-ios/pull/1917
[#1925]: https://github.com/DataDog/dd-sdk-ios/pull/1925
[#1930]: https://github.com/DataDog/dd-sdk-ios/pull/1930
[#1918]: https://github.com/DataDog/dd-sdk-ios/pull/1918
[#1946]: https://github.com/DataDog/dd-sdk-ios/pull/1946
[#1934]: https://github.com/DataDog/dd-sdk-ios/pull/1934
[#1938]: https://github.com/DataDog/dd-sdk-ios/pull/1938
[#1947]: https://github.com/DataDog/dd-sdk-ios/pull/1947
[#1948]: https://github.com/DataDog/dd-sdk-ios/pull/1948
[#1940]: https://github.com/DataDog/dd-sdk-ios/pull/1940
[#1955]: https://github.com/DataDog/dd-sdk-ios/pull/1955
[#1963]: https://github.com/DataDog/dd-sdk-ios/pull/1963
[#1968]: https://github.com/DataDog/dd-sdk-ios/pull/1968
[#1967]: https://github.com/DataDog/dd-sdk-ios/pull/1967
[#1973]: https://github.com/DataDog/dd-sdk-ios/pull/1973
[#1988]: https://github.com/DataDog/dd-sdk-ios/pull/1988
[#2000]: https://github.com/DataDog/dd-sdk-ios/pull/2000
[#1991]: https://github.com/DataDog/dd-sdk-ios/pull/1991
[#1986]: https://github.com/DataDog/dd-sdk-ios/pull/1986
[#1888]: https://github.com/DataDog/dd-sdk-ios/pull/1888
[#2008]: https://github.com/DataDog/dd-sdk-ios/pull/2008
[#2005]: https://github.com/DataDog/dd-sdk-ios/pull/2005
[#1998]: https://github.com/DataDog/dd-sdk-ios/pull/1998
[#1966]: https://github.com/DataDog/dd-sdk-ios/pull/1966
[#2026]: https://github.com/DataDog/dd-sdk-ios/pull/2026
[#2043]: https://github.com/DataDog/dd-sdk-ios/pull/2043
[#2040]: https://github.com/DataDog/dd-sdk-ios/pull/2040
[#2050]: https://github.com/DataDog/dd-sdk-ios/pull/2050
[#2073]: https://github.com/DataDog/dd-sdk-ios/pull/2073
[#2088]: https://github.com/DataDog/dd-sdk-ios/pull/2088
[#2083]: https://github.com/DataDog/dd-sdk-ios/pull/2083
[#2104]: https://github.com/DataDog/dd-sdk-ios/pull/2104
[#2099]: https://github.com/DataDog/dd-sdk-ios/pull/2099
[#2063]: https://github.com/DataDog/dd-sdk-ios/pull/2063
[#2092]: https://github.com/DataDog/dd-sdk-ios/pull/2092
[#2074]: https://github.com/DataDog/dd-sdk-ios/pull/2074
[#2113]: https://github.com/DataDog/dd-sdk-ios/pull/2113
[#2114]: https://github.com/DataDog/dd-sdk-ios/pull/2114
[#2116]: https://github.com/DataDog/dd-sdk-ios/pull/2116
[#2120]: https://github.com/DataDog/dd-sdk-ios/pull/2120
[#2126]: https://github.com/DataDog/dd-sdk-ios/pull/2126
[@00fa9a]: https://github.com/00FA9A
[@britton-earnin]: https://github.com/Britton-Earnin
[@hengyu]: https://github.com/Hengyu
[@leffelmania]: https://github.com/LeffelMania
[@simpleapp]: https://github.com/SimpleApp
[@tsvetelinvladimirov]: https://github.com/TsvetelinVladimirov
[@arnauddorgans]: https://github.com/arnauddorgans
[@ben-yolabs]: https://github.com/ben-yolabs
[@earltedly]: https://github.com/earltedly
[@flobories]: https://github.com/flobories
[@hyling]: https://github.com/hyling
[@jegnux]: https://github.com/jegnux
[@joeydong]: https://github.com/joeydong
[@jracollins]: https://github.com/jracollins
[@lgaches]: https://github.com/lgaches
[@lmramirez]: https://github.com/lmramirez
[@marcusway]: https://github.com/marcusway
[@aldoKelvianto]: https://github.com/aldoKelvianto
[@matcartmill]: https://github.com/matcartmill
[@michalsrutek]: https://github.com/michalsrutek
[@philtre]: https://github.com/philtre
[@pingd]: https://github.com/pingd
[@provtheodorenewell]: https://github.com/provTheodoreNewell
[@safa-ads]: https://github.com/safa-ads
[@sdejesusf]: https://github.com/sdejesusF
[@avdlee]: https://github.com/AvdLee
[@dfed]: https://github.com/dfed
[@cltnschlosser]: https://github.com/cltnschlosser
[@alexfanatics]: https://github.com/alexfanatics
[@changm4n]: https://github.com/changm4n
[@jfiser-paylocity]: https://github.com/jfiser-paylocity
[@Hengyu]: https://github.com/Hengyu
[@naftaly]: https://github.com/naftaly<|MERGE_RESOLUTION|>--- conflicted
+++ resolved
@@ -1,10 +1,8 @@
 # Unreleased
 
-<<<<<<< HEAD
 - [IMPROVEMENT] Session Replay recording is event-triggered instead of scheduled. See [#2074][]
-=======
+
 # 2.21.0 / 11-12-2024
->>>>>>> db45bc04
 
 - [FIX] Fix sporadic file overwrite during consent change, ensuring event data integrity. See [#2113][]
 - [FIX] Fix trace inconsistency when using `URLSessionInterceptor` or Alamofire extension. See [#2114][]
