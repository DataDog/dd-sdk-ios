--- conflicted
+++ resolved
@@ -1,6 +1,5 @@
 # Unreleased
 
-<<<<<<< HEAD
 - [IMPROVEMENT] Update the default tracing sampling rate to 100%. See [#2253][] 
 - [IMPROVEMENT] Update the default TraceContextInjection to `.sampled`. See [#2253][]
 - [IMPROVEMENT] Migrate all Obj-c interfaces to corresponding modules. See [#2286][] [#2295][] 
@@ -12,7 +11,6 @@
 - [IMPROVEMENT] Align `os` and `device` attributes across all product features. See [#2322][]
 - [IMPROVEMENT] Remove fatal errors from Logs. See [#2359][]
 - [IMPROVEMENT] Add opt-out API to disable tracking memory warnings as RUM Errors. See [#2355][]
-=======
 - [FEATURE] Add SwiftUI support for Session Replay privacy overrides. See [#2333][]
 - [IMPROVEMENT] Add `accountInfo` property to `DDLogEvent`. See [#2360][]
 - [FEATURE] Add Clear User Info API. See [#2369][]
@@ -22,7 +20,6 @@
 - [FEATURE] Add SwiftUI auto-tracking for views and actions. See [#2237][] [#2315][]
 - [FEATURE] Add support for AP2 Datacenter. You can configure it setting `DatadogSite.ap2` on `Datadog.Configuration.site`. See [#2343][]
 - [FEATURE] Add account information configuration. The account information propagates to Logs, RUM, Traces, Crash and Error Reporting. See [#2225][]
->>>>>>> 4f4ce751
 
 # 2.28.1 / 29-05-2025
 
@@ -909,7 +906,6 @@
 [#2268]: https://github.com/DataDog/dd-sdk-ios/pull/2268
 [#2302]: https://github.com/DataDog/dd-sdk-ios/pull/2302
 [#2304]: https://github.com/DataDog/dd-sdk-ios/pull/2304
-<<<<<<< HEAD
 [#2310]: https://github.com/DataDog/dd-sdk-ios/pull/2310
 [#2286]: https://github.com/DataDog/dd-sdk-ios/pull/2286
 [#2291]: https://github.com/DataDog/dd-sdk-ios/pull/2291
@@ -921,9 +917,7 @@
 [#2359]: https://github.com/DataDog/dd-sdk-ios/pull/2359
 [#2355]: https://github.com/DataDog/dd-sdk-ios/pull/2355
 
-=======
 [#2315]: https://github.com/DataDog/dd-sdk-ios/pull/2315
->>>>>>> 4f4ce751
 [#2316]: https://github.com/DataDog/dd-sdk-ios/pull/2316
 [#2343]: https://github.com/DataDog/dd-sdk-ios/pull/2343
 [#2360]: https://github.com/DataDog/dd-sdk-ios/pull/2360
