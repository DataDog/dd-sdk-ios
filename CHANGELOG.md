# Unreleased

<<<<<<< HEAD
- [FEATURE] Add Time To Network Setled metric in RUM. See [#2125][]
- [FEATURE] Add Interaction To Next View metric in RUM. See [#2153][]
=======
- [FIX] Fix SwiftUI placeholder in Session Replay when Feature Flag is disabled. See [#2170][]

# 2.22.0 / 02-01-2025

>>>>>>> 1b0ac462
- [IMPROVEMENT] Add Datadog Configuration `backgroundTasksEnabled` ObjC API. See [#2148][]
- [FIX] Prevent Session Replay to create two full snapshots in a row. See [#2154][]

# 2.21.0 / 11-12-2024

- [FIX] Fix sporadic file overwrite during consent change, ensuring event data integrity. See [#2113][]
- [FIX] Fix trace inconsistency when using `URLSessionInterceptor` or Alamofire extension. See [#2114][]
- [IMPROVEMENT] Add Session Replay `startRecordingImmediately` ObjC API. See [#2120][]
- [IMPROVEMENT] Expose Crash Reporter Plugin Publicly. See [#2116][] (Thanks [@naftaly][]) [#2126][]

# 2.20.0 / 14-11-2024

- [FIX] Fix race condition during consent change, preventing loss of events recorded on the current thread. See [#2063][]
- [IMPROVEMENT] Support mutation of events' attributes. See [#2099][]
- [IMPROVEMENT] Add 'os' and 'device' info to Span events. See [#2104][]
- [FIX] Fix bug in SR that was enforcing full snapshot more often than needed. See [#2092][]

# 2.19.0 / 28-10-2024

- [FEATURE] Add Privacy Overrides in Session Replay. See [#2088][]
- [IMPROVEMENT] Add ObjC API for the internal logging/telemetry. See [#2073][]
- [IMPROVEMENT] Support `clipsToBounds` in Session Replay. See [#2083][]

# 2.18.0 / 25-09-2024
- [IMPROVEMENT] Add overwrite required (breaking) param to addViewLoadingTime & usage telemetry. See [#2040][]
- [FEATURE] Prevent "show password" features from revealing sensitive texts in Session Replay. See [#2050][]
- [FEATURE] Add Fine-Grained Masking configuration options to Session Replay. See [#2043][]

# 2.17.0 / 11-09-2024

- [FEATURE] Add support for view loading experimental API (addViewLoadingTime). See [#2026][]
- [IMPROVEMENT] Drop support for deprecated cocoapod specs. See [#1998][]
- [FIX] Propagate global Tracer tags to OpenTelemetry span attributes. See [#2000][]
- [FEATURE] Add Logs event mapper to ObjC API. See [#2008][]
- [IMPROVEMENT] Send retry information with network requests (eg. retry_count, last_failure_status and idempotency key). See [#1991][]
- [IMPROVEMENT] Enable app launch time on mac, macCatalyst and visionOS. See [#1888][] (Thanks [@Hengyu][])
- [FIX] Ignore network reachability on watchOS . See [#2005][] (Thanks [@jfiser-paylocity][])
- [FEATURE] Add Start / Stop API to Session Replay (start/stopRecording). See [#1986][]

# 2.16.0 / 20-08-2024

- [IMPROVEMENT] Deprecate Alamofire extension pod. See [#1966][]
- [FIX] Refresh rate vital for variable refresh rate displays when over performing. See [#1973][]
- [FIX] Alamofire extension types are deprecated now. See [#1988][]

# 2.14.2 / 26-07-2024

- [FIX] Fix CPU spikes when Watchdog Terminations tracking is enabled. See #1968
- [FIX] Fix CPU spike when recording UITabBar using SessionReplay. See #1967

# 2.15.0 / 25-07-2024

- [FEATURE] Enable DatadogCore, DatadogLogs and DatadogTrace to compile on watchOS platform. See [#1918][] (Thanks [@jfiser-paylocity][]) [#1946][]
- [IMPROVEMENT] Ability to clear feature data storage using `clearAllData` API. See [#1940][]
- [IMPROVEMENT] Send memory warning as RUM error. See [#1955][]
- [IMPROVEMENT] Decorate network span kind as `client`. See [#1963][]
- [FIX] Fix CPU spikes when Watchdog Terminations tracking is enabled. See [#1968][]
- [FIX] Fix CPU spike when recording UITabBar using SessionReplay. See [#1967][]

# 2.14.1 / 09-07-2024

- [FIX] Objc attributes interop for KMP. See [#1947][]
- [FIX] Inject backtrace reporter into Logs feature. See [#1948][]

# 2.14.0 / 04-07-2024

- [IMPROVEMENT] Use `#fileID` over `#filePath` as the default argument in errors. See [#1938][]
- [FEATURE] Add support for Watchdog Terminations tracking in RUM. See [#1917][] [#1911][] [#1912][] [#1889][]
- [IMPROVEMENT] Tabbar Icon Default Tint Color in Session Replay. See [#1906][]
- [IMPROVEMENT] Improve Nav Bar Support in Session Replay. See [#1916][]
- [IMPROVEMENT] Record Activity Indicator in Session Replay. See [#1934][]
- [IMPROVEMENT] Allow disabling app hang monitoring in ObjC API. See [#1908][]
- [IMPROVEMENT] Update RUM and Telemetry models with KMP source. See [#1925][]
- [IMPROVEMENT] Use otel-swift fork that only has APIs. See [#1930][]

# 2.11.1 / 01-07-2024

- [FIX] Fix compilation issues on Xcode 16 beta. See [#1898][]

# 2.13.0 / 13-06-2024

- [IMPROVEMENT] Bump `IPHONEOS_DEPLOYMENT_TARGET` and `TVOS_DEPLOYMENT_TARGET` from 11 to 12. See [#1891][]
- [IMPROVEMENT] Add `.connect`, `.trace`, `.options` values to `DDRUMMethod` type. See [#1886][]
- [FIX] Fix compilation issues on Xcode 16 beta. See [#1898][]

# 2.12.0 / 03-06-2024

- [IMPROVEMENT] Crash errors now include up-to-date global RUM attributes. See [#1834][]
- [FEATURE] `DatadogTrace` now supports OpenTelemetry. See [#1828][]
- [FIX] Fix crash on accessing request.allHTTPHeaderFields. See [#1843][]
- [FEATURE] Support for trace context injection configuration to allow selective injection. See [#1835][]
- [FEATURE] `DatadogWebViewTracking` is now available for Obj-C. See [#1854][]
- [FEATURE] RUM "stop session", "get session ID" and "evaluate feature flag" APIs are now available for Obj-C. See [#1853][]

# 2.11.0 / 08-05-2024

- [FEATURE] `DatadogTrace` now supports head-based sampling. See [#1794][]
- [FEATURE] Support WebView recording in Session Replay. See [#1776][]
- [IMPROVEMENT] Add `isInitialized` and `stopInstance` methods to ObjC API. See [#1800][]
- [IMPROVEMENT] Add `addUserExtraInfo` method to ObjC API. See [#1799][]
- [FIX] Add background upload capability to extensions. See [#1803][]
- [IMPROVEMENT] Start sending data immediately after SDK is initialized. See [#1798][]
- [IMPROVEMENT] Make the SDK compile on macOS 12+. See [#1711][]

# 2.10.1 / 02-05-2024

- [FIX] Use trace and span id as decimal. See [#1807][]

# 2.10.0 / 23-04-2024

- [IMPROVEMENT] Add image duplicate detection between sessions. See [#1747][]
- [FEATURE] Add support for 128 bit trace IDs. See [#1721][]
- [FEATURE] Fatal App Hangs are tracked in RUM. See [#1763][]
- [FIX] Avoid name collision with Required Reason APIs. See [#1774][]

# 2.9.0 / 11-04-2024

- [FEATURE] Call RUM's `errorEventMapper` for crashes. See [#1742][]
- [FEATURE] Support calling log event mapper for crashes. See [#1741][]
- [FIX] Fix crash in `NetworkInstrumentationFeature`. See [#1767][]
- [FIX] Remove modulemap. See [#1746][]
- [FIX] Expose objc interfaces in Session Replay module. See [#1697][]

# 2.8.1 / 20-03-2024

- [FEATURE] App Hangs are tracked as RUM errors. See [#1685][]
- [FIX] Propagate parent span in distributing tracing. See [#1627][]
- [IMPROVEMENT] Add Device's Brand, Name, and Model in LogEvent. See [#1672][] (Thanks [@aldoKelvianto][])
- [FEATURE] Improved image recording in Session Replay. See [#1592][]
- [FEATURE] Allow custom error fingerprinting on logs with a special attribute. See [#1722][]
- [FEATURE] Add global log attributes. See [#1707][]
- [FEATURE] Privacy Manifest data usage description. See [#1724][]
- [FIX] Pass through data when network request completes. See [#1696][]

# 2.7.1 / 12-02-2024

- [FIX] Privacy Report missing properties. See [#1656][]
- [FIX] Privacy manifest collision in static framework. See [#1666][]

# 2.7.0 / 25-01-2024

- [FIX] RUM session not being linked to spans. See [#1615][]
- [FIX] `URLSessionTask.resume()` swizzling in iOS 13 and 12. See [#1637][]
- [FEATURE] Allow stopping a core instance. See [#1541][]
- [FEATURE] Link crashes sent as Log events to RUM session. See [#1645][]
- [IMPROVEMENT] Add extra HTTP codes to the list of retryable status codes. See [#1639][]
- [FEATURE] Add privacy manifest to `DatadogCore`. See [#1644][]

# 2.6.0 / 09-01-2024
- [FEATURE] Add `currentSessionID(completion:)` accessor to access the current session ID.
- [FEATURE] Add `BatchProcessingLevel` configuration allowing to process more batches within single read/upload cycle. See [#1531][]
- [FIX] Use `currentRequest` instead `originalRequest` for URLSession request interception. See [#1609][]
- [FIX] Remove weak `UIViewController` references. See [#1597][]

# 2.5.1 / 20-12-2023

- [BUGFIX] Fix `view.time_spent` in RUM view events. See [#1596][]

- [FEATURE] Start RUM session on RUM init. See [#1594][]

# 2.5.0 / 08-11-2023

- [BUGFIX] Optimize Session Replay diffing algorithm. See [#1524][]
- [FEATURE] Add network instrumentation for async/await URLSession APIs. See [#1394][]
- [FEATURE] Change default tracing headers for first party hosts to use both Datadog headers and W3C `tracecontext` headers. See [#1529][]
- [FEATURE] Add tracestate headers when using W3C tracecontext. See [#1536][]
- [BUGFIX] Fix RUM ViewController leaks. See [#1533][]

# 2.4.0 / 18-10-2023

- [FEATURE] WebView Log events can be now sampled. See [#1515][]
- [BUGFIX] WebView RUM events are now dropped if mobile RUM session is not sampled. See [#1502][]
- [BUGFIX] Fix `os.name` in Log events. See [#1493][]

# 2.3.0 / 02-10-2023

- [IMPROVEMENT] Add UIBackgroundTask for uploading jobs. See [#1412][]
- [IMPROVEMENT] Report Build Number in Logs and RUM. See [#1465][]
- [BUGFIX] Fix wrong `view.name` reported in RUM crashes. See [#1488][]
- [BUGFIX] Fix RUM sessions state propagation in Crash Reporting. See [#1498][]

# 2.2.1 / 13-09-2023

- [BUGFIX] Add default RUM views and actions predicates to DatadogObjc . See [#1464][].

# 2.2.0 / 12-09-2023

- [IMPROVEMENT] Enable cross-platform SDKs to change app `version`. See [#1447][]
- [IMPROVEMENT] Enable cross-platform SDKs to edit more of telemetry configuration. See [#1456][]

# 2.1.2 / 29-08-2023

- [BUGFIX] Do not embed DatadogInternal while building Trace and RUM xcframeworks. See [#1444][].

# 2.1.1 / 22-08-2023

- [BUGFIX] `DatadogObjc` not fully available in `2.1.0`. See [#1428][].

# 2.1.0 / 18-08-2023

- [BUGFIX] Manual trace injection APIs are not available in DatadogTrace. See [#1415][].
- [BUGFIX] Fix session replay uploads to AP1 site. See [#1418][].
- [BUGFIX] Allow instantiating custom instance of the SDK after default one. See [#1413][].
- [BUGFIX] Do not propagate attributes from Errors and LongTasks to Views.
- [IMPROVEMENT] Upgrade to PLCrashReporter 1.11.1.
- [FEATURE] Report session sample rate to the backend with RUM events. See [#1410][]
- [IMPROVEMENT] Expose Session Replay to Objective-C. see [#1419][]

# 2.0.0 / 31-07-2023

Release `2.0` introduces breaking changes. Follow the [Migration Guide](MIGRATION.md) to upgrade from `1.x` versions.

- [FEATURE] Session Replay.
- [FEATURE] Support multiple SDK instances.
- [IMPROVEMENT] All relevant products (RUM, Trace, Logs, etc.) are now extracted into different modules.
- [BUGFIX] Module stability: fix name collision.

# 1.22.0 / 21-07-2023
- [BUGFIX] Fix APM local spans not correlating with RUM views. See [#1355][]
- [IMPROVEMENT] Reduce number of view updates by filtering events from payload. See [#1328][]

# 1.21.0 / 27-06-2023
- [BUGFIX] Fix TracingUUID string format. See [#1311][] (Thanks [@changm4n][])
- [BUGFIX] Rename _Datadog_Private to DatadogPrivate. See [#1331] (Thanks [@alexfanatics][])
- [IMPROVEMENT] Add context to crash when there's an active view. See [#1315][]


# 1.20.0 / 01-06-2023
- [BUGFIX] Use targetTimestamp as reference to calculate FPS for variable refresh rate displays. See [#1272][]

# 1.19.0 / 26-04-2023
- [BUGFIX] Fix view attributes override by action attributes. See [#1250][]
- [IMPROVEMENT] Add Tracer sampling rate. See [#1259][]
- [BUGFIX] Fix RUM context not being attached to log when no user action exists. See [#1264][]

# 1.18.0 / 19-04-2023
- [IMPROVEMENT] Add start reason to the session. See [#1247][]
- [IMPROVEMENT] Add ability to stop the session. See [#1219][]

# 1.17.0 / 23-03-2023
- [BUGFIX] Fix crash in `VitalInfoSampler`. See [#1216][] (Thanks [@cltnschlosser][])
- [IMPROVEMENT] Fix Xcode analysis warning. See [#1220][]
- [BUGFIX] Send crashes to both RUM and Logs. See [#1209][]

# 1.16.0 / 02-03-2023
- [IMPROVEMENT] Always create an ApplicationLaunch view on session initialization. See [#1160][]
- [BUGFIX] Remove the data race caused by sampling on the RUM thread. See [#1177][] (Thanks [@cltnschlosser][])
- [BUGFIX] Add ability to adjust configuration telemetry sampling rate. See [#1188][]

# 1.15.0 / 23-01-2023

- [BUGFIX] Fix 'Could not allocate memory' after corrupted TLV. See [#1089][] (Thanks [@cltnschlosser][])
- [BUGFIX] Fix error count on the view update event following a crash. See [#1145][]

# 1.14.0 / 20-12-2022

- [IMPROVEMENT] Add a method for sending error attributes on logs as strings. See [#1051][].
- [IMPROVEMENT] Add manual Open Telemetry b3 headers injection. See [#1057][]
- [IMPROVEMENT] Add automatic Open Telemetry b3 headers injection. See [#1061][]
- [IMPROVEMENT] Add manual and automatic W3C traceparent header injection. See [#1071][]

# 1.13.0 / 08-11-2022

- [IMPROVEMENT] Improve console logs when using `DDNoopRUMMonitor`. See [#1007][] (Thanks [@dfed][])
- [IMPROVEMENT] Add public API to control tracking of frustrations signals. See [#1013][]
- [IMPROVEMENT] Send trace sample rate (`dd.rulePsr`) for APM's traffic ingestion control page. See [#1029][]
- [IMPROVEMENT] Add a method to add user info properties. See [#1031][]
- [BUGFIX] Fix vitals default presets. See [#1043][]
- [IMPROVEMENT] Add logging sampling. See [#1045][]


# 1.12.1 / 18-10-2022

- [IMPROVEMENT] Upgrade to PLCrashReporter 1.11.0 to fix Xcode 14 support.

# 1.12.0 / 16-09-2022

- [BUGFIX] Fix manual User Action dropped if a new view start. See [#997][]
- [IMPROVEMENT] Enable cross-platform SDKs to change app `version`. See [#973][]
- [IMPROVEMENT] Add internal APIs for cross-platform SDKs. See [#964][]
- [IMPROVEMENT] Add mobile vitals frequency configuration. See [#876][]
- [IMPROVEMENT] Include the exact model information in RUM `device.model`. See [#888][]
- [FEATURE] Allow filtering outgoing logs with a status threshold. See [#867][]
- [BUGFIX] Fix compilation issue in SwiftUI Previews. See [#949][]
- [IMPROVEMENT] Expose server date provider for custom clock synchronization. See [#950][]

# 1.11.1 / 20-06-2022

### Changes

- [BUGFIX] Fix Mac Catalyst builds compatibility. See [#894][]

# 1.11.0 / 13-06-2022

### Changes

- [BUGFIX] Fix rare problem with bringing up the "Local Network Permission" alert. See [#830][]
- [BUGFIX] Fix RUM event `source`. See [#832][]
- [BUGFIX] Stop reporting pre-warmed application launch time. See [#789][]
- [BUGFIX] Allow log event dropping. See [#795][]
- [FEATURE] Integration with CI Visibility Tests. See[#761][]
- [FEATURE] Add tvOS Support. See [#793][]
- [FEATURE] Add data encryption interface on-disk data storage. See [#797][]
- [IMPROVEMENT] Allow manually tracked resources in RUM Sessions to detect first party hosts. See [#837][]
- [IMPROVEMENT] Add tracing sampling rate. See [#851][]
- [IMPROVEMENT] Crash Reporting: Filter out unrecognized trailing `???` stack frame in `error.stack`. See [#794][]
- [IMPROVEMENT] Reduce the number of intermediate view events sent in RUM payloads. See [#815][]
- [IMPROVEMENT] Allow manually tracked resources in RUM Sessions to detect first party hosts. See [#837][]
- [IMPROVEMENT] Add tracing sampling rate. See [#851][]
- [BUGFIX] Fix rare problem with bringing up the "Local Network Permission" alert. See [#830][]
- [BUGFIX] Fix RUM event `source`. See [#832][]
- [FEATURE] Integration with CI Visibility Tests. See[#761][]
- [FEATURE] Add tvOS Support. See [#793][]
- [FEATURE] Add data encryption interface on-disk data storage. See [#797][]
- [BUGFIX] Stop reporting pre-warmed application launch time. See [#789][]
- [BUGFIX] Allow log event dropping. See [#795][]
- [IMPROVEMENT] Crash Reporting: Filter out unrecognized trailing `???` stack frame in `error.stack`. See [#794][]
- [IMPROVEMENT] Reduce the number of intermediate view events sent in RUM payloads. See [#815][]

# 1.10.0 / 04-12-2022

### Changes

- [FEATURE] Web-view tracking. See [#729][]
- [BUGFIX] Strip query parameters from span resource. See [#728][]

# 1.9.0 / 01-26-2022

### Changes

- [BUGFIX] Report binary image with no UUID. See [#724][]
- [FEATURE] Add Application Launch events tracking. See [#699][]
- [FEATURE] Set `PLCrashReporter` custom path. See [#692][]
- [FEATURE] `SwiftUI` Instrumentation. See [#676][]
- [IMPROVEMENT] Embed Kronos. See [#708][]
- [IMPROVEMENT] Add `@service` attribute to all RUM events. See [#725][]
- [IMPROVEMENT] Adds support for flutter error source. See [#715][]
- [IMPROVEMENT] Add crash reporting console logs. See [#712][]
- [IMPROVEMENT] Keep view active until all resources are consumed. See [#702][]
- [IMPROVEMENT] Allow passing in a type for errors sent with a message. See [#680][] (Thanks [@AvdLee][])
- [IMPROVEMENT] Add config overrides for debug launch arguments. See [#679][]

# 1.8.0 / 11-23-2021

### Changes

- [BUGFIX] Fix rare crash in `CarrierInfoProvider`. See [#627][] [#623][], [#619][] (Thanks [@safa-ads][], [@matcartmill][])
- [BUGFIX] Crash Reporting: Fix issue with some truncated stack traces not being displayed. See [#641][]
- [BUGFIX] Fix reading SDK attributes in Objective-C. See [#654][]
- [FEATURE] RUM: Track slow UI renders with RUM Long Tasks. See [#567][]
- [FEATURE] RUM: Add API to notify RUM session start: `.onRUMSessionStart(_: (String, Bool) -> Void)`. See [#590][]
- [FEATURE] Logs: Add logs scrubbing API: `.setLogEventMapper(_: (LogEvent) -> LogEvent)`. See [#640][]
- [FEATURE] Add `Datadog.isInitialized` API. See [#566][]
- [FEATURE] Add API for clearing out all SDK data: `Datadog.clearAllData()`. See [#644][]
- [FEATURE] Add support for `us5` site. See [#576][]
- [FEATURE] Support `URLSession` proxy configuration with `.connectionProxyDictionary`. See [#582][]
- [IMPROVEMENT] Compress HTTP body in SDK uploads. See [#626][]
- [IMPROVEMENT] Change type of `.xhr` RUM Resources to `.native`. See [#605][]
- [IMPROVEMENT] Link logs and traces to RUM Actions. See [#615][]
- [IMPROVEMENT] Crash Reporting: Fix symbolication issue for iOS Simulator crashes. See [#563][]
- [IMPROVEMENT] Fix various typos in docs. See [#569][] (Thanks [@michalsrutek][])
- [IMPROVEMENT] Use Intake API V2 for SDK data uploads. See [#562][]

# 1.7.2 / 11-8-2021

### Changes

- [BUGFIX] Fix iOS 15 crash related to `ProcessInfo.isLowPowerModeEnabled`. See [#609][] [#655][] (Thanks [@pingd][])

# 1.7.1 / 10-4-2021

### Changes

- [BUGFIX] Fix iOS 15 crash in `MobileDevice.swift`. See [#609][] [#613][] (Thanks [@arnauddorgans][], [@earltedly][])
- [BUGFIX] RUM: Fix bug with "Refresh Rate" Mobile Vital reporting very low values. [#608][]

# 1.7.0 / 09-27-2021

### Changes

- [BUGFIX] RUM: Fix `DDRUMView` API visibility for Objective-C. See [#583][]
- [FEATURE] Crash Reporting: Add `DatadogCrashReporting`
- [FEATURE] RUM: Add Mobile Vitals. See [#493][] [#514][] [#522][] [#495][]
- [FEATURE] RUM: Add option for renaming instrumented actions. See [#539][]
- [FEATURE] RUM: Add option for tracking events when app is in background. See [#504][] [#537][]
- [FEATURE] Add support for `us3` site. See [#523][]
- [IMPROVEMENT] RUM: Improve RUM <> APM integration. See [#524][] [#575][] [#531][] (Thanks [@jracollins][], [@marcusway][])
- [IMPROVEMENT] RUM: Improve naming for views started with `key:`. See [#534][]
- [IMPROVEMENT] RUM: Improve actions instrumentation. See [#509][] [#545][] [#547][]
- [IMPROVEMENT] RUM: Sanitize custom timings for views. See [#525][]
- [IMPROVEMENT] Do not retry uploading events if Client Token is invalid. See [#535][]

# 1.6.0 / 06-09-2021

### Changes

- [BUGFIX] Trace: Fix `[configuration trackUIKitRUMViews]` not working properly in Obj-c. See [#419][]
- [BUGFIX] Trace: Make `tracePropagationHTTPHeaders` available in Obj-c. See [#421][] (Thanks [@ben-yolabs][])
- [BUGFIX] RUM: Fix RUM Views auto-instrumentation issue on iOS 11. See [#474][]
- [FEATURE] RUM: Support adding custom attributes for auto-instrumented RUM Resources. See [#473][]
- [FEATURE] Trace: Add scrubbing APIs for redacting auto-instrumented spans. See [#481][]
- [IMPROVEMENT] RUM: Add "VIEW NAME" attribute to RUM Views. See [#318][]
- [IMPROVEMENT] RUM: Views cannot be now dropped using view event mapper. See [#415][]
- [IMPROVEMENT] RUM: Improve presentation of errors sent with `Logger`. See [#423][]
- [IMPROVEMENT] Trace: Improve presentation of errors sent with `span.log()`. See [#431][]
- [IMPROVEMENT] Add support for extra user attributes in Obj-c. See [#444][]
- [IMPROVEMENT] Trace: Add `foreground_duration` and `is_background` information to network spans. See [#436][]
- [IMPROVEMENT] RUM: Views will now automatically stop when the app leaves foreground. See [#479][]
- [IMPROVEMENT] `DDURLSessionDelegate` can now be initialized before starting SDK. See [#483][]

# 1.5.2 / 04-13-2021

### Changes

- [BUGFIX] Add missing RUM Resource APIs to RUM for Objc. See [#447][] (Thanks [@sdejesusF][])
- [BUGFIX] Fix eventual `swiftlint` error during `carthage` builds. See [#450][]
- [IMPROVEMENT] Improve cocoapods installation by not requiring `!use_frameworks`. See [#451][]

# 1.5.1 / 03-11-2021

### Changes

- [BUGFIX] Carthage XCFrameworks support. See [#439][]

# 1.5.0 / 03-04-2021

### Changes

- [BUGFIX] Fix baggage items propagation issue for `Span`. See [#365][] (Thanks [@philtre][])
- [FEATURE] Add set of scrubbing APIs for redacting and dropping particular RUM Events. See [#367][]
- [FEATURE] Add support for GDPR compliance with new `Datadog.set(trackingConsent:)` API. See [#335][]
- [FEATURE] Add `Global.rum.addTiming(name:)` API for marking custom tming events in RUM Views. See [#323][]
- [FEATURE] Add support for Alamofire networking with `DatadogAlamofireExtension`. See [#340][]
- [FEATURE] Add configuration of data upload frequency and paylaod size with `.set(batchSize:)` and `.set(uploadFrequency:)` APIs. See [#358][]
- [FEATURE] Add convenient `.setError(_:)` API for setting `Error` on `Span`. See [#390][]
- [IMPROVEMENT] Improve `DATE` accurracy (with NTP time sync) for all data send from the SDK. See [#327][]
- [IMPROVEMENT] Improve App Launch Time metric accurracy. See [#381][]

# 1.4.1 / 01-18-2021

### Changes

- [BUGFIX] Fix app extension compilation issue for `UIApplication.shared` symbol. See [#370][] (Thanks [@SimpleApp][])

# 1.4.0 / 12-14-2020

### Changes

- [BUGFIX] Fix crash when `serviceName` contains space characters. See [#317][] (Thanks [@philtre][])
- [BUGFIX] Fix issue with data uploads when battery status is `.unknown`. See [#320][]
- [BUGFIX] Fix compilation issue for Mac Catalyst. See [#277][] (Thanks [@Hengyu][])
- [FEATURE] RUM: Add RUM monitoring feature (manual and auto instrumentation)
- [FEATURE] Add single `.set(endpoint:)` API to configure all Datadog endpoints. See [#322][]
- [FEATURE] Add support for GovCloud endpoints. See [#235][]
- [FEATURE] Add support for extra user attributes. See [#315][]
- [FEATURE] Logs: Add `error: Error` attribute to logging APIs. See [#303][] (Thanks [@sdejesusF][])
- [FEATURE] Trace: Add `span.setActive()` API for indirect referencing Spans. See [#187][]
- [FEATURE] Trace: Add `Global.sharedTracer.startRootSpan(...)` API. See [#236][]
- [IMPROVEMENT] Trace: Add auto instrumentation for `URLSessionTasks` created with no completion handler. See [#262][]
- [IMPROVEMENT] Extend allowed characters set for the `environment` value. See [#246][] (Thanks [@sdejesusF][])
- [IMPROVEMENT] Improve data upload performance. See [#249][]

# 1.3.1 / 08-14-2020

### Changes

- [BUGFIX] Fix SPM compilation issue for DatadogObjC. See [#220][] (Thanks [@TsvetelinVladimirov][])
- [BUGFIX] Fix compilation issue in Xcode 11.3.1. See [#217][] (Thanks [@provTheodoreNewell][])

# 1.3.0 / 08-03-2020

### Changes

- [FEATURE] Trace: Add tracing feature following the Open Tracing spec

# 1.2.4 / 07-17-2020

### Changes

- [BUGFIX] Logs: Fix out-of-memory crash on intensive logging. See [#185][] (Thanks [@hyling][])

# 1.2.3 / 07-15-2020

### Changes

- [BUGFIX] Logs: Fix memory leaks in logs upload. See [#180][] (Thanks [@hyling][])
- [BUGFIX] Fix App Store Connect validation issue for `DatadogObjC`. See [#182][] (Thanks [@hyling][])

# 1.2.2 / 06-12-2020

### Changes

- [BUGFIX] Logs: Fix occasional logs malformation. See [#133][]

# 1.2.1 / 06-09-2020

### Changes

- [BUGFIX] Fix `ISO8601DateFormatter` crash on iOS 11.0 and 11.1. See [#129][] (Thanks [@lgaches][], [@Britton-Earnin][])

# 1.2.0 / 05-22-2020

### Changes

- [BUGFIX] Logs: Fixed family of `NWPathMonitor` crashes. See [#110][] (Thanks [@LeffelMania][], [@00FA9A][], [@jegnux][])
- [FEATURE] Logs: Change default `serviceName` to app bundle identifier. See [#102][]
- [IMPROVEMENT] Logs: Add milliseconds precision. See [#96][] (Thanks [@flobories][])
- [IMPROVEMENT] Logs: Deliver logs faster in app extensions. See [#84][] (Thanks [@lmramirez][])
- [OTHER] Logs: Change default `source` to `"ios"`. See [#111][]
- [OTHER] Link SDK as dynamic framework in SPM. See [#82][]

# 1.1.0 / 04-21-2020

### Changes

- [BUGFIX] Fix "Missing required module 'Datadog_Private'" Carthage error. See [#80][]
- [IMPROVEMENT] Logs: Sync logs time with server. See [#65][]

# 1.0.2 / 04-08-2020

### Changes

- [BUGFIX] Fix "'module.modulemap' should be inside the 'include' directory" Carthage error. See [#73][] (Thanks [@joeydong][])

# 1.0.1 / 04-07-2020

### Changes

- [BUGFIX] Fix "out of memory" crash. See [#64][] (Thanks [@lmramirez][])

# 1.0.0 / 03-31-2020

### Changes

- [FEATURE] Logs: Add logging feature

<!--- The following link definition list is generated by PimpMyChangelog --->

[#64]: https://github.com/DataDog/dd-sdk-ios/issues/64
[#65]: https://github.com/DataDog/dd-sdk-ios/issues/65
[#73]: https://github.com/DataDog/dd-sdk-ios/issues/73
[#80]: https://github.com/DataDog/dd-sdk-ios/issues/80
[#82]: https://github.com/DataDog/dd-sdk-ios/issues/82
[#84]: https://github.com/DataDog/dd-sdk-ios/issues/84
[#96]: https://github.com/DataDog/dd-sdk-ios/issues/96
[#102]: https://github.com/DataDog/dd-sdk-ios/issues/102
[#110]: https://github.com/DataDog/dd-sdk-ios/issues/110
[#111]: https://github.com/DataDog/dd-sdk-ios/issues/111
[#129]: https://github.com/DataDog/dd-sdk-ios/issues/129
[#133]: https://github.com/DataDog/dd-sdk-ios/issues/133
[#180]: https://github.com/DataDog/dd-sdk-ios/issues/180
[#182]: https://github.com/DataDog/dd-sdk-ios/issues/182
[#185]: https://github.com/DataDog/dd-sdk-ios/issues/185
[#187]: https://github.com/DataDog/dd-sdk-ios/issues/187
[#217]: https://github.com/DataDog/dd-sdk-ios/issues/217
[#220]: https://github.com/DataDog/dd-sdk-ios/issues/220
[#235]: https://github.com/DataDog/dd-sdk-ios/issues/235
[#236]: https://github.com/DataDog/dd-sdk-ios/issues/236
[#246]: https://github.com/DataDog/dd-sdk-ios/issues/246
[#249]: https://github.com/DataDog/dd-sdk-ios/issues/249
[#262]: https://github.com/DataDog/dd-sdk-ios/issues/262
[#277]: https://github.com/DataDog/dd-sdk-ios/issues/277
[#303]: https://github.com/DataDog/dd-sdk-ios/issues/303
[#315]: https://github.com/DataDog/dd-sdk-ios/issues/315
[#317]: https://github.com/DataDog/dd-sdk-ios/issues/317
[#318]: https://github.com/DataDog/dd-sdk-ios/issues/318
[#320]: https://github.com/DataDog/dd-sdk-ios/issues/320
[#322]: https://github.com/DataDog/dd-sdk-ios/issues/322
[#323]: https://github.com/DataDog/dd-sdk-ios/issues/323
[#327]: https://github.com/DataDog/dd-sdk-ios/issues/327
[#335]: https://github.com/DataDog/dd-sdk-ios/issues/335
[#340]: https://github.com/DataDog/dd-sdk-ios/issues/340
[#358]: https://github.com/DataDog/dd-sdk-ios/issues/358
[#365]: https://github.com/DataDog/dd-sdk-ios/issues/365
[#367]: https://github.com/DataDog/dd-sdk-ios/issues/367
[#370]: https://github.com/DataDog/dd-sdk-ios/issues/370
[#381]: https://github.com/DataDog/dd-sdk-ios/issues/381
[#390]: https://github.com/DataDog/dd-sdk-ios/issues/390
[#415]: https://github.com/DataDog/dd-sdk-ios/issues/415
[#419]: https://github.com/DataDog/dd-sdk-ios/issues/419
[#421]: https://github.com/DataDog/dd-sdk-ios/issues/421
[#423]: https://github.com/DataDog/dd-sdk-ios/issues/423
[#431]: https://github.com/DataDog/dd-sdk-ios/issues/431
[#436]: https://github.com/DataDog/dd-sdk-ios/issues/436
[#439]: https://github.com/DataDog/dd-sdk-ios/issues/439
[#444]: https://github.com/DataDog/dd-sdk-ios/issues/444
[#447]: https://github.com/DataDog/dd-sdk-ios/issues/447
[#450]: https://github.com/DataDog/dd-sdk-ios/issues/450
[#451]: https://github.com/DataDog/dd-sdk-ios/issues/451
[#473]: https://github.com/DataDog/dd-sdk-ios/issues/473
[#474]: https://github.com/DataDog/dd-sdk-ios/issues/474
[#479]: https://github.com/DataDog/dd-sdk-ios/issues/479
[#481]: https://github.com/DataDog/dd-sdk-ios/issues/481
[#483]: https://github.com/DataDog/dd-sdk-ios/issues/483
[#493]: https://github.com/DataDog/dd-sdk-ios/issues/493
[#495]: https://github.com/DataDog/dd-sdk-ios/issues/495
[#504]: https://github.com/DataDog/dd-sdk-ios/issues/504
[#509]: https://github.com/DataDog/dd-sdk-ios/issues/509
[#514]: https://github.com/DataDog/dd-sdk-ios/issues/514
[#522]: https://github.com/DataDog/dd-sdk-ios/issues/522
[#523]: https://github.com/DataDog/dd-sdk-ios/issues/523
[#524]: https://github.com/DataDog/dd-sdk-ios/issues/524
[#525]: https://github.com/DataDog/dd-sdk-ios/issues/525
[#531]: https://github.com/DataDog/dd-sdk-ios/issues/531
[#534]: https://github.com/DataDog/dd-sdk-ios/issues/534
[#535]: https://github.com/DataDog/dd-sdk-ios/issues/535
[#537]: https://github.com/DataDog/dd-sdk-ios/issues/537
[#539]: https://github.com/DataDog/dd-sdk-ios/issues/539
[#545]: https://github.com/DataDog/dd-sdk-ios/issues/545
[#547]: https://github.com/DataDog/dd-sdk-ios/issues/547
[#562]: https://github.com/DataDog/dd-sdk-ios/issues/562
[#563]: https://github.com/DataDog/dd-sdk-ios/issues/563
[#566]: https://github.com/DataDog/dd-sdk-ios/issues/566
[#567]: https://github.com/DataDog/dd-sdk-ios/issues/567
[#569]: https://github.com/DataDog/dd-sdk-ios/issues/569
[#575]: https://github.com/DataDog/dd-sdk-ios/issues/575
[#576]: https://github.com/DataDog/dd-sdk-ios/issues/576
[#582]: https://github.com/DataDog/dd-sdk-ios/issues/582
[#583]: https://github.com/DataDog/dd-sdk-ios/issues/583
[#590]: https://github.com/DataDog/dd-sdk-ios/issues/590
[#605]: https://github.com/DataDog/dd-sdk-ios/issues/605
[#608]: https://github.com/DataDog/dd-sdk-ios/issues/608
[#609]: https://github.com/DataDog/dd-sdk-ios/issues/609
[#613]: https://github.com/DataDog/dd-sdk-ios/issues/613
[#615]: https://github.com/DataDog/dd-sdk-ios/issues/615
[#619]: https://github.com/DataDog/dd-sdk-ios/issues/619
[#623]: https://github.com/DataDog/dd-sdk-ios/issues/623
[#626]: https://github.com/DataDog/dd-sdk-ios/issues/626
[#627]: https://github.com/DataDog/dd-sdk-ios/issues/627
[#640]: https://github.com/DataDog/dd-sdk-ios/issues/640
[#641]: https://github.com/DataDog/dd-sdk-ios/issues/641
[#644]: https://github.com/DataDog/dd-sdk-ios/issues/644
[#654]: https://github.com/DataDog/dd-sdk-ios/issues/654
[#655]: https://github.com/DataDog/dd-sdk-ios/issues/655
[#676]: https://github.com/DataDog/dd-sdk-ios/issues/676
[#679]: https://github.com/DataDog/dd-sdk-ios/issues/679
[#680]: https://github.com/DataDog/dd-sdk-ios/issues/680
[#692]: https://github.com/DataDog/dd-sdk-ios/issues/692
[#699]: https://github.com/DataDog/dd-sdk-ios/issues/699
[#702]: https://github.com/DataDog/dd-sdk-ios/issues/702
[#708]: https://github.com/DataDog/dd-sdk-ios/issues/708
[#712]: https://github.com/DataDog/dd-sdk-ios/issues/712
[#715]: https://github.com/DataDog/dd-sdk-ios/issues/715
[#724]: https://github.com/DataDog/dd-sdk-ios/issues/724
[#725]: https://github.com/DataDog/dd-sdk-ios/issues/725
[#728]: https://github.com/DataDog/dd-sdk-ios/issues/728
[#729]: https://github.com/DataDog/dd-sdk-ios/issues/729
[#761]: https://github.com/DataDog/dd-sdk-ios/issues/761
[#789]: https://github.com/DataDog/dd-sdk-ios/issues/789
[#793]: https://github.com/DataDog/dd-sdk-ios/issues/793
[#794]: https://github.com/DataDog/dd-sdk-ios/issues/794
[#795]: https://github.com/DataDog/dd-sdk-ios/issues/795
[#797]: https://github.com/DataDog/dd-sdk-ios/issues/797
[#815]: https://github.com/DataDog/dd-sdk-ios/issues/815
[#830]: https://github.com/DataDog/dd-sdk-ios/issues/830
[#832]: https://github.com/DataDog/dd-sdk-ios/issues/832
[#837]: https://github.com/DataDog/dd-sdk-ios/issues/837
[#851]: https://github.com/DataDog/dd-sdk-ios/issues/851
[#867]: https://github.com/DataDog/dd-sdk-ios/issues/867
[#876]: https://github.com/DataDog/dd-sdk-ios/issues/876
[#888]: https://github.com/DataDog/dd-sdk-ios/issues/888
[#894]: https://github.com/DataDog/dd-sdk-ios/issues/894
[#949]: https://github.com/DataDog/dd-sdk-ios/issues/949
[#950]: https://github.com/DataDog/dd-sdk-ios/issues/950
[#964]: https://github.com/DataDog/dd-sdk-ios/issues/964
[#973]: https://github.com/DataDog/dd-sdk-ios/issues/973
[#997]: https://github.com/DataDog/dd-sdk-ios/issues/997
[#1007]: https://github.com/DataDog/dd-sdk-ios/issues/1007
[#1013]: https://github.com/DataDog/dd-sdk-ios/issues/1013
[#1029]: https://github.com/DataDog/dd-sdk-ios/issues/1029
[#1031]: https://github.com/DataDog/dd-sdk-ios/issues/1031
[#1043]: https://github.com/DataDog/dd-sdk-ios/issues/1043
[#1045]: https://github.com/DataDog/dd-sdk-ios/pull/1045
[#1051]: https://github.com/DataDog/dd-sdk-ios/pull/1051
[#1057]: https://github.com/DataDog/dd-sdk-ios/pull/1057
[#1061]: https://github.com/DataDog/dd-sdk-ios/pull/1061
[#1071]: https://github.com/DataDog/dd-sdk-ios/pull/1071
[#1089]: https://github.com/DataDog/dd-sdk-ios/pull/1089
[#1145]: https://github.com/DataDog/dd-sdk-ios/pull/1145
[#1160]: https://github.com/DataDog/dd-sdk-ios/pull/1160
[#1177]: https://github.com/DataDog/dd-sdk-ios/pull/1177
[#1188]: https://github.com/DataDog/dd-sdk-ios/pull/1188
[#1209]: https://github.com/DataDog/dd-sdk-ios/pull/1209
[#1216]: https://github.com/DataDog/dd-sdk-ios/pull/1216
[#1219]: https://github.com/DataDog/dd-sdk-ios/pull/1219
[#1220]: https://github.com/DataDog/dd-sdk-ios/pull/1220
[#1247]: https://github.com/DataDog/dd-sdk-ios/pull/1247
[#1250]: https://github.com/DataDog/dd-sdk-ios/pull/1250
[#1259]: https://github.com/DataDog/dd-sdk-ios/pull/1259
[#1264]: https://github.com/DataDog/dd-sdk-ios/pull/1264
[#1272]: https://github.com/DataDog/dd-sdk-ios/pull/1272
[#1311]: https://github.com/DataDog/dd-sdk-ios/pull/1311
[#1315]: https://github.com/DataDog/dd-sdk-ios/pull/1315
[#1331]: https://github.com/DataDog/dd-sdk-ios/pull/1331
[#1328]: https://github.com/DataDog/dd-sdk-ios/pull/1328
[#1355]: https://github.com/DataDog/dd-sdk-ios/pull/1355
[#1410]: https://github.com/DataDog/dd-sdk-ios/pull/1410
[#1412]: https://github.com/DataDog/dd-sdk-ios/pull/1412
[#1413]: https://github.com/DataDog/dd-sdk-ios/pull/1413
[#1415]: https://github.com/DataDog/dd-sdk-ios/pull/1415
[#1418]: https://github.com/DataDog/dd-sdk-ios/pull/1418
[#1419]: https://github.com/DataDog/dd-sdk-ios/pull/1419
[#1428]: https://github.com/DataDog/dd-sdk-ios/pull/1428
[#1444]: https://github.com/DataDog/dd-sdk-ios/pull/1444
[#1464]: https://github.com/DataDog/dd-sdk-ios/pull/1464
[#1412]: https://github.com/DataDog/dd-sdk-ios/pull/1412
[#1488]: https://github.com/DataDog/dd-sdk-ios/pull/1488
[#1502]: https://github.com/DataDog/dd-sdk-ios/pull/1502
[#1515]: https://github.com/DataDog/dd-sdk-ios/pull/1515
[#1465]: https://github.com/DataDog/dd-sdk-ios/pull/1465
[#1498]: https://github.com/DataDog/dd-sdk-ios/pull/1498
[#1493]: https://github.com/DataDog/dd-sdk-ios/pull/1493
[#1394]: https://github.com/DataDog/dd-sdk-ios/pull/1394
[#1524]: https://github.com/DataDog/dd-sdk-ios/pull/1524
[#1529]: https://github.com/DataDog/dd-sdk-ios/pull/1529
[#1533]: https://github.com/DataDog/dd-sdk-ios/pull/1533
[#1645]: https://github.com/DataDog/dd-sdk-ios/pull/1645
[#1594]: https://github.com/DataDog/dd-sdk-ios/pull/1594
[#1536]: https://github.com/DataDog/dd-sdk-ios/pull/1536
[#1609]: https://github.com/DataDog/dd-sdk-ios/pull/1609
[#1639]: https://github.com/DataDog/dd-sdk-ios/pull/1639
[#1615]: https://github.com/DataDog/dd-sdk-ios/pull/1615
[#1531]: https://github.com/DataDog/dd-sdk-ios/pull/1531
[#1637]: https://github.com/DataDog/dd-sdk-ios/pull/1637
[#1541]: https://github.com/DataDog/dd-sdk-ios/pull/1541
[#1592]: https://github.com/DataDog/dd-sdk-ios/pull/1592
[#1672]: https://github.com/DataDog/dd-sdk-ios/pull/1672
[#1596]: https://github.com/DataDog/dd-sdk-ios/pull/1596
[#1597]: https://github.com/DataDog/dd-sdk-ios/pull/1597
[#1627]: https://github.com/DataDog/dd-sdk-ios/pull/1627
[#1644]: https://github.com/DataDog/dd-sdk-ios/pull/1644
[#1685]: https://github.com/DataDog/dd-sdk-ios/pull/1685
[#1656]: https://github.com/DataDog/dd-sdk-ios/pull/1656
[#1666]: https://github.com/DataDog/dd-sdk-ios/pull/1666
[#1696]: https://github.com/DataDog/dd-sdk-ios/pull/1696
[#1697]: https://github.com/DataDog/dd-sdk-ios/pull/1697
[#1707]: https://github.com/DataDog/dd-sdk-ios/pull/1707
[#1711]: https://github.com/DataDog/dd-sdk-ios/pull/1711
[#1721]: https://github.com/DataDog/dd-sdk-ios/pull/1721
[#1722]: https://github.com/DataDog/dd-sdk-ios/pull/1722
[#1724]: https://github.com/DataDog/dd-sdk-ios/pull/1724
[#1741]: https://github.com/DataDog/dd-sdk-ios/pull/1741
[#1742]: https://github.com/DataDog/dd-sdk-ios/pull/1742
[#1746]: https://github.com/DataDog/dd-sdk-ios/pull/1746
[#1747]: https://github.com/DataDog/dd-sdk-ios/pull/1747
[#1794]: https://github.com/DataDog/dd-sdk-ios/pull/1794
[#1774]: https://github.com/DataDog/dd-sdk-ios/pull/1774
[#1763]: https://github.com/DataDog/dd-sdk-ios/pull/1763
[#1767]: https://github.com/DataDog/dd-sdk-ios/pull/1767
[#1843]: https://github.com/DataDog/dd-sdk-ios/pull/1843
[#1798]: https://github.com/DataDog/dd-sdk-ios/pull/1798
[#1891]: https://github.com/DataDog/dd-sdk-ios/pull/1891
[#1776]: https://github.com/DataDog/dd-sdk-ios/pull/1776
[#1834]: https://github.com/DataDog/dd-sdk-ios/pull/1834
[#1721]: https://github.com/DataDog/dd-sdk-ios/pull/1721
[#1803]: https://github.com/DataDog/dd-sdk-ios/pull/1803
[#1853]: https://github.com/DataDog/dd-sdk-ios/pull/1853
[#1807]: https://github.com/DataDog/dd-sdk-ios/pull/1807
[#1854]: https://github.com/DataDog/dd-sdk-ios/pull/1854
[#1828]: https://github.com/DataDog/dd-sdk-ios/pull/1828
[#1835]: https://github.com/DataDog/dd-sdk-ios/pull/1835
[#1886]: https://github.com/DataDog/dd-sdk-ios/pull/1886
[#1889]: https://github.com/DataDog/dd-sdk-ios/pull/1889
[#1898]: https://github.com/DataDog/dd-sdk-ios/pull/1898
[#1906]: https://github.com/DataDog/dd-sdk-ios/pull/1906
[#1908]: https://github.com/DataDog/dd-sdk-ios/pull/1908
[#1911]: https://github.com/DataDog/dd-sdk-ios/pull/1911
[#1912]: https://github.com/DataDog/dd-sdk-ios/pull/1912
[#1916]: https://github.com/DataDog/dd-sdk-ios/pull/1916
[#1917]: https://github.com/DataDog/dd-sdk-ios/pull/1917
[#1925]: https://github.com/DataDog/dd-sdk-ios/pull/1925
[#1930]: https://github.com/DataDog/dd-sdk-ios/pull/1930
[#1918]: https://github.com/DataDog/dd-sdk-ios/pull/1918
[#1946]: https://github.com/DataDog/dd-sdk-ios/pull/1946
[#1934]: https://github.com/DataDog/dd-sdk-ios/pull/1934
[#1938]: https://github.com/DataDog/dd-sdk-ios/pull/1938
[#1947]: https://github.com/DataDog/dd-sdk-ios/pull/1947
[#1948]: https://github.com/DataDog/dd-sdk-ios/pull/1948
[#1940]: https://github.com/DataDog/dd-sdk-ios/pull/1940
[#1955]: https://github.com/DataDog/dd-sdk-ios/pull/1955
[#1963]: https://github.com/DataDog/dd-sdk-ios/pull/1963
[#1968]: https://github.com/DataDog/dd-sdk-ios/pull/1968
[#1967]: https://github.com/DataDog/dd-sdk-ios/pull/1967
[#1973]: https://github.com/DataDog/dd-sdk-ios/pull/1973
[#1988]: https://github.com/DataDog/dd-sdk-ios/pull/1988
[#2000]: https://github.com/DataDog/dd-sdk-ios/pull/2000
[#1991]: https://github.com/DataDog/dd-sdk-ios/pull/1991
[#1986]: https://github.com/DataDog/dd-sdk-ios/pull/1986
[#1888]: https://github.com/DataDog/dd-sdk-ios/pull/1888
[#2008]: https://github.com/DataDog/dd-sdk-ios/pull/2008
[#2005]: https://github.com/DataDog/dd-sdk-ios/pull/2005
[#1998]: https://github.com/DataDog/dd-sdk-ios/pull/1998
[#1966]: https://github.com/DataDog/dd-sdk-ios/pull/1966
[#2026]: https://github.com/DataDog/dd-sdk-ios/pull/2026
[#2043]: https://github.com/DataDog/dd-sdk-ios/pull/2043
[#2040]: https://github.com/DataDog/dd-sdk-ios/pull/2040
[#2050]: https://github.com/DataDog/dd-sdk-ios/pull/2050
[#2073]: https://github.com/DataDog/dd-sdk-ios/pull/2073
[#2088]: https://github.com/DataDog/dd-sdk-ios/pull/2088
[#2083]: https://github.com/DataDog/dd-sdk-ios/pull/2083
[#2104]: https://github.com/DataDog/dd-sdk-ios/pull/2104
[#2099]: https://github.com/DataDog/dd-sdk-ios/pull/2099
[#2063]: https://github.com/DataDog/dd-sdk-ios/pull/2063
[#2092]: https://github.com/DataDog/dd-sdk-ios/pull/2092
[#2113]: https://github.com/DataDog/dd-sdk-ios/pull/2113
[#2125]: https://github.com/DataDog/dd-sdk-ios/pull/2125
[#2114]: https://github.com/DataDog/dd-sdk-ios/pull/2114
[#2116]: https://github.com/DataDog/dd-sdk-ios/pull/2116
[#2120]: https://github.com/DataDog/dd-sdk-ios/pull/2120
[#2126]: https://github.com/DataDog/dd-sdk-ios/pull/2126
[#2153]: https://github.com/DataDog/dd-sdk-ios/pull/2153
[#2148]: https://github.com/DataDog/dd-sdk-ios/pull/2148
[#2154]: https://github.com/DataDog/dd-sdk-ios/pull/2154
[@00fa9a]: https://github.com/00FA9A
[@britton-earnin]: https://github.com/Britton-Earnin
[@hengyu]: https://github.com/Hengyu
[@leffelmania]: https://github.com/LeffelMania
[@simpleapp]: https://github.com/SimpleApp
[@tsvetelinvladimirov]: https://github.com/TsvetelinVladimirov
[@arnauddorgans]: https://github.com/arnauddorgans
[@ben-yolabs]: https://github.com/ben-yolabs
[@earltedly]: https://github.com/earltedly
[@flobories]: https://github.com/flobories
[@hyling]: https://github.com/hyling
[@jegnux]: https://github.com/jegnux
[@joeydong]: https://github.com/joeydong
[@jracollins]: https://github.com/jracollins
[@lgaches]: https://github.com/lgaches
[@lmramirez]: https://github.com/lmramirez
[@marcusway]: https://github.com/marcusway
[@aldoKelvianto]: https://github.com/aldoKelvianto
[@matcartmill]: https://github.com/matcartmill
[@michalsrutek]: https://github.com/michalsrutek
[@philtre]: https://github.com/philtre
[@pingd]: https://github.com/pingd
[@provtheodorenewell]: https://github.com/provTheodoreNewell
[@safa-ads]: https://github.com/safa-ads
[@sdejesusf]: https://github.com/sdejesusF
[@avdlee]: https://github.com/AvdLee
[@dfed]: https://github.com/dfed
[@cltnschlosser]: https://github.com/cltnschlosser
[@alexfanatics]: https://github.com/alexfanatics
[@changm4n]: https://github.com/changm4n
[@jfiser-paylocity]: https://github.com/jfiser-paylocity
[@Hengyu]: https://github.com/Hengyu
[@naftaly]: https://github.com/naftaly<|MERGE_RESOLUTION|>--- conflicted
+++ resolved
@@ -1,14 +1,11 @@
 # Unreleased
 
-<<<<<<< HEAD
 - [FEATURE] Add Time To Network Setled metric in RUM. See [#2125][]
 - [FEATURE] Add Interaction To Next View metric in RUM. See [#2153][]
-=======
 - [FIX] Fix SwiftUI placeholder in Session Replay when Feature Flag is disabled. See [#2170][]
 
 # 2.22.0 / 02-01-2025
 
->>>>>>> 1b0ac462
 - [IMPROVEMENT] Add Datadog Configuration `backgroundTasksEnabled` ObjC API. See [#2148][]
 - [FIX] Prevent Session Replay to create two full snapshots in a row. See [#2154][]
 
