# Unreleased

<<<<<<< HEAD
- [FEATURE] Add Time To Network Setled metric in RUM. See [#2125][]
=======
- [IMPROVEMENT] Add Datadog Configuration `backgroundTasksEnabled` ObjC API. See [#2148][]

# 2.21.0 / 11-12-2024

>>>>>>> c61c67c7
- [FIX] Fix sporadic file overwrite during consent change, ensuring event data integrity. See [#2113][]
- [FIX] Fix trace inconsistency when using `URLSessionInterceptor` or Alamofire extension. See [#2114][]
- [IMPROVEMENT] Add Session Replay `startRecordingImmediately` ObjC API. See [#2120][]
- [IMPROVEMENT] Expose Crash Reporter Plugin Publicly. See [#2116][] (Thanks [@naftaly][]) [#2126][]

# 2.20.0 / 14-11-2024

- [FIX] Fix race condition during consent change, preventing loss of events recorded on the current thread. See [#2063][]
- [IMPROVEMENT] Support mutation of events' attributes. See [#2099][]
- [IMPROVEMENT] Add 'os' and 'device' info to Span events. See [#2104][]
- [FIX] Fix bug in SR that was enforcing full snapshot more often than needed. See [#2092][]

# 2.19.0 / 28-10-2024

- [FEATURE] Add Privacy Overrides in Session Replay. See [#2088][]
- [IMPROVEMENT] Add ObjC API for the internal logging/telemetry. See [#2073][]
- [IMPROVEMENT] Support `clipsToBounds` in Session Replay. See [#2083][]

# 2.18.0 / 25-09-2024
- [IMPROVEMENT] Add overwrite required (breaking) param to addViewLoadingTime & usage telemetry. See [#2040][]
- [FEATURE] Prevent "show password" features from revealing sensitive texts in Session Replay. See [#2050][]
- [FEATURE] Add Fine-Grained Masking configuration options to Session Replay. See [#2043][]

# 2.17.0 / 11-09-2024

- [FEATURE] Add support for view loading experimental API (addViewLoadingTime). See [#2026][]
- [IMPROVEMENT] Drop support for deprecated cocoapod specs. See [#1998][]
- [FIX] Propagate global Tracer tags to OpenTelemetry span attributes. See [#2000][]
- [FEATURE] Add Logs event mapper to ObjC API. See [#2008][]
- [IMPROVEMENT] Send retry information with network requests (eg. retry_count, last_failure_status and idempotency key). See [#1991][]
- [IMPROVEMENT] Enable app launch time on mac, macCatalyst and visionOS. See [#1888][] (Thanks [@Hengyu][])
- [FIX] Ignore network reachability on watchOS . See [#2005][] (Thanks [@jfiser-paylocity][])
- [FEATURE] Add Start / Stop API to Session Replay (start/stopRecording). See [#1986][]

# 2.16.0 / 20-08-2024

- [IMPROVEMENT] Deprecate Alamofire extension pod. See [#1966][]
- [FIX] Refresh rate vital for variable refresh rate displays when over performing. See [#1973][]
- [FIX] Alamofire extension types are deprecated now. See [#1988][]

# 2.14.2 / 26-07-2024

- [FIX] Fix CPU spikes when Watchdog Terminations tracking is enabled. See #1968
- [FIX] Fix CPU spike when recording UITabBar using SessionReplay. See #1967

# 2.15.0 / 25-07-2024

- [FEATURE] Enable DatadogCore, DatadogLogs and DatadogTrace to compile on watchOS platform. See [#1918][] (Thanks [@jfiser-paylocity][]) [#1946][]
- [IMPROVEMENT] Ability to clear feature data storage using `clearAllData` API. See [#1940][]
- [IMPROVEMENT] Send memory warning as RUM error. See [#1955][]
- [IMPROVEMENT] Decorate network span kind as `client`. See [#1963][]
- [FIX] Fix CPU spikes when Watchdog Terminations tracking is enabled. See [#1968][]
- [FIX] Fix CPU spike when recording UITabBar using SessionReplay. See [#1967][]

# 2.14.1 / 09-07-2024

- [FIX] Objc attributes interop for KMP. See [#1947][]
- [FIX] Inject backtrace reporter into Logs feature. See [#1948][]

# 2.14.0 / 04-07-2024

- [IMPROVEMENT] Use `#fileID` over `#filePath` as the default argument in errors. See [#1938][]
- [FEATURE] Add support for Watchdog Terminations tracking in RUM. See [#1917][] [#1911][] [#1912][] [#1889][]
- [IMPROVEMENT] Tabbar Icon Default Tint Color in Session Replay. See [#1906][]
- [IMPROVEMENT] Improve Nav Bar Support in Session Replay. See [#1916][]
- [IMPROVEMENT] Record Activity Indicator in Session Replay. See [#1934][]
- [IMPROVEMENT] Allow disabling app hang monitoring in ObjC API. See [#1908][]
- [IMPROVEMENT] Update RUM and Telemetry models with KMP source. See [#1925][]
- [IMPROVEMENT] Use otel-swift fork that only has APIs. See [#1930][]

# 2.11.1 / 01-07-2024

- [FIX] Fix compilation issues on Xcode 16 beta. See [#1898][]

# 2.13.0 / 13-06-2024

- [IMPROVEMENT] Bump `IPHONEOS_DEPLOYMENT_TARGET` and `TVOS_DEPLOYMENT_TARGET` from 11 to 12. See [#1891][]
- [IMPROVEMENT] Add `.connect`, `.trace`, `.options` values to `DDRUMMethod` type. See [#1886][]
- [FIX] Fix compilation issues on Xcode 16 beta. See [#1898][]

# 2.12.0 / 03-06-2024

- [IMPROVEMENT] Crash errors now include up-to-date global RUM attributes. See [#1834][]
- [FEATURE] `DatadogTrace` now supports OpenTelemetry. See [#1828][]
- [FIX] Fix crash on accessing request.allHTTPHeaderFields. See [#1843][]
- [FEATURE] Support for trace context injection configuration to allow selective injection. See [#1835][]
- [FEATURE] `DatadogWebViewTracking` is now available for Obj-C. See [#1854][]
- [FEATURE] RUM "stop session", "get session ID" and "evaluate feature flag" APIs are now available for Obj-C. See [#1853][]

# 2.11.0 / 08-05-2024

- [FEATURE] `DatadogTrace` now supports head-based sampling. See [#1794][]
- [FEATURE] Support WebView recording in Session Replay. See [#1776][]
- [IMPROVEMENT] Add `isInitialized` and `stopInstance` methods to ObjC API. See [#1800][]
- [IMPROVEMENT] Add `addUserExtraInfo` method to ObjC API. See [#1799][]
- [FIX] Add background upload capability to extensions. See [#1803][]
- [IMPROVEMENT] Start sending data immediately after SDK is initialized. See [#1798][]
- [IMPROVEMENT] Make the SDK compile on macOS 12+. See [#1711][]

# 2.10.1 / 02-05-2024

- [FIX] Use trace and span id as decimal. See [#1807][]

# 2.10.0 / 23-04-2024

- [IMPROVEMENT] Add image duplicate detection between sessions. See [#1747][]
- [FEATURE] Add support for 128 bit trace IDs. See [#1721][]
- [FEATURE] Fatal App Hangs are tracked in RUM. See [#1763][]
- [FIX] Avoid name collision with Required Reason APIs. See [#1774][]

# 2.9.0 / 11-04-2024

- [FEATURE] Call RUM's `errorEventMapper` for crashes. See [#1742][]
- [FEATURE] Support calling log event mapper for crashes. See [#1741][]
- [FIX] Fix crash in `NetworkInstrumentationFeature`. See [#1767][]
- [FIX] Remove modulemap. See [#1746][]
- [FIX] Expose objc interfaces in Session Replay module. See [#1697][]

# 2.8.1 / 20-03-2024

- [FEATURE] App Hangs are tracked as RUM errors. See [#1685][]
- [FIX] Propagate parent span in distributing tracing. See [#1627][]
- [IMPROVEMENT] Add Device's Brand, Name, and Model in LogEvent. See [#1672][] (Thanks [@aldoKelvianto][])
- [FEATURE] Improved image recording in Session Replay. See [#1592][]
- [FEATURE] Allow custom error fingerprinting on logs with a special attribute. See [#1722][]
- [FEATURE] Add global log attributes. See [#1707][]
- [FEATURE] Privacy Manifest data usage description. See [#1724][]
- [FIX] Pass through data when network request completes. See [#1696][]

# 2.7.1 / 12-02-2024

- [FIX] Privacy Report missing properties. See [#1656][]
- [FIX] Privacy manifest collision in static framework. See [#1666][]

# 2.7.0 / 25-01-2024

- [FIX] RUM session not being linked to spans. See [#1615][]
- [FIX] `URLSessionTask.resume()` swizzling in iOS 13 and 12. See [#1637][]
- [FEATURE] Allow stopping a core instance. See [#1541][]
- [FEATURE] Link crashes sent as Log events to RUM session. See [#1645][]
- [IMPROVEMENT] Add extra HTTP codes to the list of retryable status codes. See [#1639][]
- [FEATURE] Add privacy manifest to `DatadogCore`. See [#1644][]

# 2.6.0 / 09-01-2024
- [FEATURE] Add `currentSessionID(completion:)` accessor to access the current session ID.
- [FEATURE] Add `BatchProcessingLevel` configuration allowing to process more batches within single read/upload cycle. See [#1531][]
- [FIX] Use `currentRequest` instead `originalRequest` for URLSession request interception. See [#1609][]
- [FIX] Remove weak `UIViewController` references. See [#1597][]

# 2.5.1 / 20-12-2023

- [BUGFIX] Fix `view.time_spent` in RUM view events. See [#1596][]

- [FEATURE] Start RUM session on RUM init. See [#1594][]

# 2.5.0 / 08-11-2023

- [BUGFIX] Optimize Session Replay diffing algorithm. See [#1524][]
- [FEATURE] Add network instrumentation for async/await URLSession APIs. See [#1394][]
- [FEATURE] Change default tracing headers for first party hosts to use both Datadog headers and W3C `tracecontext` headers. See [#1529][]
- [FEATURE] Add tracestate headers when using W3C tracecontext. See [#1536][]
- [BUGFIX] Fix RUM ViewController leaks. See [#1533][]

# 2.4.0 / 18-10-2023

- [FEATURE] WebView Log events can be now sampled. See [#1515][]
- [BUGFIX] WebView RUM events are now dropped if mobile RUM session is not sampled. See [#1502][]
- [BUGFIX] Fix `os.name` in Log events. See [#1493][]

# 2.3.0 / 02-10-2023

- [IMPROVEMENT] Add UIBackgroundTask for uploading jobs. See [#1412][]
- [IMPROVEMENT] Report Build Number in Logs and RUM. See [#1465][]
- [BUGFIX] Fix wrong `view.name` reported in RUM crashes. See [#1488][]
- [BUGFIX] Fix RUM sessions state propagation in Crash Reporting. See [#1498][]

# 2.2.1 / 13-09-2023

- [BUGFIX] Add default RUM views and actions predicates to DatadogObjc . See [#1464][].

# 2.2.0 / 12-09-2023

- [IMPROVEMENT] Enable cross-platform SDKs to change app `version`. See [#1447][]
- [IMPROVEMENT] Enable cross-platform SDKs to edit more of telemetry configuration. See [#1456][]

# 2.1.2 / 29-08-2023

- [BUGFIX] Do not embed DatadogInternal while building Trace and RUM xcframeworks. See [#1444][].

# 2.1.1 / 22-08-2023

- [BUGFIX] `DatadogObjc` not fully available in `2.1.0`. See [#1428][].

# 2.1.0 / 18-08-2023

- [BUGFIX] Manual trace injection APIs are not available in DatadogTrace. See [#1415][].
- [BUGFIX] Fix session replay uploads to AP1 site. See [#1418][].
- [BUGFIX] Allow instantiating custom instance of the SDK after default one. See [#1413][].
- [BUGFIX] Do not propagate attributes from Errors and LongTasks to Views.
- [IMPROVEMENT] Upgrade to PLCrashReporter 1.11.1.
- [FEATURE] Report session sample rate to the backend with RUM events. See [#1410][]
- [IMPROVEMENT] Expose Session Replay to Objective-C. see [#1419][]

# 2.0.0 / 31-07-2023

Release `2.0` introduces breaking changes. Follow the [Migration Guide](MIGRATION.md) to upgrade from `1.x` versions.

- [FEATURE] Session Replay.
- [FEATURE] Support multiple SDK instances.
- [IMPROVEMENT] All relevant products (RUM, Trace, Logs, etc.) are now extracted into different modules.
- [BUGFIX] Module stability: fix name collision.

# 1.22.0 / 21-07-2023
- [BUGFIX] Fix APM local spans not correlating with RUM views. See [#1355][]
- [IMPROVEMENT] Reduce number of view updates by filtering events from payload. See [#1328][]

# 1.21.0 / 27-06-2023
- [BUGFIX] Fix TracingUUID string format. See [#1311][] (Thanks [@changm4n][])
- [BUGFIX] Rename _Datadog_Private to DatadogPrivate. See [#1331] (Thanks [@alexfanatics][])
- [IMPROVEMENT] Add context to crash when there's an active view. See [#1315][]


# 1.20.0 / 01-06-2023
- [BUGFIX] Use targetTimestamp as reference to calculate FPS for variable refresh rate displays. See [#1272][]

# 1.19.0 / 26-04-2023
- [BUGFIX] Fix view attributes override by action attributes. See [#1250][]
- [IMPROVEMENT] Add Tracer sampling rate. See [#1259][]
- [BUGFIX] Fix RUM context not being attached to log when no user action exists. See [#1264][]

# 1.18.0 / 19-04-2023
- [IMPROVEMENT] Add start reason to the session. See [#1247][]
- [IMPROVEMENT] Add ability to stop the session. See [#1219][]

# 1.17.0 / 23-03-2023
- [BUGFIX] Fix crash in `VitalInfoSampler`. See [#1216][] (Thanks [@cltnschlosser][])
- [IMPROVEMENT] Fix Xcode analysis warning. See [#1220][]
- [BUGFIX] Send crashes to both RUM and Logs. See [#1209][]

# 1.16.0 / 02-03-2023
- [IMPROVEMENT] Always create an ApplicationLaunch view on session initialization. See [#1160][]
- [BUGFIX] Remove the data race caused by sampling on the RUM thread. See [#1177][] (Thanks [@cltnschlosser][])
- [BUGFIX] Add ability to adjust configuration telemetry sampling rate. See [#1188][]

# 1.15.0 / 23-01-2023

- [BUGFIX] Fix 'Could not allocate memory' after corrupted TLV. See [#1089][] (Thanks [@cltnschlosser][])
- [BUGFIX] Fix error count on the view update event following a crash. See [#1145][]

# 1.14.0 / 20-12-2022

- [IMPROVEMENT] Add a method for sending error attributes on logs as strings. See [#1051][].
- [IMPROVEMENT] Add manual Open Telemetry b3 headers injection. See [#1057][]
- [IMPROVEMENT] Add automatic Open Telemetry b3 headers injection. See [#1061][]
- [IMPROVEMENT] Add manual and automatic W3C traceparent header injection. See [#1071][]

# 1.13.0 / 08-11-2022

- [IMPROVEMENT] Improve console logs when using `DDNoopRUMMonitor`. See [#1007][] (Thanks [@dfed][])
- [IMPROVEMENT] Add public API to control tracking of frustrations signals. See [#1013][]
- [IMPROVEMENT] Send trace sample rate (`dd.rulePsr`) for APM's traffic ingestion control page. See [#1029][]
- [IMPROVEMENT] Add a method to add user info properties. See [#1031][]
- [BUGFIX] Fix vitals default presets. See [#1043][]
- [IMPROVEMENT] Add logging sampling. See [#1045][]


# 1.12.1 / 18-10-2022

- [IMPROVEMENT] Upgrade to PLCrashReporter 1.11.0 to fix Xcode 14 support.

# 1.12.0 / 16-09-2022

- [BUGFIX] Fix manual User Action dropped if a new view start. See [#997][]
- [IMPROVEMENT] Enable cross-platform SDKs to change app `version`. See [#973][]
- [IMPROVEMENT] Add internal APIs for cross-platform SDKs. See [#964][]
- [IMPROVEMENT] Add mobile vitals frequency configuration. See [#876][]
- [IMPROVEMENT] Include the exact model information in RUM `device.model`. See [#888][]
- [FEATURE] Allow filtering outgoing logs with a status threshold. See [#867][]
- [BUGFIX] Fix compilation issue in SwiftUI Previews. See [#949][]
- [IMPROVEMENT] Expose server date provider for custom clock synchronization. See [#950][]

# 1.11.1 / 20-06-2022

### Changes

- [BUGFIX] Fix Mac Catalyst builds compatibility. See [#894][]

# 1.11.0 / 13-06-2022

### Changes

- [BUGFIX] Fix rare problem with bringing up the "Local Network Permission" alert. See [#830][]
- [BUGFIX] Fix RUM event `source`. See [#832][]
- [BUGFIX] Stop reporting pre-warmed application launch time. See [#789][]
- [BUGFIX] Allow log event dropping. See [#795][]
- [FEATURE] Integration with CI Visibility Tests. See[#761][]
- [FEATURE] Add tvOS Support. See [#793][]
- [FEATURE] Add data encryption interface on-disk data storage. See [#797][]
- [IMPROVEMENT] Allow manually tracked resources in RUM Sessions to detect first party hosts. See [#837][]
- [IMPROVEMENT] Add tracing sampling rate. See [#851][]
- [IMPROVEMENT] Crash Reporting: Filter out unrecognized trailing `???` stack frame in `error.stack`. See [#794][]
- [IMPROVEMENT] Reduce the number of intermediate view events sent in RUM payloads. See [#815][]
- [IMPROVEMENT] Allow manually tracked resources in RUM Sessions to detect first party hosts. See [#837][]
- [IMPROVEMENT] Add tracing sampling rate. See [#851][]
- [BUGFIX] Fix rare problem with bringing up the "Local Network Permission" alert. See [#830][]
- [BUGFIX] Fix RUM event `source`. See [#832][]
- [FEATURE] Integration with CI Visibility Tests. See[#761][]
- [FEATURE] Add tvOS Support. See [#793][]
- [FEATURE] Add data encryption interface on-disk data storage. See [#797][]
- [BUGFIX] Stop reporting pre-warmed application launch time. See [#789][]
- [BUGFIX] Allow log event dropping. See [#795][]
- [IMPROVEMENT] Crash Reporting: Filter out unrecognized trailing `???` stack frame in `error.stack`. See [#794][]
- [IMPROVEMENT] Reduce the number of intermediate view events sent in RUM payloads. See [#815][]

# 1.10.0 / 04-12-2022

### Changes

- [FEATURE] Web-view tracking. See [#729][]
- [BUGFIX] Strip query parameters from span resource. See [#728][]

# 1.9.0 / 01-26-2022

### Changes

- [BUGFIX] Report binary image with no UUID. See [#724][]
- [FEATURE] Add Application Launch events tracking. See [#699][]
- [FEATURE] Set `PLCrashReporter` custom path. See [#692][]
- [FEATURE] `SwiftUI` Instrumentation. See [#676][]
- [IMPROVEMENT] Embed Kronos. See [#708][]
- [IMPROVEMENT] Add `@service` attribute to all RUM events. See [#725][]
- [IMPROVEMENT] Adds support for flutter error source. See [#715][]
- [IMPROVEMENT] Add crash reporting console logs. See [#712][]
- [IMPROVEMENT] Keep view active until all resources are consumed. See [#702][]
- [IMPROVEMENT] Allow passing in a type for errors sent with a message. See [#680][] (Thanks [@AvdLee][])
- [IMPROVEMENT] Add config overrides for debug launch arguments. See [#679][]

# 1.8.0 / 11-23-2021

### Changes

- [BUGFIX] Fix rare crash in `CarrierInfoProvider`. See [#627][] [#623][], [#619][] (Thanks [@safa-ads][], [@matcartmill][])
- [BUGFIX] Crash Reporting: Fix issue with some truncated stack traces not being displayed. See [#641][]
- [BUGFIX] Fix reading SDK attributes in Objective-C. See [#654][]
- [FEATURE] RUM: Track slow UI renders with RUM Long Tasks. See [#567][]
- [FEATURE] RUM: Add API to notify RUM session start: `.onRUMSessionStart(_: (String, Bool) -> Void)`. See [#590][]
- [FEATURE] Logs: Add logs scrubbing API: `.setLogEventMapper(_: (LogEvent) -> LogEvent)`. See [#640][]
- [FEATURE] Add `Datadog.isInitialized` API. See [#566][]
- [FEATURE] Add API for clearing out all SDK data: `Datadog.clearAllData()`. See [#644][]
- [FEATURE] Add support for `us5` site. See [#576][]
- [FEATURE] Support `URLSession` proxy configuration with `.connectionProxyDictionary`. See [#582][]
- [IMPROVEMENT] Compress HTTP body in SDK uploads. See [#626][]
- [IMPROVEMENT] Change type of `.xhr` RUM Resources to `.native`. See [#605][]
- [IMPROVEMENT] Link logs and traces to RUM Actions. See [#615][]
- [IMPROVEMENT] Crash Reporting: Fix symbolication issue for iOS Simulator crashes. See [#563][]
- [IMPROVEMENT] Fix various typos in docs. See [#569][] (Thanks [@michalsrutek][])
- [IMPROVEMENT] Use Intake API V2 for SDK data uploads. See [#562][]

# 1.7.2 / 11-8-2021

### Changes

- [BUGFIX] Fix iOS 15 crash related to `ProcessInfo.isLowPowerModeEnabled`. See [#609][] [#655][] (Thanks [@pingd][])

# 1.7.1 / 10-4-2021

### Changes

- [BUGFIX] Fix iOS 15 crash in `MobileDevice.swift`. See [#609][] [#613][] (Thanks [@arnauddorgans][], [@earltedly][])
- [BUGFIX] RUM: Fix bug with "Refresh Rate" Mobile Vital reporting very low values. [#608][]

# 1.7.0 / 09-27-2021

### Changes

- [BUGFIX] RUM: Fix `DDRUMView` API visibility for Objective-C. See [#583][]
- [FEATURE] Crash Reporting: Add `DatadogCrashReporting`
- [FEATURE] RUM: Add Mobile Vitals. See [#493][] [#514][] [#522][] [#495][]
- [FEATURE] RUM: Add option for renaming instrumented actions. See [#539][]
- [FEATURE] RUM: Add option for tracking events when app is in background. See [#504][] [#537][]
- [FEATURE] Add support for `us3` site. See [#523][]
- [IMPROVEMENT] RUM: Improve RUM <> APM integration. See [#524][] [#575][] [#531][] (Thanks [@jracollins][], [@marcusway][])
- [IMPROVEMENT] RUM: Improve naming for views started with `key:`. See [#534][]
- [IMPROVEMENT] RUM: Improve actions instrumentation. See [#509][] [#545][] [#547][]
- [IMPROVEMENT] RUM: Sanitize custom timings for views. See [#525][]
- [IMPROVEMENT] Do not retry uploading events if Client Token is invalid. See [#535][]

# 1.6.0 / 06-09-2021

### Changes

- [BUGFIX] Trace: Fix `[configuration trackUIKitRUMViews]` not working properly in Obj-c. See [#419][]
- [BUGFIX] Trace: Make `tracePropagationHTTPHeaders` available in Obj-c. See [#421][] (Thanks [@ben-yolabs][])
- [BUGFIX] RUM: Fix RUM Views auto-instrumentation issue on iOS 11. See [#474][]
- [FEATURE] RUM: Support adding custom attributes for auto-instrumented RUM Resources. See [#473][]
- [FEATURE] Trace: Add scrubbing APIs for redacting auto-instrumented spans. See [#481][]
- [IMPROVEMENT] RUM: Add "VIEW NAME" attribute to RUM Views. See [#318][]
- [IMPROVEMENT] RUM: Views cannot be now dropped using view event mapper. See [#415][]
- [IMPROVEMENT] RUM: Improve presentation of errors sent with `Logger`. See [#423][]
- [IMPROVEMENT] Trace: Improve presentation of errors sent with `span.log()`. See [#431][]
- [IMPROVEMENT] Add support for extra user attributes in Obj-c. See [#444][]
- [IMPROVEMENT] Trace: Add `foreground_duration` and `is_background` information to network spans. See [#436][]
- [IMPROVEMENT] RUM: Views will now automatically stop when the app leaves foreground. See [#479][]
- [IMPROVEMENT] `DDURLSessionDelegate` can now be initialized before starting SDK. See [#483][]

# 1.5.2 / 04-13-2021

### Changes

- [BUGFIX] Add missing RUM Resource APIs to RUM for Objc. See [#447][] (Thanks [@sdejesusF][])
- [BUGFIX] Fix eventual `swiftlint` error during `carthage` builds. See [#450][]
- [IMPROVEMENT] Improve cocoapods installation by not requiring `!use_frameworks`. See [#451][]

# 1.5.1 / 03-11-2021

### Changes

- [BUGFIX] Carthage XCFrameworks support. See [#439][]

# 1.5.0 / 03-04-2021

### Changes

- [BUGFIX] Fix baggage items propagation issue for `Span`. See [#365][] (Thanks [@philtre][])
- [FEATURE] Add set of scrubbing APIs for redacting and dropping particular RUM Events. See [#367][]
- [FEATURE] Add support for GDPR compliance with new `Datadog.set(trackingConsent:)` API. See [#335][]
- [FEATURE] Add `Global.rum.addTiming(name:)` API for marking custom tming events in RUM Views. See [#323][]
- [FEATURE] Add support for Alamofire networking with `DatadogAlamofireExtension`. See [#340][]
- [FEATURE] Add configuration of data upload frequency and paylaod size with `.set(batchSize:)` and `.set(uploadFrequency:)` APIs. See [#358][]
- [FEATURE] Add convenient `.setError(_:)` API for setting `Error` on `Span`. See [#390][]
- [IMPROVEMENT] Improve `DATE` accurracy (with NTP time sync) for all data send from the SDK. See [#327][]
- [IMPROVEMENT] Improve App Launch Time metric accurracy. See [#381][]

# 1.4.1 / 01-18-2021

### Changes

- [BUGFIX] Fix app extension compilation issue for `UIApplication.shared` symbol. See [#370][] (Thanks [@SimpleApp][])

# 1.4.0 / 12-14-2020

### Changes

- [BUGFIX] Fix crash when `serviceName` contains space characters. See [#317][] (Thanks [@philtre][])
- [BUGFIX] Fix issue with data uploads when battery status is `.unknown`. See [#320][]
- [BUGFIX] Fix compilation issue for Mac Catalyst. See [#277][] (Thanks [@Hengyu][])
- [FEATURE] RUM: Add RUM monitoring feature (manual and auto instrumentation)
- [FEATURE] Add single `.set(endpoint:)` API to configure all Datadog endpoints. See [#322][]
- [FEATURE] Add support for GovCloud endpoints. See [#235][]
- [FEATURE] Add support for extra user attributes. See [#315][]
- [FEATURE] Logs: Add `error: Error` attribute to logging APIs. See [#303][] (Thanks [@sdejesusF][])
- [FEATURE] Trace: Add `span.setActive()` API for indirect referencing Spans. See [#187][]
- [FEATURE] Trace: Add `Global.sharedTracer.startRootSpan(...)` API. See [#236][]
- [IMPROVEMENT] Trace: Add auto instrumentation for `URLSessionTasks` created with no completion handler. See [#262][]
- [IMPROVEMENT] Extend allowed characters set for the `environment` value. See [#246][] (Thanks [@sdejesusF][])
- [IMPROVEMENT] Improve data upload performance. See [#249][]

# 1.3.1 / 08-14-2020

### Changes

- [BUGFIX] Fix SPM compilation issue for DatadogObjC. See [#220][] (Thanks [@TsvetelinVladimirov][])
- [BUGFIX] Fix compilation issue in Xcode 11.3.1. See [#217][] (Thanks [@provTheodoreNewell][])

# 1.3.0 / 08-03-2020

### Changes

- [FEATURE] Trace: Add tracing feature following the Open Tracing spec

# 1.2.4 / 07-17-2020

### Changes

- [BUGFIX] Logs: Fix out-of-memory crash on intensive logging. See [#185][] (Thanks [@hyling][])

# 1.2.3 / 07-15-2020

### Changes

- [BUGFIX] Logs: Fix memory leaks in logs upload. See [#180][] (Thanks [@hyling][])
- [BUGFIX] Fix App Store Connect validation issue for `DatadogObjC`. See [#182][] (Thanks [@hyling][])

# 1.2.2 / 06-12-2020

### Changes

- [BUGFIX] Logs: Fix occasional logs malformation. See [#133][]

# 1.2.1 / 06-09-2020

### Changes

- [BUGFIX] Fix `ISO8601DateFormatter` crash on iOS 11.0 and 11.1. See [#129][] (Thanks [@lgaches][], [@Britton-Earnin][])

# 1.2.0 / 05-22-2020

### Changes

- [BUGFIX] Logs: Fixed family of `NWPathMonitor` crashes. See [#110][] (Thanks [@LeffelMania][], [@00FA9A][], [@jegnux][])
- [FEATURE] Logs: Change default `serviceName` to app bundle identifier. See [#102][]
- [IMPROVEMENT] Logs: Add milliseconds precision. See [#96][] (Thanks [@flobories][])
- [IMPROVEMENT] Logs: Deliver logs faster in app extensions. See [#84][] (Thanks [@lmramirez][])
- [OTHER] Logs: Change default `source` to `"ios"`. See [#111][]
- [OTHER] Link SDK as dynamic framework in SPM. See [#82][]

# 1.1.0 / 04-21-2020

### Changes

- [BUGFIX] Fix "Missing required module 'Datadog_Private'" Carthage error. See [#80][]
- [IMPROVEMENT] Logs: Sync logs time with server. See [#65][]

# 1.0.2 / 04-08-2020

### Changes

- [BUGFIX] Fix "'module.modulemap' should be inside the 'include' directory" Carthage error. See [#73][] (Thanks [@joeydong][])

# 1.0.1 / 04-07-2020

### Changes

- [BUGFIX] Fix "out of memory" crash. See [#64][] (Thanks [@lmramirez][])

# 1.0.0 / 03-31-2020

### Changes

- [FEATURE] Logs: Add logging feature

<!--- The following link definition list is generated by PimpMyChangelog --->

[#64]: https://github.com/DataDog/dd-sdk-ios/issues/64
[#65]: https://github.com/DataDog/dd-sdk-ios/issues/65
[#73]: https://github.com/DataDog/dd-sdk-ios/issues/73
[#80]: https://github.com/DataDog/dd-sdk-ios/issues/80
[#82]: https://github.com/DataDog/dd-sdk-ios/issues/82
[#84]: https://github.com/DataDog/dd-sdk-ios/issues/84
[#96]: https://github.com/DataDog/dd-sdk-ios/issues/96
[#102]: https://github.com/DataDog/dd-sdk-ios/issues/102
[#110]: https://github.com/DataDog/dd-sdk-ios/issues/110
[#111]: https://github.com/DataDog/dd-sdk-ios/issues/111
[#129]: https://github.com/DataDog/dd-sdk-ios/issues/129
[#133]: https://github.com/DataDog/dd-sdk-ios/issues/133
[#180]: https://github.com/DataDog/dd-sdk-ios/issues/180
[#182]: https://github.com/DataDog/dd-sdk-ios/issues/182
[#185]: https://github.com/DataDog/dd-sdk-ios/issues/185
[#187]: https://github.com/DataDog/dd-sdk-ios/issues/187
[#217]: https://github.com/DataDog/dd-sdk-ios/issues/217
[#220]: https://github.com/DataDog/dd-sdk-ios/issues/220
[#235]: https://github.com/DataDog/dd-sdk-ios/issues/235
[#236]: https://github.com/DataDog/dd-sdk-ios/issues/236
[#246]: https://github.com/DataDog/dd-sdk-ios/issues/246
[#249]: https://github.com/DataDog/dd-sdk-ios/issues/249
[#262]: https://github.com/DataDog/dd-sdk-ios/issues/262
[#277]: https://github.com/DataDog/dd-sdk-ios/issues/277
[#303]: https://github.com/DataDog/dd-sdk-ios/issues/303
[#315]: https://github.com/DataDog/dd-sdk-ios/issues/315
[#317]: https://github.com/DataDog/dd-sdk-ios/issues/317
[#318]: https://github.com/DataDog/dd-sdk-ios/issues/318
[#320]: https://github.com/DataDog/dd-sdk-ios/issues/320
[#322]: https://github.com/DataDog/dd-sdk-ios/issues/322
[#323]: https://github.com/DataDog/dd-sdk-ios/issues/323
[#327]: https://github.com/DataDog/dd-sdk-ios/issues/327
[#335]: https://github.com/DataDog/dd-sdk-ios/issues/335
[#340]: https://github.com/DataDog/dd-sdk-ios/issues/340
[#358]: https://github.com/DataDog/dd-sdk-ios/issues/358
[#365]: https://github.com/DataDog/dd-sdk-ios/issues/365
[#367]: https://github.com/DataDog/dd-sdk-ios/issues/367
[#370]: https://github.com/DataDog/dd-sdk-ios/issues/370
[#381]: https://github.com/DataDog/dd-sdk-ios/issues/381
[#390]: https://github.com/DataDog/dd-sdk-ios/issues/390
[#415]: https://github.com/DataDog/dd-sdk-ios/issues/415
[#419]: https://github.com/DataDog/dd-sdk-ios/issues/419
[#421]: https://github.com/DataDog/dd-sdk-ios/issues/421
[#423]: https://github.com/DataDog/dd-sdk-ios/issues/423
[#431]: https://github.com/DataDog/dd-sdk-ios/issues/431
[#436]: https://github.com/DataDog/dd-sdk-ios/issues/436
[#439]: https://github.com/DataDog/dd-sdk-ios/issues/439
[#444]: https://github.com/DataDog/dd-sdk-ios/issues/444
[#447]: https://github.com/DataDog/dd-sdk-ios/issues/447
[#450]: https://github.com/DataDog/dd-sdk-ios/issues/450
[#451]: https://github.com/DataDog/dd-sdk-ios/issues/451
[#473]: https://github.com/DataDog/dd-sdk-ios/issues/473
[#474]: https://github.com/DataDog/dd-sdk-ios/issues/474
[#479]: https://github.com/DataDog/dd-sdk-ios/issues/479
[#481]: https://github.com/DataDog/dd-sdk-ios/issues/481
[#483]: https://github.com/DataDog/dd-sdk-ios/issues/483
[#493]: https://github.com/DataDog/dd-sdk-ios/issues/493
[#495]: https://github.com/DataDog/dd-sdk-ios/issues/495
[#504]: https://github.com/DataDog/dd-sdk-ios/issues/504
[#509]: https://github.com/DataDog/dd-sdk-ios/issues/509
[#514]: https://github.com/DataDog/dd-sdk-ios/issues/514
[#522]: https://github.com/DataDog/dd-sdk-ios/issues/522
[#523]: https://github.com/DataDog/dd-sdk-ios/issues/523
[#524]: https://github.com/DataDog/dd-sdk-ios/issues/524
[#525]: https://github.com/DataDog/dd-sdk-ios/issues/525
[#531]: https://github.com/DataDog/dd-sdk-ios/issues/531
[#534]: https://github.com/DataDog/dd-sdk-ios/issues/534
[#535]: https://github.com/DataDog/dd-sdk-ios/issues/535
[#537]: https://github.com/DataDog/dd-sdk-ios/issues/537
[#539]: https://github.com/DataDog/dd-sdk-ios/issues/539
[#545]: https://github.com/DataDog/dd-sdk-ios/issues/545
[#547]: https://github.com/DataDog/dd-sdk-ios/issues/547
[#562]: https://github.com/DataDog/dd-sdk-ios/issues/562
[#563]: https://github.com/DataDog/dd-sdk-ios/issues/563
[#566]: https://github.com/DataDog/dd-sdk-ios/issues/566
[#567]: https://github.com/DataDog/dd-sdk-ios/issues/567
[#569]: https://github.com/DataDog/dd-sdk-ios/issues/569
[#575]: https://github.com/DataDog/dd-sdk-ios/issues/575
[#576]: https://github.com/DataDog/dd-sdk-ios/issues/576
[#582]: https://github.com/DataDog/dd-sdk-ios/issues/582
[#583]: https://github.com/DataDog/dd-sdk-ios/issues/583
[#590]: https://github.com/DataDog/dd-sdk-ios/issues/590
[#605]: https://github.com/DataDog/dd-sdk-ios/issues/605
[#608]: https://github.com/DataDog/dd-sdk-ios/issues/608
[#609]: https://github.com/DataDog/dd-sdk-ios/issues/609
[#613]: https://github.com/DataDog/dd-sdk-ios/issues/613
[#615]: https://github.com/DataDog/dd-sdk-ios/issues/615
[#619]: https://github.com/DataDog/dd-sdk-ios/issues/619
[#623]: https://github.com/DataDog/dd-sdk-ios/issues/623
[#626]: https://github.com/DataDog/dd-sdk-ios/issues/626
[#627]: https://github.com/DataDog/dd-sdk-ios/issues/627
[#640]: https://github.com/DataDog/dd-sdk-ios/issues/640
[#641]: https://github.com/DataDog/dd-sdk-ios/issues/641
[#644]: https://github.com/DataDog/dd-sdk-ios/issues/644
[#654]: https://github.com/DataDog/dd-sdk-ios/issues/654
[#655]: https://github.com/DataDog/dd-sdk-ios/issues/655
[#676]: https://github.com/DataDog/dd-sdk-ios/issues/676
[#679]: https://github.com/DataDog/dd-sdk-ios/issues/679
[#680]: https://github.com/DataDog/dd-sdk-ios/issues/680
[#692]: https://github.com/DataDog/dd-sdk-ios/issues/692
[#699]: https://github.com/DataDog/dd-sdk-ios/issues/699
[#702]: https://github.com/DataDog/dd-sdk-ios/issues/702
[#708]: https://github.com/DataDog/dd-sdk-ios/issues/708
[#712]: https://github.com/DataDog/dd-sdk-ios/issues/712
[#715]: https://github.com/DataDog/dd-sdk-ios/issues/715
[#724]: https://github.com/DataDog/dd-sdk-ios/issues/724
[#725]: https://github.com/DataDog/dd-sdk-ios/issues/725
[#728]: https://github.com/DataDog/dd-sdk-ios/issues/728
[#729]: https://github.com/DataDog/dd-sdk-ios/issues/729
[#761]: https://github.com/DataDog/dd-sdk-ios/issues/761
[#789]: https://github.com/DataDog/dd-sdk-ios/issues/789
[#793]: https://github.com/DataDog/dd-sdk-ios/issues/793
[#794]: https://github.com/DataDog/dd-sdk-ios/issues/794
[#795]: https://github.com/DataDog/dd-sdk-ios/issues/795
[#797]: https://github.com/DataDog/dd-sdk-ios/issues/797
[#815]: https://github.com/DataDog/dd-sdk-ios/issues/815
[#830]: https://github.com/DataDog/dd-sdk-ios/issues/830
[#832]: https://github.com/DataDog/dd-sdk-ios/issues/832
[#837]: https://github.com/DataDog/dd-sdk-ios/issues/837
[#851]: https://github.com/DataDog/dd-sdk-ios/issues/851
[#867]: https://github.com/DataDog/dd-sdk-ios/issues/867
[#876]: https://github.com/DataDog/dd-sdk-ios/issues/876
[#888]: https://github.com/DataDog/dd-sdk-ios/issues/888
[#894]: https://github.com/DataDog/dd-sdk-ios/issues/894
[#949]: https://github.com/DataDog/dd-sdk-ios/issues/949
[#950]: https://github.com/DataDog/dd-sdk-ios/issues/950
[#964]: https://github.com/DataDog/dd-sdk-ios/issues/964
[#973]: https://github.com/DataDog/dd-sdk-ios/issues/973
[#997]: https://github.com/DataDog/dd-sdk-ios/issues/997
[#1007]: https://github.com/DataDog/dd-sdk-ios/issues/1007
[#1013]: https://github.com/DataDog/dd-sdk-ios/issues/1013
[#1029]: https://github.com/DataDog/dd-sdk-ios/issues/1029
[#1031]: https://github.com/DataDog/dd-sdk-ios/issues/1031
[#1043]: https://github.com/DataDog/dd-sdk-ios/issues/1043
[#1045]: https://github.com/DataDog/dd-sdk-ios/pull/1045
[#1051]: https://github.com/DataDog/dd-sdk-ios/pull/1051
[#1057]: https://github.com/DataDog/dd-sdk-ios/pull/1057
[#1061]: https://github.com/DataDog/dd-sdk-ios/pull/1061
[#1071]: https://github.com/DataDog/dd-sdk-ios/pull/1071
[#1089]: https://github.com/DataDog/dd-sdk-ios/pull/1089
[#1145]: https://github.com/DataDog/dd-sdk-ios/pull/1145
[#1160]: https://github.com/DataDog/dd-sdk-ios/pull/1160
[#1177]: https://github.com/DataDog/dd-sdk-ios/pull/1177
[#1188]: https://github.com/DataDog/dd-sdk-ios/pull/1188
[#1209]: https://github.com/DataDog/dd-sdk-ios/pull/1209
[#1216]: https://github.com/DataDog/dd-sdk-ios/pull/1216
[#1219]: https://github.com/DataDog/dd-sdk-ios/pull/1219
[#1220]: https://github.com/DataDog/dd-sdk-ios/pull/1220
[#1247]: https://github.com/DataDog/dd-sdk-ios/pull/1247
[#1250]: https://github.com/DataDog/dd-sdk-ios/pull/1250
[#1259]: https://github.com/DataDog/dd-sdk-ios/pull/1259
[#1264]: https://github.com/DataDog/dd-sdk-ios/pull/1264
[#1272]: https://github.com/DataDog/dd-sdk-ios/pull/1272
[#1311]: https://github.com/DataDog/dd-sdk-ios/pull/1311
[#1315]: https://github.com/DataDog/dd-sdk-ios/pull/1315
[#1331]: https://github.com/DataDog/dd-sdk-ios/pull/1331
[#1328]: https://github.com/DataDog/dd-sdk-ios/pull/1328
[#1355]: https://github.com/DataDog/dd-sdk-ios/pull/1355
[#1410]: https://github.com/DataDog/dd-sdk-ios/pull/1410
[#1412]: https://github.com/DataDog/dd-sdk-ios/pull/1412
[#1413]: https://github.com/DataDog/dd-sdk-ios/pull/1413
[#1415]: https://github.com/DataDog/dd-sdk-ios/pull/1415
[#1418]: https://github.com/DataDog/dd-sdk-ios/pull/1418
[#1419]: https://github.com/DataDog/dd-sdk-ios/pull/1419
[#1428]: https://github.com/DataDog/dd-sdk-ios/pull/1428
[#1444]: https://github.com/DataDog/dd-sdk-ios/pull/1444
[#1464]: https://github.com/DataDog/dd-sdk-ios/pull/1464
[#1412]: https://github.com/DataDog/dd-sdk-ios/pull/1412
[#1488]: https://github.com/DataDog/dd-sdk-ios/pull/1488
[#1502]: https://github.com/DataDog/dd-sdk-ios/pull/1502
[#1515]: https://github.com/DataDog/dd-sdk-ios/pull/1515
[#1465]: https://github.com/DataDog/dd-sdk-ios/pull/1465
[#1498]: https://github.com/DataDog/dd-sdk-ios/pull/1498
[#1493]: https://github.com/DataDog/dd-sdk-ios/pull/1493
[#1394]: https://github.com/DataDog/dd-sdk-ios/pull/1394
[#1524]: https://github.com/DataDog/dd-sdk-ios/pull/1524
[#1529]: https://github.com/DataDog/dd-sdk-ios/pull/1529
[#1533]: https://github.com/DataDog/dd-sdk-ios/pull/1533
[#1645]: https://github.com/DataDog/dd-sdk-ios/pull/1645
[#1594]: https://github.com/DataDog/dd-sdk-ios/pull/1594
[#1536]: https://github.com/DataDog/dd-sdk-ios/pull/1536
[#1609]: https://github.com/DataDog/dd-sdk-ios/pull/1609
[#1639]: https://github.com/DataDog/dd-sdk-ios/pull/1639
[#1615]: https://github.com/DataDog/dd-sdk-ios/pull/1615
[#1531]: https://github.com/DataDog/dd-sdk-ios/pull/1531
[#1637]: https://github.com/DataDog/dd-sdk-ios/pull/1637
[#1541]: https://github.com/DataDog/dd-sdk-ios/pull/1541
[#1592]: https://github.com/DataDog/dd-sdk-ios/pull/1592
[#1672]: https://github.com/DataDog/dd-sdk-ios/pull/1672
[#1596]: https://github.com/DataDog/dd-sdk-ios/pull/1596
[#1597]: https://github.com/DataDog/dd-sdk-ios/pull/1597
[#1627]: https://github.com/DataDog/dd-sdk-ios/pull/1627
[#1644]: https://github.com/DataDog/dd-sdk-ios/pull/1644
[#1685]: https://github.com/DataDog/dd-sdk-ios/pull/1685
[#1656]: https://github.com/DataDog/dd-sdk-ios/pull/1656
[#1666]: https://github.com/DataDog/dd-sdk-ios/pull/1666
[#1696]: https://github.com/DataDog/dd-sdk-ios/pull/1696
[#1697]: https://github.com/DataDog/dd-sdk-ios/pull/1697
[#1707]: https://github.com/DataDog/dd-sdk-ios/pull/1707
[#1711]: https://github.com/DataDog/dd-sdk-ios/pull/1711
[#1721]: https://github.com/DataDog/dd-sdk-ios/pull/1721
[#1722]: https://github.com/DataDog/dd-sdk-ios/pull/1722
[#1724]: https://github.com/DataDog/dd-sdk-ios/pull/1724
[#1741]: https://github.com/DataDog/dd-sdk-ios/pull/1741
[#1742]: https://github.com/DataDog/dd-sdk-ios/pull/1742
[#1746]: https://github.com/DataDog/dd-sdk-ios/pull/1746
[#1747]: https://github.com/DataDog/dd-sdk-ios/pull/1747
[#1794]: https://github.com/DataDog/dd-sdk-ios/pull/1794
[#1774]: https://github.com/DataDog/dd-sdk-ios/pull/1774
[#1763]: https://github.com/DataDog/dd-sdk-ios/pull/1763
[#1767]: https://github.com/DataDog/dd-sdk-ios/pull/1767
[#1843]: https://github.com/DataDog/dd-sdk-ios/pull/1843
[#1798]: https://github.com/DataDog/dd-sdk-ios/pull/1798
[#1891]: https://github.com/DataDog/dd-sdk-ios/pull/1891
[#1776]: https://github.com/DataDog/dd-sdk-ios/pull/1776
[#1834]: https://github.com/DataDog/dd-sdk-ios/pull/1834
[#1721]: https://github.com/DataDog/dd-sdk-ios/pull/1721
[#1803]: https://github.com/DataDog/dd-sdk-ios/pull/1803
[#1853]: https://github.com/DataDog/dd-sdk-ios/pull/1853
[#1807]: https://github.com/DataDog/dd-sdk-ios/pull/1807
[#1854]: https://github.com/DataDog/dd-sdk-ios/pull/1854
[#1828]: https://github.com/DataDog/dd-sdk-ios/pull/1828
[#1835]: https://github.com/DataDog/dd-sdk-ios/pull/1835
[#1886]: https://github.com/DataDog/dd-sdk-ios/pull/1886
[#1889]: https://github.com/DataDog/dd-sdk-ios/pull/1889
[#1898]: https://github.com/DataDog/dd-sdk-ios/pull/1898
[#1906]: https://github.com/DataDog/dd-sdk-ios/pull/1906
[#1908]: https://github.com/DataDog/dd-sdk-ios/pull/1908
[#1911]: https://github.com/DataDog/dd-sdk-ios/pull/1911
[#1912]: https://github.com/DataDog/dd-sdk-ios/pull/1912
[#1916]: https://github.com/DataDog/dd-sdk-ios/pull/1916
[#1917]: https://github.com/DataDog/dd-sdk-ios/pull/1917
[#1925]: https://github.com/DataDog/dd-sdk-ios/pull/1925
[#1930]: https://github.com/DataDog/dd-sdk-ios/pull/1930
[#1918]: https://github.com/DataDog/dd-sdk-ios/pull/1918
[#1946]: https://github.com/DataDog/dd-sdk-ios/pull/1946
[#1934]: https://github.com/DataDog/dd-sdk-ios/pull/1934
[#1938]: https://github.com/DataDog/dd-sdk-ios/pull/1938
[#1947]: https://github.com/DataDog/dd-sdk-ios/pull/1947
[#1948]: https://github.com/DataDog/dd-sdk-ios/pull/1948
[#1940]: https://github.com/DataDog/dd-sdk-ios/pull/1940
[#1955]: https://github.com/DataDog/dd-sdk-ios/pull/1955
[#1963]: https://github.com/DataDog/dd-sdk-ios/pull/1963
[#1968]: https://github.com/DataDog/dd-sdk-ios/pull/1968
[#1967]: https://github.com/DataDog/dd-sdk-ios/pull/1967
[#1973]: https://github.com/DataDog/dd-sdk-ios/pull/1973
[#1988]: https://github.com/DataDog/dd-sdk-ios/pull/1988
[#2000]: https://github.com/DataDog/dd-sdk-ios/pull/2000
[#1991]: https://github.com/DataDog/dd-sdk-ios/pull/1991
[#1986]: https://github.com/DataDog/dd-sdk-ios/pull/1986
[#1888]: https://github.com/DataDog/dd-sdk-ios/pull/1888
[#2008]: https://github.com/DataDog/dd-sdk-ios/pull/2008
[#2005]: https://github.com/DataDog/dd-sdk-ios/pull/2005
[#1998]: https://github.com/DataDog/dd-sdk-ios/pull/1998
[#1966]: https://github.com/DataDog/dd-sdk-ios/pull/1966
[#2026]: https://github.com/DataDog/dd-sdk-ios/pull/2026
[#2043]: https://github.com/DataDog/dd-sdk-ios/pull/2043
[#2040]: https://github.com/DataDog/dd-sdk-ios/pull/2040
[#2050]: https://github.com/DataDog/dd-sdk-ios/pull/2050
[#2073]: https://github.com/DataDog/dd-sdk-ios/pull/2073
[#2088]: https://github.com/DataDog/dd-sdk-ios/pull/2088
[#2083]: https://github.com/DataDog/dd-sdk-ios/pull/2083
[#2104]: https://github.com/DataDog/dd-sdk-ios/pull/2104
[#2099]: https://github.com/DataDog/dd-sdk-ios/pull/2099
[#2063]: https://github.com/DataDog/dd-sdk-ios/pull/2063
[#2092]: https://github.com/DataDog/dd-sdk-ios/pull/2092
[#2113]: https://github.com/DataDog/dd-sdk-ios/pull/2113
[#2125]: https://github.com/DataDog/dd-sdk-ios/pull/2125
[#2114]: https://github.com/DataDog/dd-sdk-ios/pull/2114
[#2116]: https://github.com/DataDog/dd-sdk-ios/pull/2116
[#2120]: https://github.com/DataDog/dd-sdk-ios/pull/2120
[#2126]: https://github.com/DataDog/dd-sdk-ios/pull/2126
[#2148]: https://github.com/DataDog/dd-sdk-ios/pull/2148
[@00fa9a]: https://github.com/00FA9A
[@britton-earnin]: https://github.com/Britton-Earnin
[@hengyu]: https://github.com/Hengyu
[@leffelmania]: https://github.com/LeffelMania
[@simpleapp]: https://github.com/SimpleApp
[@tsvetelinvladimirov]: https://github.com/TsvetelinVladimirov
[@arnauddorgans]: https://github.com/arnauddorgans
[@ben-yolabs]: https://github.com/ben-yolabs
[@earltedly]: https://github.com/earltedly
[@flobories]: https://github.com/flobories
[@hyling]: https://github.com/hyling
[@jegnux]: https://github.com/jegnux
[@joeydong]: https://github.com/joeydong
[@jracollins]: https://github.com/jracollins
[@lgaches]: https://github.com/lgaches
[@lmramirez]: https://github.com/lmramirez
[@marcusway]: https://github.com/marcusway
[@aldoKelvianto]: https://github.com/aldoKelvianto
[@matcartmill]: https://github.com/matcartmill
[@michalsrutek]: https://github.com/michalsrutek
[@philtre]: https://github.com/philtre
[@pingd]: https://github.com/pingd
[@provtheodorenewell]: https://github.com/provTheodoreNewell
[@safa-ads]: https://github.com/safa-ads
[@sdejesusf]: https://github.com/sdejesusF
[@avdlee]: https://github.com/AvdLee
[@dfed]: https://github.com/dfed
[@cltnschlosser]: https://github.com/cltnschlosser
[@alexfanatics]: https://github.com/alexfanatics
[@changm4n]: https://github.com/changm4n
[@jfiser-paylocity]: https://github.com/jfiser-paylocity
[@Hengyu]: https://github.com/Hengyu
[@naftaly]: https://github.com/naftaly<|MERGE_RESOLUTION|>--- conflicted
+++ resolved
@@ -1,13 +1,10 @@
 # Unreleased
 
-<<<<<<< HEAD
 - [FEATURE] Add Time To Network Setled metric in RUM. See [#2125][]
-=======
 - [IMPROVEMENT] Add Datadog Configuration `backgroundTasksEnabled` ObjC API. See [#2148][]
 
 # 2.21.0 / 11-12-2024
 
->>>>>>> c61c67c7
 - [FIX] Fix sporadic file overwrite during consent change, ensuring event data integrity. See [#2113][]
 - [FIX] Fix trace inconsistency when using `URLSessionInterceptor` or Alamofire extension. See [#2114][]
 - [IMPROVEMENT] Add Session Replay `startRecordingImmediately` ObjC API. See [#2120][]
