--- conflicted
+++ resolved
@@ -17,8 +17,6 @@
         )
     }
 
-<<<<<<< HEAD
-=======
     public static func mockWith(
         identifier: String = .mockAny(),
         data: Data = .mockAny(),
@@ -31,7 +29,6 @@
         )
     }
 
->>>>>>> 3db3a984
     public static func mockRandom() -> Self {
         return .init(
             identifier: .mockRandom(),
