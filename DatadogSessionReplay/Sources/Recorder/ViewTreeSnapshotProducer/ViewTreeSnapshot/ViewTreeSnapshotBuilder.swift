/*
 * Unless explicitly stated otherwise all files in this repository are licensed under the Apache License Version 2.0.
 * This product includes software developed at Datadog (https://www.datadoghq.com/).
 * Copyright 2019-Present Datadog, Inc.
 */

import Foundation
import UIKit

/// Builds `ViewTreeSnapshot` for given root view.
///
/// Note: This builder is used by `Recorder` on the main thread.
internal struct ViewTreeSnapshotBuilder {
    /// Records subtree of the root view.
    let viewTreeRecorder: ViewTreeRecorder
    /// Generates stable IDs for traversed views.
    let idsGenerator: NodeIDGenerator
<<<<<<< HEAD
    /// Masks text in recorded nodes.
    let textObfuscator: TextObfuscator
    /// Provides base64 image data with a built in caching mechanism.
    let imageDataProvider: ImageDataProvider
=======
    /// Text obfuscator applied to all non-sensitive texts. No-op if privacy mode is disabled.
    let textObfuscator = TextObfuscator()
    /// Text obfuscator applied to all sensitive texts.
    let sensitiveTextObfuscator = SensitiveTextObfuscator()
>>>>>>> fb2d2e1f

    /// Builds the `ViewTreeSnapshot` for given root view.
    ///
    /// - Parameter rootView: the root view
    /// - Parameter recorderContext: the context of the Recorder from the moment of requesting this snapshot
    /// - Returns: snapshot describing the view tree starting in `rootView`. All properties in snapshot nodes
    /// are computed relatively to the `rootView` (e.g. the `x` and `y` position of all descendant nodes  is given
    /// as its position in the root, no matter of nesting level).
    func createSnapshot(of rootView: UIView, with recorderContext: Recorder.Context) -> ViewTreeSnapshot {
        let context = ViewTreeRecordingContext(
            recorder: recorderContext,
            coordinateSpace: rootView,
            ids: idsGenerator,
<<<<<<< HEAD
            textObfuscator: textObfuscator,
            imageDataProvider: imageDataProvider
=======
            textObfuscator: {
                switch recorderContext.privacy {
                case .maskAll:  return textObfuscator
                case .allowAll: return nopTextObfuscator
                }
            }(),
            selectionTextObfuscator: {
                switch recorderContext.privacy {
                case .maskAll:  return sensitiveTextObfuscator
                case .allowAll: return nopTextObfuscator
                }
            }(),
            sensitiveTextObfuscator: sensitiveTextObfuscator
>>>>>>> fb2d2e1f
        )
        let snapshot = ViewTreeSnapshot(
            date: recorderContext.date.addingTimeInterval(recorderContext.rumContext.viewServerTimeOffset ?? 0),
            rumContext: recorderContext.rumContext,
            viewportSize: rootView.bounds.size,
            nodes: viewTreeRecorder.recordNodes(for: rootView, in: context)
        )
        return snapshot
    }
}

extension ViewTreeSnapshotBuilder {
    init() {
        self.init(
<<<<<<< HEAD
            viewTreeRecorder: ViewTreeRecorder(nodeRecorders: defaultNodeRecorders),
            idsGenerator: NodeIDGenerator(),
            textObfuscator: TextObfuscator(),
            imageDataProvider: ImageDataProvider()
=======
            viewTreeRecorder: ViewTreeRecorder(nodeRecorders: createDefaultNodeRecorders()),
            idsGenerator: NodeIDGenerator()
>>>>>>> fb2d2e1f
        )
    }
}

/// An arrays of default node recorders executed for the root view-tree hierarchy.
internal func createDefaultNodeRecorders() -> [NodeRecorder] {
    return [
        UIViewRecorder(),
        UILabelRecorder(),
        UIImageViewRecorder(),
        UITextFieldRecorder(),
        UITextViewRecorder(),
        UISwitchRecorder(),
        UISliderRecorder(),
        UISegmentRecorder(),
        UIStepperRecorder(),
        UINavigationBarRecorder(),
        UITabBarRecorder(),
        UIPickerViewRecorder(),
        UIDatePickerRecorder(),
    ]
}<|MERGE_RESOLUTION|>--- conflicted
+++ resolved
@@ -15,17 +15,12 @@
     let viewTreeRecorder: ViewTreeRecorder
     /// Generates stable IDs for traversed views.
     let idsGenerator: NodeIDGenerator
-<<<<<<< HEAD
-    /// Masks text in recorded nodes.
-    let textObfuscator: TextObfuscator
-    /// Provides base64 image data with a built in caching mechanism.
-    let imageDataProvider: ImageDataProvider
-=======
     /// Text obfuscator applied to all non-sensitive texts. No-op if privacy mode is disabled.
     let textObfuscator = TextObfuscator()
     /// Text obfuscator applied to all sensitive texts.
     let sensitiveTextObfuscator = SensitiveTextObfuscator()
->>>>>>> fb2d2e1f
+    /// Provides base64 image data with a built in caching mechanism.
+    let imageDataProvider: ImageDataProvider
 
     /// Builds the `ViewTreeSnapshot` for given root view.
     ///
@@ -39,10 +34,6 @@
             recorder: recorderContext,
             coordinateSpace: rootView,
             ids: idsGenerator,
-<<<<<<< HEAD
-            textObfuscator: textObfuscator,
-            imageDataProvider: imageDataProvider
-=======
             textObfuscator: {
                 switch recorderContext.privacy {
                 case .maskAll:  return textObfuscator
@@ -56,7 +47,6 @@
                 }
             }(),
             sensitiveTextObfuscator: sensitiveTextObfuscator
->>>>>>> fb2d2e1f
         )
         let snapshot = ViewTreeSnapshot(
             date: recorderContext.date.addingTimeInterval(recorderContext.rumContext.viewServerTimeOffset ?? 0),
@@ -71,15 +61,8 @@
 extension ViewTreeSnapshotBuilder {
     init() {
         self.init(
-<<<<<<< HEAD
-            viewTreeRecorder: ViewTreeRecorder(nodeRecorders: defaultNodeRecorders),
-            idsGenerator: NodeIDGenerator(),
-            textObfuscator: TextObfuscator(),
-            imageDataProvider: ImageDataProvider()
-=======
             viewTreeRecorder: ViewTreeRecorder(nodeRecorders: createDefaultNodeRecorders()),
             idsGenerator: NodeIDGenerator()
->>>>>>> fb2d2e1f
         )
     }
 }
