/*
 * Unless explicitly stated otherwise all files in this repository are licensed under the Apache License Version 2.0.
 * This product includes software developed at Datadog (https://www.datadoghq.com/).
 * Copyright 2019-Present Datadog, Inc.
 */

#if os(iOS)
import UIKit

internal struct UIActivityIndicatorRecorder: NodeRecorder {
    let identifier = UUID()

    func semantics(of view: UIView, with attributes: ViewAttributes, in context: ViewTreeRecordingContext) -> NodeSemantics? {
        guard let activityIndicator = view as? UIActivityIndicatorView else {
            return nil
        }

        guard attributes.isVisible else {
            return InvisibleElement.constant
        }

        guard activityIndicator.isAnimating || !activityIndicator.hidesWhenStopped else {
            return InvisibleElement.constant
        }

        let builder = UIActivityIndicatorWireframesBuilder(
            attributes: attributes,
            wireframeID: context.ids.nodeID(view: activityIndicator, nodeRecorder: self),
            backgroundColor: activityIndicator.backgroundColor?.cgColor
        )

        let node = Node(viewAttributes: attributes, wireframesBuilder: builder)
        let allNodes = [node] + recordSubtree(of: activityIndicator, in: context)
        return SpecificElement(subtreeStrategy: .ignore, nodes: allNodes)
    }

    private func recordSubtree(of activityIndicator: UIActivityIndicatorView, in context: ViewTreeRecordingContext) -> [Node] {
        let subtreeViewRecorder = ViewTreeRecorder(
            nodeRecorders: [
                UIImageViewRecorder(
<<<<<<< HEAD
                    shouldRecordImagePredicate: { imageView in

                        print("animationImages:", imageView.animationImages?.count)
                        print("animationDuration:", imageView.animationDuration)

                        /*if let animationImages = imageView.animationImages {
                            for animationImage in animationImages {
                                print("animationImage:", animationImage)
                                if animationImage.pngData() != nil {
                                    print("PNG")
                                } else if animationImage.jpegData(compressionQuality: 1.0) != nil {
                                    print("JPEG")
                                }
                            }
                        }*/

                        print("animationKeys():", imageView.layer.animationKeys()?.count)

                        if let animationKeys = imageView.layer.animationKeys() {
                            for animationKey in animationKeys {
                                print("animationKey:", animationKey)
                                if let animation = imageView.layer.animation(forKey: animationKey) {
                                    print("animation:", animation)
                                    print("duration: \(animation.duration)")
                                    print("repeat count: \(animation.repeatCount)")
                                }
                            }
                        }

                        return imageView.image == nil ? false : true
                    }
=======
                    shouldRecordImagePredicate: { $0.image != nil }
>>>>>>> dc336483
                )
            ]
        )

        return subtreeViewRecorder.record(activityIndicator, in: context)
    }
}

internal struct UIActivityIndicatorWireframesBuilder: NodeWireframesBuilder {
    var wireframeRect: CGRect { attributes.frame }
    let attributes: ViewAttributes

    let wireframeID: WireframeID
    let backgroundColor: CGColor?

    func buildWireframes(with builder: WireframesBuilder) -> [SRWireframe] {
        return [
            builder.createShapeWireframe(
                id: wireframeID,
                frame: wireframeRect,
                backgroundColor: backgroundColor,
                cornerRadius: attributes.layerCornerRadius,
                opacity: attributes.alpha
            )
        ]
    }
}
#endif<|MERGE_RESOLUTION|>--- conflicted
+++ resolved
@@ -38,41 +38,7 @@
         let subtreeViewRecorder = ViewTreeRecorder(
             nodeRecorders: [
                 UIImageViewRecorder(
-<<<<<<< HEAD
-                    shouldRecordImagePredicate: { imageView in
-
-                        print("animationImages:", imageView.animationImages?.count)
-                        print("animationDuration:", imageView.animationDuration)
-
-                        /*if let animationImages = imageView.animationImages {
-                            for animationImage in animationImages {
-                                print("animationImage:", animationImage)
-                                if animationImage.pngData() != nil {
-                                    print("PNG")
-                                } else if animationImage.jpegData(compressionQuality: 1.0) != nil {
-                                    print("JPEG")
-                                }
-                            }
-                        }*/
-
-                        print("animationKeys():", imageView.layer.animationKeys()?.count)
-
-                        if let animationKeys = imageView.layer.animationKeys() {
-                            for animationKey in animationKeys {
-                                print("animationKey:", animationKey)
-                                if let animation = imageView.layer.animation(forKey: animationKey) {
-                                    print("animation:", animation)
-                                    print("duration: \(animation.duration)")
-                                    print("repeat count: \(animation.repeatCount)")
-                                }
-                            }
-                        }
-
-                        return imageView.image == nil ? false : true
-                    }
-=======
                     shouldRecordImagePredicate: { $0.image != nil }
->>>>>>> dc336483
                 )
             ]
         )
