--- conflicted
+++ resolved
@@ -98,12 +98,8 @@
         touchSnapshotProducer: TouchSnapshotProducer,
         snapshotProcessor: SnapshotProcessing,
         resourceProcessor: ResourceProcessing,
-<<<<<<< HEAD
-        telemetry: Telemetry
-=======
         telemetry: Telemetry,
         methodCallTelemetrySamplingRate: Float = 5
->>>>>>> 3db3a984
     ) {
         self.uiApplicationSwizzler = uiApplicationSwizzler
         self.viewTreeSnapshotProducer = viewTreeSnapshotProducer
