/*
 * Unless explicitly stated otherwise all files in this repository are licensed under the Apache License Version 2.0.
 * This product includes software developed at Datadog (https://www.datadoghq.com/).
 * Copyright 2019-Present Datadog, Inc.
 */

#if os(iOS)
import Foundation
import DatadogInternal

internal class SessionReplayFeature: SessionReplayConfiguration, DatadogRemoteFeature {
    let requestBuilder: FeatureRequestBuilder
    let messageReceiver: FeatureMessageReceiver
    let performanceOverride: PerformancePresetOverride?
    let textAndInputPrivacyLevel: TextAndInputPrivacyLevel
    let imagePrivacyLevel: ImagePrivacyLevel
    let touchPrivacyLevel: TouchPrivacyLevel

    // MARK: - Main Components

    /// Orchestrates the process of capturing next snapshots on the main thread.
    let recordingCoordinator: RecordingCoordinator

    // MARK: - Initialization

    init(
        core: DatadogCoreProtocol,
        configuration: SessionReplay.Configuration
    ) throws {
        let processorsQueue = BackgroundAsyncQueue(label: "com.datadoghq.session-replay.processors", qos: .utility)
        // The telemetry queue targets the processors queue with a lower qos.
        let telemetryQueue = BackgroundAsyncQueue(label: "com.datadoghq.session-replay.telemetry", qos: .background, target: processorsQueue)

        let telemetry = SessionReplayTelemetry(
            telemetry: core.telemetry,
            queue: telemetryQueue
        )

        let resourceProcessor = ResourceProcessor(
            queue: processorsQueue,
            resourcesWriter: ResourcesWriter(scope: core.scope(for: ResourcesFeature.self))
        )

        let snapshotProcessor = SnapshotProcessor(
            queue: processorsQueue,
            recordWriter: RecordWriter(core: core),
            resourceProcessor: resourceProcessor,
            srContextPublisher: SRContextPublisher(core: core),
            telemetry: telemetry
        )

        let recorder = try Recorder(
            snapshotProcessor: snapshotProcessor,
            additionalNodeRecorders: configuration._additionalNodeRecorders,
            featureFlags: configuration.featureFlags
        )

        let contextReceiver = RUMContextReceiver()

        self.messageReceiver = CombinedFeatureMessageReceiver([
            contextReceiver,
            WebViewRecordReceiver(
                scope: core.scope(for: SessionReplayFeature.self)
            )
        ])

        self.textAndInputPrivacyLevel = configuration.textAndInputPrivacyLevel
        self.imagePrivacyLevel = configuration.imagePrivacyLevel
        self.touchPrivacyLevel = configuration.touchPrivacyLevel

        let recordingCoordinator = try RecordingCoordinator(
            textAndInputPrivacy: configuration.textAndInputPrivacyLevel,
            imagePrivacy: configuration.imagePrivacyLevel,
            touchPrivacy: configuration.touchPrivacyLevel,
            rumContextObserver: contextReceiver,
            srContextPublisher: SRContextPublisher(core: core),
            recorder: recorder,
            sampler: Sampler(samplingRate: configuration.debugSDK ? 100 : configuration.replaySampleRate),
<<<<<<< HEAD
            telemetry: core.telemetry,
            recordingTrigger: try RecordingTrigger()
=======
            telemetry: telemetry,
            startRecordingImmediately: configuration.startRecordingImmediately
>>>>>>> c61c67c7
        )
        self.recordingCoordinator = recordingCoordinator

        self.requestBuilder = SegmentRequestBuilder(
            customUploadURL: configuration.customEndpoint,
            telemetry: core.telemetry
        )
        self.performanceOverride = PerformancePresetOverride(
            maxFileSize: SessionReplay.maxObjectSize,
            maxObjectSize: SessionReplay.maxObjectSize,
            meanFileAge: 2, // vs 5s with `batchSize: .small` - see `DatadogCore.PerformancePreset`
            uploadDelay: (
                initial: 2, // vs 5s with `uploadFrequency: .frequent`
                range: 0.6..<6, // vs 1s ..< 10s with `uploadFrequency: .frequent`
                changeRate: 0.75 // vs 0.1 with `uploadFrequency: .frequent`
            )
        )

        if configuration.startRecordingImmediately {
            startRecording()
        }
    }

    func startRecording() {
        recordingCoordinator.startRecording()
    }

    func stopRecording() {
        recordingCoordinator.stopRecording()
    }
}
#endif<|MERGE_RESOLUTION|>--- conflicted
+++ resolved
@@ -76,13 +76,8 @@
             srContextPublisher: SRContextPublisher(core: core),
             recorder: recorder,
             sampler: Sampler(samplingRate: configuration.debugSDK ? 100 : configuration.replaySampleRate),
-<<<<<<< HEAD
             telemetry: core.telemetry,
             recordingTrigger: try RecordingTrigger()
-=======
-            telemetry: telemetry,
-            startRecordingImmediately: configuration.startRecordingImmediately
->>>>>>> c61c67c7
         )
         self.recordingCoordinator = recordingCoordinator
 
