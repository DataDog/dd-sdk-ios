--- conflicted
+++ resolved
@@ -23,6 +23,9 @@
     public static func setUserInfo(id: String,name: String? = nil,email: String? = nil,extraInfo: [AttributeKey: AttributeValue] = [:],in core: DatadogCoreProtocol = CoreRegistry.default)
     public static func setUserInfo(id: String? = nil,name: String? = nil,email: String? = nil,extraInfo: [AttributeKey: AttributeValue] = [:],in core: DatadogCoreProtocol = CoreRegistry.default)
     public static func addUserExtraInfo(_ extraInfo: [AttributeKey: AttributeValue?],in core: DatadogCoreProtocol = CoreRegistry.default)
+    public static func setAccountInfo(id: String,name: String? = nil,extraInfo: [AttributeKey: AttributeValue] = [:],in core: DatadogCoreProtocol = CoreRegistry.default)
+    public static func addAccountExtraInfo(_ extraInfo: [AttributeKey: AttributeValue?],in core: DatadogCoreProtocol = CoreRegistry.default)
+    public static func clearAccountInfo(in core: DatadogCoreProtocol = CoreRegistry.default)
     public static func set(trackingConsent: TrackingConsent, in core: DatadogCoreProtocol = CoreRegistry.default)
     public static func clearAllData(in core: DatadogCoreProtocol = CoreRegistry.default)
     public static func stopInstance(named instanceName: String = CoreRegistry.defaultInstanceName)
@@ -54,22 +57,6 @@
         public var batchProcessingLevel: BatchProcessingLevel
         public var backgroundTasksEnabled: Bool
         public init(clientToken: String,env: String,site: DatadogSite = .us1,service: String? = nil,bundle: Bundle = .main,batchSize: BatchSize = .medium,uploadFrequency: UploadFrequency = .average,proxyConfiguration: [AnyHashable: Any]? = nil,encryption: DataEncryption? = nil,serverDateProvider: ServerDateProvider? = nil,batchProcessingLevel: BatchProcessingLevel = .medium,backgroundTasksEnabled: Bool = false)
-<<<<<<< HEAD
-=======
-    public static var verbosityLevel: CoreLoggerLevel?
-    public static func isInitialized(instanceName name: String = CoreRegistry.defaultInstanceName) -> Bool
-    public static func sdkInstance(named name: String) -> DatadogCoreProtocol
-    public static func setUserInfo(id: String,name: String? = nil,email: String? = nil,extraInfo: [AttributeKey: AttributeValue] = [:],in core: DatadogCoreProtocol = CoreRegistry.default)
-    public static func setUserInfo(id: String? = nil,name: String? = nil,email: String? = nil,extraInfo: [AttributeKey: AttributeValue] = [:],in core: DatadogCoreProtocol = CoreRegistry.default)
-    public static func addUserExtraInfo(_ extraInfo: [AttributeKey: AttributeValue?],in core: DatadogCoreProtocol = CoreRegistry.default)
-    public static func setAccountInfo(id: String,name: String? = nil,extraInfo: [AttributeKey: AttributeValue] = [:],in core: DatadogCoreProtocol = CoreRegistry.default)
-    public static func addAccountExtraInfo(_ extraInfo: [AttributeKey: AttributeValue?],in core: DatadogCoreProtocol = CoreRegistry.default)
-    public static func clearAccountInfo(in core: DatadogCoreProtocol = CoreRegistry.default)
-    public static func set(trackingConsent: TrackingConsent, in core: DatadogCoreProtocol = CoreRegistry.default)
-    public static func clearAllData(in core: DatadogCoreProtocol = CoreRegistry.default)
-    public static func stopInstance(named instanceName: String = CoreRegistry.defaultInstanceName)
-    public static func initialize(with configuration: Configuration,trackingConsent: TrackingConsent,instanceName: String = CoreRegistry.defaultInstanceName) -> DatadogCoreProtocol
->>>>>>> 6763ae26
 
 
 # ----------------------------------
@@ -205,13 +192,6 @@
     public func inject(spanContext: OTSpanContext)
 [?] extension TracePropagationHeadersReader where Self: OTFormatReader
     public func extract() -> OTSpanContext?
-    public enum LogLevel: Int, Codable
-        case debug
-        case info
-        case notice
-        case warn
-        case error
-        case critical
 [?] extension OpenTelemetryApi.TraceState
     public func w3c() -> String
 public class OTelTracerProvider: OpenTelemetryApi.TracerProvider
@@ -361,1419 +341,6 @@
 # API surface for DatadogRUM:
 # ----------------------------------
 
-<<<<<<< HEAD
-=======
-public struct RUMActionEvent: RUMDataModel
-    public var dd: DD
-    public var account: RUMAccount?
-    public var action: Action
-    public let application: Application
-    public let buildId: String?
-    public let buildVersion: String?
-    public let ciTest: RUMCITest?
-    public let connectivity: RUMConnectivity?
-    public let container: Container?
-    public var context: RUMEventAttributes?
-    public let date: Int64
-    public let device: RUMDevice?
-    public let display: Display?
-    public let os: RUMOperatingSystem?
-    public let service: String?
-    public let session: Session
-    public let source: Source?
-    public let synthetics: RUMSyntheticsTest?
-    public let type: String = "action"
-    public var usr: RUMUser?
-    public let version: String?
-    public var view: View
-    public struct DD: Codable
-        public var action: Action?
-        public let browserSdkVersion: String?
-        public let configuration: Configuration?
-        public let formatVersion: Int64 = 2
-        public let session: Session?
-        public struct Action: Codable
-            public var nameSource: NameSource?
-            public let position: Position?
-            public let target: Target?
-            public enum NameSource: String, Codable
-                case customAttribute = "custom_attribute"
-                case maskPlaceholder = "mask_placeholder"
-                case standardAttribute = "standard_attribute"
-                case textContent = "text_content"
-                case maskDisallowed = "mask_disallowed"
-                case blank = "blank"
-            public struct Position: Codable
-                public let x: Int64
-                public let y: Int64
-            public struct Target: Codable
-                public let height: Int64?
-                public let selector: String?
-                public let width: Int64?
-        public struct Configuration: Codable
-            public let sessionReplaySampleRate: Double?
-            public let sessionSampleRate: Double
-        public struct Session: Codable
-            public let plan: Plan?
-            public let sessionPrecondition: RUMSessionPrecondition?
-            public enum Plan: Int, Codable
-                case plan1 = 1
-                case plan2 = 2
-    public struct Action: Codable
-        public let crash: Crash?
-        public let error: Error?
-        public let frustration: Frustration?
-        public let id: String?
-        public let loadingTime: Int64?
-        public let longTask: LongTask?
-        public let resource: Resource?
-        public var target: Target?
-        public let type: ActionType
-        public struct Crash: Codable
-            public let count: Int64
-        public struct Error: Codable
-            public let count: Int64
-        public struct Frustration: Codable
-            public let type: [FrustrationType]
-            public enum FrustrationType: String, Codable
-                case rageClick = "rage_click"
-                case deadClick = "dead_click"
-                case errorClick = "error_click"
-                case rageTap = "rage_tap"
-                case errorTap = "error_tap"
-        public struct LongTask: Codable
-            public let count: Int64
-        public struct Resource: Codable
-            public let count: Int64
-        public struct Target: Codable
-            public var name: String
-        public enum ActionType: String, Codable
-            case custom = "custom"
-            case click = "click"
-            case tap = "tap"
-            case scroll = "scroll"
-            case swipe = "swipe"
-            case applicationStart = "application_start"
-            case back = "back"
-    public struct Application: Codable
-        public let id: String
-    public struct Container: Codable
-        public let source: Source
-        public let view: View
-        public enum Source: String, Codable
-            case android = "android"
-            case ios = "ios"
-            case browser = "browser"
-            case flutter = "flutter"
-            case reactNative = "react-native"
-            case roku = "roku"
-            case unity = "unity"
-            case kotlinMultiplatform = "kotlin-multiplatform"
-        public struct View: Codable
-            public let id: String
-    public struct Display: Codable
-        public let viewport: Viewport?
-        public struct Viewport: Codable
-            public let height: Double
-            public let width: Double
-    public struct Session: Codable
-        public let hasReplay: Bool?
-        public let id: String
-        public let type: RUMSessionType
-    public enum Source: String, Codable
-        case android = "android"
-        case ios = "ios"
-        case browser = "browser"
-        case flutter = "flutter"
-        case reactNative = "react-native"
-        case roku = "roku"
-        case unity = "unity"
-        case kotlinMultiplatform = "kotlin-multiplatform"
-    public struct View: Codable
-        public let id: String
-        public let inForeground: Bool?
-        public var name: String?
-        public var referrer: String?
-        public var url: String
-public struct RUMErrorEvent: RUMDataModel
-    public let dd: DD
-    public var account: RUMAccount?
-    public let action: Action?
-    public let application: Application
-    public let buildId: String?
-    public let buildVersion: String?
-    public let ciTest: RUMCITest?
-    public let connectivity: RUMConnectivity?
-    public let container: Container?
-    public var context: RUMEventAttributes?
-    public let date: Int64
-    public let device: RUMDevice?
-    public let display: Display?
-    public var error: Error
-    public var featureFlags: FeatureFlags?
-    public let freeze: Freeze?
-    public let os: RUMOperatingSystem?
-    public let service: String?
-    public let session: Session
-    public let source: Source?
-    public let synthetics: RUMSyntheticsTest?
-    public let type: String = "error"
-    public var usr: RUMUser?
-    public let version: String?
-    public var view: View
-    public struct DD: Codable
-        public let browserSdkVersion: String?
-        public let configuration: Configuration?
-        public let formatVersion: Int64 = 2
-        public let session: Session?
-        public struct Configuration: Codable
-            public let sessionReplaySampleRate: Double?
-            public let sessionSampleRate: Double
-        public struct Session: Codable
-            public let plan: Plan?
-            public let sessionPrecondition: RUMSessionPrecondition?
-            public enum Plan: Int, Codable
-                case plan1 = 1
-                case plan2 = 2
-    public struct Action: Codable
-        public let id: RUMActionID
-    public struct Application: Codable
-        public let id: String
-    public struct Container: Codable
-        public let source: Source
-        public let view: View
-        public enum Source: String, Codable
-            case android = "android"
-            case ios = "ios"
-            case browser = "browser"
-            case flutter = "flutter"
-            case reactNative = "react-native"
-            case roku = "roku"
-            case unity = "unity"
-            case kotlinMultiplatform = "kotlin-multiplatform"
-        public struct View: Codable
-            public let id: String
-    public struct Display: Codable
-        public let viewport: Viewport?
-        public struct Viewport: Codable
-            public let height: Double
-            public let width: Double
-    public struct Error: Codable
-        public let binaryImages: [BinaryImages]?
-        public let category: Category?
-        public var causes: [Causes]?
-        public let csp: CSP?
-        public var fingerprint: String?
-        public let handling: Handling?
-        public let handlingStack: String?
-        public let id: String?
-        public let isCrash: Bool?
-        public var message: String
-        public let meta: Meta?
-        public var resource: Resource?
-        public let source: Source
-        public let sourceType: SourceType?
-        public var stack: String?
-        public let threads: [Threads]?
-        public let timeSinceAppStart: Int64?
-        public let type: String?
-        public let wasTruncated: Bool?
-        public struct BinaryImages: Codable
-            public let arch: String?
-            public let isSystem: Bool
-            public let loadAddress: String?
-            public let maxAddress: String?
-            public let name: String
-            public let uuid: String
-        public enum Category: String, Codable
-            case aNR = "ANR"
-            case appHang = "App Hang"
-            case exception = "Exception"
-            case watchdogTermination = "Watchdog Termination"
-            case memoryWarning = "Memory Warning"
-        public struct Causes: Codable
-            public var message: String
-            public let source: Source
-            public var stack: String?
-            public let type: String?
-            public enum Source: String, Codable
-                case network = "network"
-                case source = "source"
-                case console = "console"
-                case logger = "logger"
-                case agent = "agent"
-                case webview = "webview"
-                case custom = "custom"
-                case report = "report"
-        public struct CSP: Codable
-            public let disposition: Disposition?
-            public enum Disposition: String, Codable
-                case enforce = "enforce"
-                case report = "report"
-        public enum Handling: String, Codable
-            case handled = "handled"
-            case unhandled = "unhandled"
-        public struct Meta: Codable
-            public let codeType: String?
-            public let exceptionCodes: String?
-            public let exceptionType: String?
-            public let incidentIdentifier: String?
-            public let parentProcess: String?
-            public let path: String?
-            public let process: String?
-        public struct Resource: Codable
-            public let method: RUMMethod
-            public let provider: Provider?
-            public let statusCode: Int64
-            public var url: String
-            public struct Provider: Codable
-                public let domain: String?
-                public let name: String?
-                public let type: ProviderType?
-                public enum ProviderType: String, Codable
-                    case ad = "ad"
-                    case advertising = "advertising"
-                    case analytics = "analytics"
-                    case cdn = "cdn"
-                    case content = "content"
-                    case customerSuccess = "customer-success"
-                    case firstParty = "first party"
-                    case hosting = "hosting"
-                    case marketing = "marketing"
-                    case other = "other"
-                    case social = "social"
-                    case tagManager = "tag-manager"
-                    case utility = "utility"
-                    case video = "video"
-        public enum Source: String, Codable
-            case network = "network"
-            case source = "source"
-            case console = "console"
-            case logger = "logger"
-            case agent = "agent"
-            case webview = "webview"
-            case custom = "custom"
-            case report = "report"
-        public enum SourceType: String, Codable
-            case android = "android"
-            case browser = "browser"
-            case ios = "ios"
-            case reactNative = "react-native"
-            case flutter = "flutter"
-            case roku = "roku"
-            case ndk = "ndk"
-            case iosIl2cpp = "ios+il2cpp"
-            case ndkIl2cpp = "ndk+il2cpp"
-        public struct Threads: Codable
-            public let crashed: Bool
-            public let name: String
-            public let stack: String
-            public let state: String?
-    public struct FeatureFlags: Codable
-        public var featureFlagsInfo: [String: Encodable]
-    public struct Freeze: Codable
-        public let duration: Int64
-    public struct Session: Codable
-        public let hasReplay: Bool?
-        public let id: String
-        public let type: RUMSessionType
-    public enum Source: String, Codable
-        case android = "android"
-        case ios = "ios"
-        case browser = "browser"
-        case flutter = "flutter"
-        case reactNative = "react-native"
-        case roku = "roku"
-        case unity = "unity"
-        case kotlinMultiplatform = "kotlin-multiplatform"
-    public struct View: Codable
-        public let id: String
-        public let inForeground: Bool?
-        public var name: String?
-        public var referrer: String?
-        public var url: String
-[?] extension RUMErrorEvent.FeatureFlags
-    public func encode(to encoder: Encoder) throws
-    public init(from decoder: Decoder) throws
-public struct RUMLongTaskEvent: RUMDataModel
-    public let dd: DD
-    public var account: RUMAccount?
-    public let action: Action?
-    public let application: Application
-    public let buildId: String?
-    public let buildVersion: String?
-    public let ciTest: RUMCITest?
-    public let connectivity: RUMConnectivity?
-    public let container: Container?
-    public var context: RUMEventAttributes?
-    public let date: Int64
-    public let device: RUMDevice?
-    public let display: Display?
-    public let longTask: LongTask
-    public let os: RUMOperatingSystem?
-    public let service: String?
-    public let session: Session
-    public let source: Source?
-    public let synthetics: RUMSyntheticsTest?
-    public let type: String = "long_task"
-    public var usr: RUMUser?
-    public let version: String?
-    public var view: View
-    public struct DD: Codable
-        public let browserSdkVersion: String?
-        public let configuration: Configuration?
-        public let discarded: Bool?
-        public let formatVersion: Int64 = 2
-        public let session: Session?
-        public struct Configuration: Codable
-            public let sessionReplaySampleRate: Double?
-            public let sessionSampleRate: Double
-        public struct Session: Codable
-            public let plan: Plan?
-            public let sessionPrecondition: RUMSessionPrecondition?
-            public enum Plan: Int, Codable
-                case plan1 = 1
-                case plan2 = 2
-    public struct Action: Codable
-        public let id: RUMActionID
-    public struct Application: Codable
-        public let id: String
-    public struct Container: Codable
-        public let source: Source
-        public let view: View
-        public enum Source: String, Codable
-            case android = "android"
-            case ios = "ios"
-            case browser = "browser"
-            case flutter = "flutter"
-            case reactNative = "react-native"
-            case roku = "roku"
-            case unity = "unity"
-            case kotlinMultiplatform = "kotlin-multiplatform"
-        public struct View: Codable
-            public let id: String
-    public struct Display: Codable
-        public let viewport: Viewport?
-        public struct Viewport: Codable
-            public let height: Double
-            public let width: Double
-    public struct LongTask: Codable
-        public let blockingDuration: Int64?
-        public let duration: Int64
-        public let entryType: EntryType?
-        public let firstUiEventTimestamp: Double?
-        public let id: String?
-        public let isFrozenFrame: Bool?
-        public let renderStart: Double?
-        public let scripts: [Scripts]?
-        public let startTime: Double?
-        public let styleAndLayoutStart: Double?
-        public enum EntryType: String, Codable
-            case longTask = "long-task"
-            case longAnimationFrame = "long-animation-frame"
-        public struct Scripts: Codable
-            public let duration: Int64?
-            public let executionStart: Double?
-            public let forcedStyleAndLayoutDuration: Int64?
-            public let invoker: String?
-            public let invokerType: InvokerType?
-            public let pauseDuration: Int64?
-            public let sourceCharPosition: Int64?
-            public let sourceFunctionName: String?
-            public let sourceUrl: String?
-            public let startTime: Double?
-            public let windowAttribution: String?
-            public enum InvokerType: String, Codable
-                case userCallback = "user-callback"
-                case eventListener = "event-listener"
-                case resolvePromise = "resolve-promise"
-                case rejectPromise = "reject-promise"
-                case classicScript = "classic-script"
-                case moduleScript = "module-script"
-    public struct Session: Codable
-        public let hasReplay: Bool?
-        public let id: String
-        public let type: RUMSessionType
-    public enum Source: String, Codable
-        case android = "android"
-        case ios = "ios"
-        case browser = "browser"
-        case flutter = "flutter"
-        case reactNative = "react-native"
-        case roku = "roku"
-        case unity = "unity"
-        case kotlinMultiplatform = "kotlin-multiplatform"
-    public struct View: Codable
-        public let id: String
-        public var name: String?
-        public var referrer: String?
-        public var url: String
-public struct RUMResourceEvent: RUMDataModel
-    public let dd: DD
-    public var account: RUMAccount?
-    public let action: Action?
-    public let application: Application
-    public let buildId: String?
-    public let buildVersion: String?
-    public let ciTest: RUMCITest?
-    public let connectivity: RUMConnectivity?
-    public let container: Container?
-    public var context: RUMEventAttributes?
-    public let date: Int64
-    public let device: RUMDevice?
-    public let display: Display?
-    public let os: RUMOperatingSystem?
-    public var resource: Resource
-    public let service: String?
-    public let session: Session
-    public let source: Source?
-    public let synthetics: RUMSyntheticsTest?
-    public let type: String = "resource"
-    public var usr: RUMUser?
-    public let version: String?
-    public var view: View
-    public struct DD: Codable
-        public let browserSdkVersion: String?
-        public let configuration: Configuration?
-        public let discarded: Bool?
-        public let formatVersion: Int64 = 2
-        public let rulePsr: Double?
-        public let session: Session?
-        public let spanId: String?
-        public let traceId: String?
-        public struct Configuration: Codable
-            public let sessionReplaySampleRate: Double?
-            public let sessionSampleRate: Double
-        public struct Session: Codable
-            public let plan: Plan?
-            public let sessionPrecondition: RUMSessionPrecondition?
-            public enum Plan: Int, Codable
-                case plan1 = 1
-                case plan2 = 2
-    public struct Action: Codable
-        public let id: RUMActionID
-    public struct Application: Codable
-        public let id: String
-    public struct Container: Codable
-        public let source: Source
-        public let view: View
-        public enum Source: String, Codable
-            case android = "android"
-            case ios = "ios"
-            case browser = "browser"
-            case flutter = "flutter"
-            case reactNative = "react-native"
-            case roku = "roku"
-            case unity = "unity"
-            case kotlinMultiplatform = "kotlin-multiplatform"
-        public struct View: Codable
-            public let id: String
-    public struct Display: Codable
-        public let viewport: Viewport?
-        public struct Viewport: Codable
-            public let height: Double
-            public let width: Double
-    public struct Resource: Codable
-        public let connect: Connect?
-        public let decodedBodySize: Int64?
-        public let deliveryType: DeliveryType?
-        public let dns: DNS?
-        public let download: Download?
-        public let duration: Int64?
-        public let encodedBodySize: Int64?
-        public let firstByte: FirstByte?
-        public var graphql: Graphql?
-        public let id: String?
-        public let method: RUMMethod?
-        public let `protocol`: String?
-        public let provider: Provider?
-        public let redirect: Redirect?
-        public let renderBlockingStatus: RenderBlockingStatus?
-        public let size: Int64?
-        public let ssl: SSL?
-        public let statusCode: Int64?
-        public let transferSize: Int64?
-        public let type: ResourceType
-        public var url: String
-        public let worker: Worker?
-        public struct Connect: Codable
-            public let duration: Int64
-            public let start: Int64
-        public enum DeliveryType: String, Codable
-            case cache = "cache"
-            case navigationalPrefetch = "navigational-prefetch"
-            case other = "other"
-        public struct DNS: Codable
-            public let duration: Int64
-            public let start: Int64
-        public struct Download: Codable
-            public let duration: Int64
-            public let start: Int64
-        public struct FirstByte: Codable
-            public let duration: Int64
-            public let start: Int64
-        public struct Graphql: Codable
-            public let operationName: String?
-            public let operationType: OperationType
-            public var payload: String?
-            public var variables: String?
-            public enum OperationType: String, Codable
-                case query = "query"
-                case mutation = "mutation"
-                case subscription = "subscription"
-        public struct Provider: Codable
-            public let domain: String?
-            public let name: String?
-            public let type: ProviderType?
-            public enum ProviderType: String, Codable
-                case ad = "ad"
-                case advertising = "advertising"
-                case analytics = "analytics"
-                case cdn = "cdn"
-                case content = "content"
-                case customerSuccess = "customer-success"
-                case firstParty = "first party"
-                case hosting = "hosting"
-                case marketing = "marketing"
-                case other = "other"
-                case social = "social"
-                case tagManager = "tag-manager"
-                case utility = "utility"
-                case video = "video"
-        public struct Redirect: Codable
-            public let duration: Int64
-            public let start: Int64
-        public enum RenderBlockingStatus: String, Codable
-            case blocking = "blocking"
-            case nonBlocking = "non-blocking"
-        public struct SSL: Codable
-            public let duration: Int64
-            public let start: Int64
-        public enum ResourceType: String, Codable
-            case document = "document"
-            case xhr = "xhr"
-            case beacon = "beacon"
-            case fetch = "fetch"
-            case css = "css"
-            case js = "js"
-            case image = "image"
-            case font = "font"
-            case media = "media"
-            case other = "other"
-            case native = "native"
-        public struct Worker: Codable
-            public let duration: Int64
-            public let start: Int64
-    public struct Session: Codable
-        public let hasReplay: Bool?
-        public let id: String
-        public let type: RUMSessionType
-    public enum Source: String, Codable
-        case android = "android"
-        case ios = "ios"
-        case browser = "browser"
-        case flutter = "flutter"
-        case reactNative = "react-native"
-        case roku = "roku"
-        case unity = "unity"
-        case kotlinMultiplatform = "kotlin-multiplatform"
-    public struct View: Codable
-        public let id: String
-        public var name: String?
-        public var referrer: String?
-        public var url: String
-public struct RUMViewEvent: RUMDataModel
-    public let dd: DD
-    public var account: RUMAccount?
-    public let application: Application
-    public let buildId: String?
-    public let buildVersion: String?
-    public let ciTest: RUMCITest?
-    public let connectivity: RUMConnectivity?
-    public let container: Container?
-    public var context: RUMEventAttributes?
-    public let date: Int64
-    public let device: RUMDevice?
-    public let display: Display?
-    public var featureFlags: FeatureFlags?
-    public let os: RUMOperatingSystem?
-    public let privacy: Privacy?
-    public let service: String?
-    public let session: Session
-    public let source: Source?
-    public let synthetics: RUMSyntheticsTest?
-    public let type: String = "view"
-    public var usr: RUMUser?
-    public let version: String?
-    public var view: View
-    public struct DD: Codable
-        public let browserSdkVersion: String?
-        public let cls: CLS?
-        public let configuration: Configuration?
-        public let documentVersion: Int64
-        public let formatVersion: Int64 = 2
-        public let pageStates: [PageStates]?
-        public let replayStats: ReplayStats?
-        public let session: Session?
-        public struct CLS: Codable
-            public let devicePixelRatio: Double?
-        public struct Configuration: Codable
-            public let sessionReplaySampleRate: Double?
-            public let sessionSampleRate: Double
-            public let startSessionReplayRecordingManually: Bool?
-        public struct PageStates: Codable
-            public let start: Int64
-            public let state: State
-            public enum State: String, Codable
-                case active = "active"
-                case passive = "passive"
-                case hidden = "hidden"
-                case frozen = "frozen"
-                case terminated = "terminated"
-        public struct ReplayStats: Codable
-            public let recordsCount: Int64?
-            public let segmentsCount: Int64?
-            public let segmentsTotalRawSize: Int64?
-        public struct Session: Codable
-            public let plan: Plan?
-            public let sessionPrecondition: RUMSessionPrecondition?
-            public enum Plan: Int, Codable
-                case plan1 = 1
-                case plan2 = 2
-    public struct Application: Codable
-        public let id: String
-    public struct Container: Codable
-        public let source: Source
-        public let view: View
-        public enum Source: String, Codable
-            case android = "android"
-            case ios = "ios"
-            case browser = "browser"
-            case flutter = "flutter"
-            case reactNative = "react-native"
-            case roku = "roku"
-            case unity = "unity"
-            case kotlinMultiplatform = "kotlin-multiplatform"
-        public struct View: Codable
-            public let id: String
-    public struct Display: Codable
-        public let scroll: Scroll?
-        public let viewport: Viewport?
-        public struct Scroll: Codable
-            public let maxDepth: Double
-            public let maxDepthScrollTop: Double
-            public let maxScrollHeight: Double
-            public let maxScrollHeightTime: Double
-        public struct Viewport: Codable
-            public let height: Double
-            public let width: Double
-    public struct FeatureFlags: Codable
-        public var featureFlagsInfo: [String: Encodable]
-    public struct Privacy: Codable
-        public let replayLevel: ReplayLevel
-        public enum ReplayLevel: String, Codable
-            case allow = "allow"
-            case mask = "mask"
-            case maskUserInput = "mask-user-input"
-    public struct Session: Codable
-        public let hasReplay: Bool?
-        public let id: String
-        public let isActive: Bool?
-        public let sampledForReplay: Bool?
-        public let type: RUMSessionType
-    public enum Source: String, Codable
-        case android = "android"
-        case ios = "ios"
-        case browser = "browser"
-        case flutter = "flutter"
-        case reactNative = "react-native"
-        case roku = "roku"
-        case unity = "unity"
-        case kotlinMultiplatform = "kotlin-multiplatform"
-    public struct View: Codable
-        public let action: Action
-        public let cpuTicksCount: Double?
-        public let cpuTicksPerSecond: Double?
-        public let crash: Crash?
-        public let cumulativeLayoutShift: Double?
-        public let cumulativeLayoutShiftTargetSelector: String?
-        public let cumulativeLayoutShiftTime: Int64?
-        public let customTimings: [String: Int64]?
-        public let domComplete: Int64?
-        public let domContentLoaded: Int64?
-        public let domInteractive: Int64?
-        public let error: Error
-        public let firstByte: Int64?
-        public let firstContentfulPaint: Int64?
-        public let firstInputDelay: Int64?
-        public let firstInputTargetSelector: String?
-        public let firstInputTime: Int64?
-        public let flutterBuildTime: FlutterBuildTime?
-        public let flutterRasterTime: FlutterRasterTime?
-        public let freezeRate: Double?
-        public let frozenFrame: FrozenFrame?
-        public let frustration: Frustration?
-        public let id: String
-        public let inForegroundPeriods: [InForegroundPeriods]?
-        public let interactionToNextPaint: Int64?
-        public let interactionToNextPaintTargetSelector: String?
-        public let interactionToNextPaintTime: Int64?
-        public let interactionToNextViewTime: Int64?
-        public let isActive: Bool?
-        public let isSlowRendered: Bool?
-        public let jsRefreshRate: JsRefreshRate?
-        public let largestContentfulPaint: Int64?
-        public let largestContentfulPaintTargetSelector: String?
-        public let loadEvent: Int64?
-        public let loadingTime: Int64?
-        public let loadingType: LoadingType?
-        public let longTask: LongTask?
-        public let memoryAverage: Double?
-        public let memoryMax: Double?
-        public var name: String?
-        public let networkSettledTime: Int64?
-        public var performance: Performance?
-        public var referrer: String?
-        public let refreshRateAverage: Double?
-        public let refreshRateMin: Double?
-        public let resource: Resource
-        public let slowFrames: [SlowFrames]?
-        public let slowFramesRate: Double?
-        public let timeSpent: Int64
-        public var url: String
-        public struct Action: Codable
-            public let count: Int64
-        public struct Crash: Codable
-            public let count: Int64
-        public struct Error: Codable
-            public let count: Int64
-        public struct FlutterBuildTime: Codable
-            public let average: Double
-            public let max: Double
-            public let metricMax: Double?
-            public let min: Double
-        public struct FlutterRasterTime: Codable
-            public let average: Double
-            public let max: Double
-            public let metricMax: Double?
-            public let min: Double
-        public struct FrozenFrame: Codable
-            public let count: Int64
-        public struct Frustration: Codable
-            public let count: Int64
-        public struct InForegroundPeriods: Codable
-            public let duration: Int64
-            public let start: Int64
-        public struct JsRefreshRate: Codable
-            public let average: Double
-            public let max: Double
-            public let metricMax: Double?
-            public let min: Double
-        public enum LoadingType: String, Codable
-            case initialLoad = "initial_load"
-            case routeChange = "route_change"
-            case activityDisplay = "activity_display"
-            case activityRedisplay = "activity_redisplay"
-            case fragmentDisplay = "fragment_display"
-            case fragmentRedisplay = "fragment_redisplay"
-            case viewControllerDisplay = "view_controller_display"
-            case viewControllerRedisplay = "view_controller_redisplay"
-        public struct LongTask: Codable
-            public let count: Int64
-        public struct Performance: Codable
-            public let cls: CLS?
-            public let fbc: FBC?
-            public let fcp: FCP?
-            public let fid: FID?
-            public let inp: INP?
-            public var lcp: LCP?
-            public struct CLS: Codable
-                public let currentRect: CurrentRect?
-                public let previousRect: PreviousRect?
-                public let score: Double
-                public let targetSelector: String?
-                public let timestamp: Int64?
-                public struct CurrentRect: Codable
-                    public let height: Double
-                    public let width: Double
-                    public let x: Double
-                    public let y: Double
-                public struct PreviousRect: Codable
-                    public let height: Double
-                    public let width: Double
-                    public let x: Double
-                    public let y: Double
-            public struct FBC: Codable
-                public let timestamp: Int64
-            public struct FCP: Codable
-                public let timestamp: Int64
-            public struct FID: Codable
-                public let duration: Int64
-                public let targetSelector: String?
-                public let timestamp: Int64
-            public struct INP: Codable
-                public let duration: Int64
-                public let targetSelector: String?
-                public let timestamp: Int64?
-            public struct LCP: Codable
-                public var resourceUrl: String?
-                public let targetSelector: String?
-                public let timestamp: Int64
-        public struct Resource: Codable
-            public let count: Int64
-        public struct SlowFrames: Codable
-            public let duration: Int64
-            public let start: Int64
-[?] extension RUMViewEvent.FeatureFlags
-    public func encode(to encoder: Encoder) throws
-    public init(from decoder: Decoder) throws
-public struct RUMVitalEvent: RUMDataModel
-    public let dd: DD
-    public var account: RUMAccount?
-    public let application: Application
-    public let buildId: String?
-    public let buildVersion: String?
-    public let ciTest: RUMCITest?
-    public let connectivity: RUMConnectivity?
-    public let container: Container?
-    public var context: RUMEventAttributes?
-    public let date: Int64
-    public let device: RUMDevice?
-    public let display: Display?
-    public let os: RUMOperatingSystem?
-    public let service: String?
-    public let session: Session
-    public let source: Source?
-    public let synthetics: RUMSyntheticsTest?
-    public let type: String = "vital"
-    public var usr: RUMUser?
-    public let version: String?
-    public var view: View
-    public let vital: Vital
-    public struct DD: Codable
-        public let browserSdkVersion: String?
-        public let configuration: Configuration?
-        public let formatVersion: Int64 = 2
-        public let session: Session?
-        public let vital: Vital?
-        public struct Configuration: Codable
-            public let sessionReplaySampleRate: Double?
-            public let sessionSampleRate: Double
-        public struct Session: Codable
-            public let plan: Plan?
-            public let sessionPrecondition: RUMSessionPrecondition?
-            public enum Plan: Int, Codable
-                case plan1 = 1
-                case plan2 = 2
-        public struct Vital: Codable
-            public let computedValue: Bool?
-    public struct Application: Codable
-        public let id: String
-    public struct Container: Codable
-        public let source: Source
-        public let view: View
-        public enum Source: String, Codable
-            case android = "android"
-            case ios = "ios"
-            case browser = "browser"
-            case flutter = "flutter"
-            case reactNative = "react-native"
-            case roku = "roku"
-            case unity = "unity"
-            case kotlinMultiplatform = "kotlin-multiplatform"
-        public struct View: Codable
-            public let id: String
-    public struct Display: Codable
-        public let viewport: Viewport?
-        public struct Viewport: Codable
-            public let height: Double
-            public let width: Double
-    public struct Session: Codable
-        public let hasReplay: Bool?
-        public let id: String
-        public let type: RUMSessionType
-    public enum Source: String, Codable
-        case android = "android"
-        case ios = "ios"
-        case browser = "browser"
-        case flutter = "flutter"
-        case reactNative = "react-native"
-        case roku = "roku"
-        case unity = "unity"
-        case kotlinMultiplatform = "kotlin-multiplatform"
-    public struct View: Codable
-        public let id: String
-        public var name: String?
-        public var referrer: String?
-        public var url: String
-    public struct Vital: Codable
-        public let custom: [String: Double]?
-        public let vitalDescription: String?
-        public let duration: Double?
-        public let id: String
-        public let name: String?
-        public let type: VitalType
-        public enum VitalType: String, Codable
-            case duration = "duration"
-public struct TelemetryErrorEvent: RUMDataModel
-    public let dd: DD
-    public let action: Action?
-    public let application: Application?
-    public let date: Int64
-    public let effectiveSampleRate: Double?
-    public let experimentalFeatures: [String]?
-    public let service: String
-    public let session: Session?
-    public let source: Source
-    public var telemetry: Telemetry
-    public let type: String = "telemetry"
-    public let version: String
-    public let view: View?
-    public struct DD: Codable
-        public let formatVersion: Int64 = 2
-    public struct Action: Codable
-        public let id: String
-    public struct Application: Codable
-        public let id: String
-    public struct Session: Codable
-        public let id: String
-    public enum Source: String, Codable
-        case android = "android"
-        case ios = "ios"
-        case browser = "browser"
-        case flutter = "flutter"
-        case reactNative = "react-native"
-        case unity = "unity"
-        case kotlinMultiplatform = "kotlin-multiplatform"
-    public struct Telemetry: Codable
-        public let device: RUMTelemetryDevice?
-        public let error: Error?
-        public let message: String
-        public let os: RUMTelemetryOperatingSystem?
-        public let status: String = "error"
-        public let type: String? = "log"
-        public var telemetryInfo: [String: Encodable]
-        public struct Error: Codable
-            public let kind: String?
-            public let stack: String?
-    public struct View: Codable
-        public let id: String
-[?] extension TelemetryErrorEvent.Telemetry
-    public func encode(to encoder: Encoder) throws
-    public init(from decoder: Decoder) throws
-public struct TelemetryDebugEvent: RUMDataModel
-    public let dd: DD
-    public let action: Action?
-    public let application: Application?
-    public let date: Int64
-    public let effectiveSampleRate: Double?
-    public let experimentalFeatures: [String]?
-    public let service: String
-    public let session: Session?
-    public let source: Source
-    public var telemetry: Telemetry
-    public let type: String = "telemetry"
-    public let version: String
-    public let view: View?
-    public struct DD: Codable
-        public let formatVersion: Int64 = 2
-    public struct Action: Codable
-        public let id: String
-    public struct Application: Codable
-        public let id: String
-    public struct Session: Codable
-        public let id: String
-    public enum Source: String, Codable
-        case android = "android"
-        case ios = "ios"
-        case browser = "browser"
-        case flutter = "flutter"
-        case reactNative = "react-native"
-        case unity = "unity"
-        case kotlinMultiplatform = "kotlin-multiplatform"
-    public struct Telemetry: Codable
-        public let device: RUMTelemetryDevice?
-        public let message: String
-        public let os: RUMTelemetryOperatingSystem?
-        public let status: String = "debug"
-        public let type: String? = "log"
-        public var telemetryInfo: [String: Encodable]
-    public struct View: Codable
-        public let id: String
-[?] extension TelemetryDebugEvent.Telemetry
-    public func encode(to encoder: Encoder) throws
-    public init(from decoder: Decoder) throws
-public struct TelemetryConfigurationEvent: RUMDataModel
-    public let dd: DD
-    public let action: Action?
-    public let application: Application?
-    public let date: Int64
-    public let effectiveSampleRate: Double?
-    public let experimentalFeatures: [String]?
-    public let service: String
-    public let session: Session?
-    public let source: Source
-    public var telemetry: Telemetry
-    public let type: String = "telemetry"
-    public let version: String
-    public let view: View?
-    public struct DD: Codable
-        public let formatVersion: Int64 = 2
-    public struct Action: Codable
-        public let id: String
-    public struct Application: Codable
-        public let id: String
-    public struct Session: Codable
-        public let id: String
-    public enum Source: String, Codable
-        case android = "android"
-        case ios = "ios"
-        case browser = "browser"
-        case flutter = "flutter"
-        case reactNative = "react-native"
-        case unity = "unity"
-        case kotlinMultiplatform = "kotlin-multiplatform"
-    public struct Telemetry: Codable
-        public var configuration: Configuration
-        public let device: RUMTelemetryDevice?
-        public let os: RUMTelemetryOperatingSystem?
-        public let type: String = "configuration"
-        public var telemetryInfo: [String: Encodable]
-        public struct Configuration: Codable
-            public let actionNameAttribute: String?
-            public let allowFallbackToLocalStorage: Bool?
-            public let allowUntrustedEvents: Bool?
-            public let appHangThreshold: Int64?
-            public let backgroundTasksEnabled: Bool?
-            public let batchProcessingLevel: Int64?
-            public let batchSize: Int64?
-            public let batchUploadFrequency: Int64?
-            public let compressIntakeRequests: Bool?
-            public var dartVersion: String?
-            public var defaultPrivacyLevel: String?
-            public var enablePrivacyForActionName: Bool?
-            public let forwardConsoleLogs: ForwardConsoleLogs?
-            public let forwardErrorsToLogs: Bool?
-            public let forwardReports: ForwardReports?
-            public var imagePrivacyLevel: String?
-            public var initializationType: String?
-            public let invTimeThresholdMs: Int64?
-            public let isMainProcess: Bool?
-            public var mobileVitalsUpdatePeriod: Int64?
-            public var plugins: [Plugins]?
-            public let premiumSampleRate: Int64?
-            public var reactNativeVersion: String?
-            public var reactVersion: String?
-            public let replaySampleRate: Int64?
-            public let selectedTracingPropagators: [SelectedTracingPropagators]?
-            public var sendLogsAfterSessionExpiration: Bool?
-            public let sessionPersistence: SessionPersistence?
-            public var sessionReplaySampleRate: Int64?
-            public let sessionSampleRate: Int64?
-            public let silentMultipleInit: Bool?
-            public var startRecordingImmediately: Bool?
-            public var startSessionReplayRecordingManually: Bool?
-            public let storeContextsAcrossPages: Bool?
-            public let telemetryConfigurationSampleRate: Int64?
-            public let telemetrySampleRate: Int64?
-            public let telemetryUsageSampleRate: Int64?
-            public var textAndInputPrivacyLevel: String?
-            public let tnsTimeThresholdMs: Int64?
-            public var touchPrivacyLevel: String?
-            public var traceContextInjection: TraceContextInjection?
-            public let traceSampleRate: Int64?
-            public var tracerApi: String?
-            public var tracerApiVersion: String?
-            public var trackAnonymousUser: Bool?
-            public var trackBackgroundEvents: Bool?
-            public var trackCrossPlatformLongTasks: Bool?
-            public var trackErrors: Bool?
-            public let trackFeatureFlagsForEvents: [TrackFeatureFlagsForEvents]?
-            public var trackFlutterPerformance: Bool?
-            public var trackFrustrations: Bool?
-            public var trackInteractions: Bool?
-            public var trackLongTask: Bool?
-            public var trackNativeErrors: Bool?
-            public var trackNativeLongTasks: Bool?
-            public var trackNativeViews: Bool?
-            public var trackNetworkRequests: Bool?
-            public var trackResources: Bool?
-            public let trackSessionAcrossSubdomains: Bool?
-            public var trackUserInteractions: Bool?
-            public var trackViewsManually: Bool?
-            public let trackingConsent: TrackingConsent?
-            public var unityVersion: String?
-            public let useAllowedTracingOrigins: Bool?
-            public let useAllowedTracingUrls: Bool?
-            public let useBeforeSend: Bool?
-            public let useCrossSiteSessionCookie: Bool?
-            public let useExcludedActivityUrls: Bool?
-            public var useFirstPartyHosts: Bool?
-            public let useLocalEncryption: Bool?
-            public let usePartitionedCrossSiteSessionCookie: Bool?
-            public var usePciIntake: Bool?
-            public var useProxy: Bool?
-            public let useSecureSessionCookie: Bool?
-            public let useTracing: Bool?
-            public let useWorkerUrl: Bool?
-            public let viewTrackingStrategy: ViewTrackingStrategy?
-            public enum ForwardConsoleLogs: Codable
-                case stringsArray(value: [String])
-                case string(value: String)
-                public func encode(to encoder: Encoder) throws
-                public init(from decoder: Decoder) throws
-            public enum ForwardReports: Codable
-                case stringsArray(value: [String])
-                case string(value: String)
-                public func encode(to encoder: Encoder) throws
-                public init(from decoder: Decoder) throws
-            public struct Plugins: Codable
-                public let name: String
-                public var pluginsInfo: [String: Encodable]
-            public enum SelectedTracingPropagators: String, Codable
-                case datadog = "datadog"
-                case b3 = "b3"
-                case b3multi = "b3multi"
-                case tracecontext = "tracecontext"
-            public enum SessionPersistence: String, Codable
-                case localStorage = "local-storage"
-                case cookie = "cookie"
-            public enum TraceContextInjection: String, Codable
-                case all = "all"
-                case sampled = "sampled"
-            public enum TrackFeatureFlagsForEvents: String, Codable
-                case vital = "vital"
-                case resource = "resource"
-                case action = "action"
-                case longTask = "long_task"
-            public enum TrackingConsent: String, Codable
-                case granted = "granted"
-                case notGranted = "not-granted"
-                case pending = "pending"
-            public enum ViewTrackingStrategy: String, Codable
-                case activityViewTrackingStrategy = "ActivityViewTrackingStrategy"
-                case fragmentViewTrackingStrategy = "FragmentViewTrackingStrategy"
-                case mixedViewTrackingStrategy = "MixedViewTrackingStrategy"
-                case navigationViewTrackingStrategy = "NavigationViewTrackingStrategy"
-    public struct View: Codable
-        public let id: String
-[?] extension TelemetryConfigurationEvent.Telemetry
-    public func encode(to encoder: Encoder) throws
-    public init(from decoder: Decoder) throws
-[?] extension TelemetryConfigurationEvent.Telemetry.Configuration.Plugins
-    public func encode(to encoder: Encoder) throws
-    public init(from decoder: Decoder) throws
-public struct TelemetryUsageEvent: RUMDataModel
-    public let dd: DD
-    public let action: Action?
-    public let application: Application?
-    public let date: Int64
-    public let effectiveSampleRate: Double?
-    public let experimentalFeatures: [String]?
-    public let service: String
-    public let session: Session?
-    public let source: Source
-    public var telemetry: Telemetry
-    public let type: String = "telemetry"
-    public let version: String
-    public let view: View?
-    public struct DD: Codable
-        public let formatVersion: Int64 = 2
-    public struct Action: Codable
-        public let id: String
-    public struct Application: Codable
-        public let id: String
-    public struct Session: Codable
-        public let id: String
-    public enum Source: String, Codable
-        case android = "android"
-        case ios = "ios"
-        case browser = "browser"
-        case flutter = "flutter"
-        case reactNative = "react-native"
-        case unity = "unity"
-        case kotlinMultiplatform = "kotlin-multiplatform"
-    public struct Telemetry: Codable
-        public let device: RUMTelemetryDevice?
-        public let os: RUMTelemetryOperatingSystem?
-        public let type: String = "usage"
-        public let usage: Usage
-        public var telemetryInfo: [String: Encodable]
-        public enum Usage: Codable
-            case telemetryCommonFeaturesUsage(value: TelemetryCommonFeaturesUsage)
-            case telemetryMobileFeaturesUsage(value: TelemetryMobileFeaturesUsage)
-            public func encode(to encoder: Encoder) throws
-            public init(from decoder: Decoder) throws
-            public enum TelemetryCommonFeaturesUsage: Codable
-                case setTrackingConsent(value: SetTrackingConsent)
-                case stopSession(value: StopSession)
-                case startView(value: StartView)
-                case setViewContext(value: SetViewContext)
-                case setViewContextProperty(value: SetViewContextProperty)
-                case setViewName(value: SetViewName)
-                case getViewContext(value: GetViewContext)
-                case addAction(value: AddAction)
-                case addError(value: AddError)
-                case setGlobalContext(value: SetGlobalContext)
-                case setUser(value: SetUser)
-                case setAccount(value: SetAccount)
-                case addFeatureFlagEvaluation(value: AddFeatureFlagEvaluation)
-                public func encode(to encoder: Encoder) throws
-                public init(from decoder: Decoder) throws
-                public struct SetTrackingConsent: Codable
-                    public let feature: String = "set-tracking-consent"
-                    public let trackingConsent: TrackingConsent
-                    public enum TrackingConsent: String, Codable
-                        case granted = "granted"
-                        case notGranted = "not-granted"
-                        case pending = "pending"
-                public struct StopSession: Codable
-                    public let feature: String = "stop-session"
-                public struct StartView: Codable
-                    public let feature: String = "start-view"
-                public struct SetViewContext: Codable
-                    public let feature: String = "set-view-context"
-                public struct SetViewContextProperty: Codable
-                    public let feature: String = "set-view-context-property"
-                public struct SetViewName: Codable
-                    public let feature: String = "set-view-name"
-                public struct GetViewContext: Codable
-                    public let feature: String = "get-view-context"
-                public struct AddAction: Codable
-                    public let feature: String = "add-action"
-                public struct AddError: Codable
-                    public let feature: String = "add-error"
-                public struct SetGlobalContext: Codable
-                    public let feature: String = "set-global-context"
-                public struct SetUser: Codable
-                    public let feature: String = "set-user"
-                public struct SetAccount: Codable
-                    public let feature: String = "set-account"
-                public struct AddFeatureFlagEvaluation: Codable
-                    public let feature: String = "add-feature-flag-evaluation"
-            public enum TelemetryMobileFeaturesUsage: Codable
-                case addViewLoadingTime(value: AddViewLoadingTime)
-                public func encode(to encoder: Encoder) throws
-                public init(from decoder: Decoder) throws
-                public struct AddViewLoadingTime: Codable
-                    public let feature: String = "addViewLoadingTime"
-                    public let noActiveView: Bool
-                    public let noView: Bool
-                    public let overwritten: Bool
-    public struct View: Codable
-        public let id: String
-[?] extension TelemetryUsageEvent.Telemetry
-    public func encode(to encoder: Encoder) throws
-    public init(from decoder: Decoder) throws
-public enum RUMSessionPrecondition: String, Codable
-    case userAppLaunch = "user_app_launch"
-    case inactivityTimeout = "inactivity_timeout"
-    case maxDuration = "max_duration"
-    case backgroundLaunch = "background_launch"
-    case prewarm = "prewarm"
-    case fromNonInteractiveSession = "from_non_interactive_session"
-    case explicitStop = "explicit_stop"
-public struct RUMAccount: Codable
-    public let id: String
-    public let name: String?
-    public var accountInfo: [String: Encodable]
-[?] extension RUMAccount
-    public func encode(to encoder: Encoder) throws
-    public init(from decoder: Decoder) throws
-public struct RUMCITest: Codable
-    public let testExecutionId: String
-public struct RUMConnectivity: Codable
-    public let cellular: Cellular?
-    public let effectiveType: EffectiveType?
-    public let interfaces: [Interfaces]?
-    public let status: Status
-    public struct Cellular: Codable
-        public let carrierName: String?
-        public let technology: String?
-    public enum EffectiveType: String, Codable
-        case slow2g = "slow-2g"
-        case effectiveType2g = "2g"
-        case effectiveType3g = "3g"
-        case effectiveType4g = "4g"
-    public enum Interfaces: String, Codable
-        case bluetooth = "bluetooth"
-        case cellular = "cellular"
-        case ethernet = "ethernet"
-        case wifi = "wifi"
-        case wimax = "wimax"
-        case mixed = "mixed"
-        case other = "other"
-        case unknown = "unknown"
-        case interfacesNone = "none"
-    public enum Status: String, Codable
-        case connected = "connected"
-        case notConnected = "not_connected"
-        case maybe = "maybe"
-public struct RUMEventAttributes: Codable
-    public var contextInfo: [String: Encodable]
-[?] extension RUMEventAttributes
-    public func encode(to encoder: Encoder) throws
-    public init(from decoder: Decoder) throws
-public struct RUMDevice: Codable
-    public let architecture: String?
-    public let brand: String?
-    public let model: String?
-    public let name: String?
-    public let type: RUMDeviceType
-    public enum RUMDeviceType: String, Codable
-        case mobile = "mobile"
-        case desktop = "desktop"
-        case tablet = "tablet"
-        case tv = "tv"
-        case gamingConsole = "gaming_console"
-        case bot = "bot"
-        case other = "other"
-public struct RUMOperatingSystem: Codable
-    public let build: String?
-    public let name: String
-    public let version: String
-    public let versionMajor: String
-public enum RUMSessionType: String, Codable
-    case user = "user"
-    case synthetics = "synthetics"
-    case ciTest = "ci_test"
-public struct RUMSyntheticsTest: Codable
-    public let injected: Bool?
-    public let resultId: String
-    public let testId: String
-public struct RUMUser: Codable
-    public let anonymousId: String?
-    public let email: String?
-    public let id: String?
-    public let name: String?
-    public var usrInfo: [String: Encodable]
-[?] extension RUMUser
-    public func encode(to encoder: Encoder) throws
-    public init(from decoder: Decoder) throws
-public enum RUMActionID: Codable
-    case string(value: String)
-    case stringsArray(value: [String])
-    public func encode(to encoder: Encoder) throws
-    public init(from decoder: Decoder) throws
-public enum RUMMethod: String, Codable
-    case post = "POST"
-    case get = "GET"
-    case head = "HEAD"
-    case put = "PUT"
-    case delete = "DELETE"
-    case patch = "PATCH"
-    case trace = "TRACE"
-    case options = "OPTIONS"
-    case connect = "CONNECT"
-public struct RUMTelemetryDevice: Codable
-    public let architecture: String?
-    public let brand: String?
-    public let model: String?
-public struct RUMTelemetryOperatingSystem: Codable
-    public let build: String?
-    public let name: String?
-    public let version: String?
->>>>>>> 6763ae26
 public extension SwiftUI.View
     func trackRUMTapAction(name: String,attributes: [String: Encodable] = [:],count: Int = 1,in core: DatadogCoreProtocol = CoreRegistry.default) -> some View
 public struct RUMAction
