--- conflicted
+++ resolved
@@ -21,10 +21,6 @@
     public static func isInitialized(instanceName name: String = CoreRegistry.defaultInstanceName) -> Bool
     public static func sdkInstance(named name: String) -> DatadogCoreProtocol
     public static func setUserInfo(id: String,name: String? = nil,email: String? = nil,extraInfo: [AttributeKey: AttributeValue] = [:],in core: DatadogCoreProtocol = CoreRegistry.default)
-<<<<<<< HEAD
-    public static func setUserInfo(id: String? = nil,name: String? = nil,email: String? = nil,extraInfo: [AttributeKey: AttributeValue] = [:],in core: DatadogCoreProtocol = CoreRegistry.default)
-=======
->>>>>>> bd63f86d
     public static func addUserExtraInfo(_ extraInfo: [AttributeKey: AttributeValue?],in core: DatadogCoreProtocol = CoreRegistry.default)
     public static func clearUserInfo(in core: DatadogCoreProtocol = CoreRegistry.default)
     public static func setAccountInfo(id: String,name: String? = nil,extraInfo: [AttributeKey: AttributeValue] = [:],in core: DatadogCoreProtocol = CoreRegistry.default)
