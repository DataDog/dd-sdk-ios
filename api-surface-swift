--- conflicted
+++ resolved
@@ -478,11 +478,7 @@
     public func setInternalViewAttribute(at time: Date,key: AttributeKey,value: AttributeValue)
     public func addResourceMetrics(at time: Date,resourceKey: String,fetch: (start: Date, end: Date),redirection: (start: Date, end: Date)?,dns: (start: Date, end: Date)?,connect: (start: Date, end: Date)?,ssl: (start: Date, end: Date)?,firstByte: (start: Date, end: Date)?,download: (start: Date, end: Date)?,responseSize: Int64?,attributes: [AttributeKey: AttributeValue] = [:])
 public typealias RUMResourceType = RUMResourceEvent.Resource.ResourceType
-<<<<<<< HEAD
-public typealias RUMFeatureOperationFailureReason = RUMVitalEvent.Vital.FeatureOperationProperties.FailureReason
-=======
 public typealias RUMFeatureOperationFailureReason = RUMVitalOperationStepEvent.Vital.FailureReason
->>>>>>> d26f9689
 public enum RUMActionType
     case tap
     case click
@@ -1321,4 +1317,14 @@
 public struct FlagsEvaluationContext: Equatable, Codable
     public let targetingKey: String
     public let attributes: [String: AnyValue]
-    public init(targetingKey: String, attributes: [String: AnyValue] = [:])+    public init(targetingKey: String, attributes: [String: AnyValue] = [:])
+
+# ----------------------------------
+# API surface for DatadogProfiling:
+# ----------------------------------
+
+public enum Profiling
+    public struct Configuration
+        public var customEndpoint: URL?
+        public init(customEndpoint: URL? = nil)
+    public static func enable(with configuration: Configuration = .init(), in core: DatadogCoreProtocol = CoreRegistry.default)