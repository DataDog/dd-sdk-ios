/*
 * Unless explicitly stated otherwise all files in this repository are licensed under the Apache License Version 2.0.
 * This product includes software developed at Datadog (https://www.datadoghq.com/).
 * Copyright 2019-Present Datadog, Inc.
 */

import XCTest
import TestUtilities
@testable import DatadogInternal
@testable import DatadogCore

/// Observes unit tests execution and performs integrity checks after each test to ensure that the global state is unaltered.
@objc
internal class DatadogTestsObserver: NSObject, XCTestObservation {
    @objc
    static func startObserving() {
        let observer = DatadogTestsObserver()
        XCTestObservationCenter.shared.addTestObserver(observer)
    }

    // MARK: - Checking Tests Integrity

    /// A list of checks ensuring global state integrity before and after each tests.
    private let checks: [TestIntegrityCheck] = [
        .init(
            assert: { CoreRegistry.instances.isEmpty },
            problem: "No instance of `DatadogCore` must be left initialized after test completion.",
            solution: """
            Make sure deinitialization APIs are called before the end of test that registers `DatadogCore`.
            If registering directly to `CoreRegistry`, make sure the test cleans it up properly.

            `DatadogTestsObserver` found following instances still being registered: \(CoreRegistry.instances.map({ "'\($0.key)'" }))
            """
        ),
        .init(
<<<<<<< HEAD
            assert: { Swizzling.activeSwizzlingNames.isEmpty },
=======
            assert: { Swizzling.methods.isEmpty },
>>>>>>> 4044c086
            problem: "No swizzling must be applied.",
            solution: """
            Make sure all applied swizzling are reset by the end of test with `unswizzle()`.

<<<<<<< HEAD
            `DatadogTestsObserver` found \(Swizzling.activeSwizzlingNames.count) leaked swizzlings:
            \(Swizzling.activeSwizzlingNames.joined(separator: ", "))
=======
            `DatadogTestsObserver` found \(Swizzling.methods.count) leaked swizzlings:
            \(Swizzling.methods)
>>>>>>> 4044c086
            """
        ),
        .init(
            assert: { DD.logger is InternalLogger },
            problem: "`DD.logger` must use `InternalLogger` implementation.",
            solution: """
            Make sure the `DD` bundle is reset after test to use previous dependencies, e.g.:

            ```
            let dd = DD.mockWith(logger: CoreLoggerMock())
            defer { dd.reset() }
            ```
            """
        ),
        .init(
            assert: { ServerMock.activeInstance == nil },
            problem: "`ServerMock` must not be active.",
            solution: """
            Make sure that test waits for `ServerMock` completion at the end:

            ```
            let server = ServerMock(...)

            // ... testing

            server.wait<...>(...) // <-- after return, no reference to `server` will exist as it processed all callbacks and got be safely deallocated
            ```
            """
        ),
        .init(
            assert: { !FileManager.default.fileExists(atPath: temporaryDirectory.path) },
            problem: "`temporaryDirectory` must not exist.",
            solution: """
            Make sure `DeleteTemporaryDirectory()` is called consistently
            with `CreateTemporaryDirectory()`.
            """
        ),
        .init(
            assert: { !temporaryCoreDirectory.coreDirectory.exists()
                && !temporaryCoreDirectory.osDirectory.exists()
            },
            problem: "`temporaryCoreDirectory` must not exist.",
            solution: """
            Make sure `temporaryCoreDirectory.delete()` is called consistently
            with `temporaryCoreDirectory.create()`.
            """
        ),
        .init(
            assert: {
                !temporaryFeatureDirectories.authorized.exists()
                    && !temporaryFeatureDirectories.unauthorized.exists()
            },
            problem: "`temporaryFeatureDirectories` must not exist.",
            solution: """
            Make sure that `temporaryFeatureDirectories` is unifromly managed in every test by using:
            ```
            // Before test:
            temporaryFeatureDirectories.create()

            // After test:
            temporaryFeatureDirectories.delete()
            ```
            """
        ),
        .init(
            assert: { DatadogCoreProxy.referenceCount == 0 },
            problem: "Leaking reference to `DatadogCoreProtocol`",
            solution: """
            There should be no remaining reference to `DatadogCoreProtocol` upon each test completion
            but some instances of `DatadogCoreProxy` are still alive.

            Make sure the instance of `DatadogCoreProxy` is properly managed in test:
            - it must be allocated on each test start (e.g. in `setUp()` or directly in test)
            - it must be flushed and deinitialized before test ends with `.flushAndTearDown()`
            - it must be deallocated before test ends (e.g. in `tearDown()`)

            If all above conditions are met, this failure might indicate a memory leak in the implementation.
            """
        ),
        .init(
            assert: { PassthroughCoreMock.referenceCount == 0 },
            problem: "Leaking reference to `DatadogCoreProtocol`",
            solution: """
            There should be no remaining reference to `DatadogCoreProtocol` upon each test completion
            but some instances of `PassthroughCoreMock` are still alive.

            Make sure the instance of `PassthroughCoreMock` is properly managed in test:
            - it must be allocated on each test test start (e.g. in `setUp()` or directly in test)
            - it must be deallocated before test ends (e.g. in `tearDown()`)

            If all above conditions are met, this failure might indicate a memory leak in the implementation.
            """
        ),
        .init(
            assert: { URLSessionTaskDelegateSwizzler.isBinded == false },
            problem: "No URLSessionTaskDelegate swizzling must be applied.",
            solution: """
            Make sure all the binded delegates are unbinded by the end of test with `URLSessionTaskDelegateSwizzler.unbind(delegate:)`.
            """
        ),
        .init(
            assert: { URLSessionDataDelegateSwizzler.isBinded == false },
            problem: "No URLSessionDataDelegate swizzling must be applied.",
            solution: """
            Make sure all the binded delegates are unbinded by the end of test with `URLSessionDataDelegateSwizzler.unbind(delegate:)`.
            """
        ),
        .init(
            assert: { URLSessionTaskSwizzler.isBinded == false },
            problem: "No URLSessionTask swizzling must be applied.",
            solution: """
            Make sure all the binded delegates are unbinded by the end of test with `URLSessionTaskSwizzler.unbind()`.
            """
        ),
        .init(
            assert: { URLSessionSwizzler.isBinded == false },
            problem: "No URLSession swizzling must be applied.",
            solution: """
            Make sure all the binded delegates are unbinded by the end of test with `URLSessionSwizzler.unbind()`.
            """
        )
    ]

    func testCaseDidFinish(_ testCase: XCTestCase) {
        if testCase.testRun?.hasSucceeded == true {
            performIntegrityChecks(after: testCase)
        }
    }

    private func performIntegrityChecks(after testCase: XCTestCase) {
        let failedChecks = checks.filter { $0.assert() == false }

        if !failedChecks.isEmpty {
            var message = """
            🐶✋ `DatadogTests` integrity check failure.

            `DatadogTestsObserver` found that `\(testCase.name)` breaks \(failedChecks.count) integrity rule(s) which
            must be fulfilled before and after each unit test. Find potential root cause analysis below and try running
            surrounding tests in isolation to pinpoint the issue:
            """
            failedChecks.forEach { check in
                message += """
                \n⚠️ ---- \(check.problem) ----
                🔎 \(check.solution())
                """
            }

            message += "\n"
            preconditionFailure(message)
        }
    }
}

private struct TestIntegrityCheck {
    /// If this assertion evaluates to `false`, the integrity issue is raised.
    let assert: () -> Bool
    /// What is the assertion about?
    let problem: StaticString
    /// How to fix it if it fails?
    let solution: () -> String

    init(assert: @escaping () -> Bool, problem: StaticString, solution: @escaping @autoclosure () -> String) {
        self.assert = assert
        self.problem = problem
        self.solution = solution
    }
}<|MERGE_RESOLUTION|>--- conflicted
+++ resolved
@@ -33,22 +33,13 @@
             """
         ),
         .init(
-<<<<<<< HEAD
-            assert: { Swizzling.activeSwizzlingNames.isEmpty },
-=======
             assert: { Swizzling.methods.isEmpty },
->>>>>>> 4044c086
             problem: "No swizzling must be applied.",
             solution: """
             Make sure all applied swizzling are reset by the end of test with `unswizzle()`.
 
-<<<<<<< HEAD
-            `DatadogTestsObserver` found \(Swizzling.activeSwizzlingNames.count) leaked swizzlings:
-            \(Swizzling.activeSwizzlingNames.joined(separator: ", "))
-=======
             `DatadogTestsObserver` found \(Swizzling.methods.count) leaked swizzlings:
             \(Swizzling.methods)
->>>>>>> 4044c086
             """
         ),
         .init(
