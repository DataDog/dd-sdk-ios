--- conflicted
+++ resolved
@@ -387,10 +387,7 @@
             error: .init(
                 binaryImages: nil,
                 category: nil,
-<<<<<<< HEAD
                 csp: nil,
-=======
->>>>>>> 3db3a984
                 handling: nil,
                 handlingStack: nil,
                 id: .mockRandom(),
