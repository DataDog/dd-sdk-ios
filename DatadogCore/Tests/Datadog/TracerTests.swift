/*
 * Unless explicitly stated otherwise all files in this repository are licensed under the Apache License Version 2.0.
 * This product includes software developed at Datadog (https://www.datadoghq.com/).
 * Copyright 2019-Present Datadog, Inc.
 */

import XCTest
import DatadogInternal

@testable import DatadogTrace
@testable import DatadogLogs
@testable import DatadogCore
@testable import DatadogRUM
@testable import TestUtilities

// swiftlint:disable multiline_arguments_brackets
class TracerTests: XCTestCase {
    private var core: DatadogCoreProxy! // swiftlint:disable:this implicitly_unwrapped_optional
    private var config: Trace.Configuration! // swiftlint:disable:this implicitly_unwrapped_optional

    override func setUp() {
        super.setUp()
        core = DatadogCoreProxy()
        config = Trace.Configuration()
    }

        override func tearDownWithError() throws {
        try core.flushAndTearDown()
        core = nil
        config = nil
        super.tearDown()
    }

    // MARK: - Customizing Tracer

    func testSendingSpanWithDefaultTracer() throws {
        core.context = .mockWith(
            service: "default-service-name",
            env: "custom",
            version: "1.0.0",
            source: "abc",
            sdkVersion: "1.2.3",
            ciAppOrigin: nil,
            applicationBundleIdentifier: "com.datadoghq.ios-sdk",
            device: .mockWith(
                name: "iPhone",
                model: "iPhone10,1",
                architecture: "arm64"
            ),
            os: .mockWith(
                version: "15.4.1",
                build: "13D20"
            )
        )
        config.dateProvider = RelativeDateProvider(using: .mockDecember15th2019At10AMUTC())
        config.traceIDGenerator = RelativeTracingUUIDGenerator(startingFrom: .init(idHi: 10, idLo: 100))
        config.spanIDGenerator = RelativeSpanIDGenerator(startingFrom: 100)

        Trace.enable(with: config, in: core)
        let tracer = Tracer.shared(in: core)

        let span = tracer.startSpan(operationName: "operation")
        span.finish(at: .mockDecember15th2019At10AMUTC(addingTimeInterval: 0.5))

        let spanMatcher = try core.waitAndReturnSpanMatchers()[0]
        try spanMatcher.assertItFullyMatches(jsonString: """
        {
          "spans": [
            {
              "trace_id": "64",
              "span_id": "64",
              "parent_id": "0",
              "name": "operation",
              "service": "default-service-name",
              "resource": "operation",
              "start": 1576404000000000000,
              "duration": 500000000,
              "error": 0,
              "type": "custom",
              "meta.tracer.version": "1.2.3",
              "meta.version": "1.0.0",
<<<<<<< HEAD
              "device": {
                "architecture": "arm64",
                "brand": "Apple",
                "model": "iPhone10,1",
                "name": "iPhone",
                "type": "mobile"
              },
              "os": {
=======
              "meta.device": {
                "architecture": "arm64",
                "battery_level": 0.5,
                "brand": "Apple",
                "brightness_level": 0,
                "locale": "en-US",
                "locales": ["en"],
                "model": "iPhone10,1",
                "name": "iPhone",
                "power_saving_mode": 0,
                "time_zone": "Europe/Paris",
                "type": "mobile"
              },
              "meta.os": {
>>>>>>> bd63f86d
                "build": "13D20",
                "name": "iOS",
                "version": "15.4.1",
                "version_major": "15"
              },
              "meta._dd.source": "abc",
              "metrics._top_level": 1,
              "metrics._sampling_priority_v1": 1,
              "metrics._dd.agent_psr": 1,
              "meta._dd.p.tid": "a"
            }
          ],
          "env": "custom"
        }
        """)
    }

    func testSendingSpanWithCustomizedTracer() throws {
        config.service = "custom-service-name"
        config.networkInfoEnabled = true

        Trace.enable(with: config, in: core)
        let tracer = Tracer.shared(in: core)

        let span = tracer.startSpan(operationName: .mockAny())
        span.finish()

        let spanMatcher = try core.waitAndReturnSpanMatchers()[0]
        XCTAssertEqual(try spanMatcher.serviceName(), "custom-service-name")
        XCTAssertNoThrow(try spanMatcher.meta.networkAvailableInterfaces())
        XCTAssertNoThrow(try spanMatcher.meta.networkConnectionIsExpensive())
        XCTAssertNoThrow(try spanMatcher.meta.networkReachability())
        XCTAssertNoThrow(try spanMatcher.meta.mobileNetworkCarrierAllowsVoIP())
        XCTAssertNoThrow(try spanMatcher.meta.mobileNetworkCarrierISOCountryCode())
        XCTAssertNoThrow(try spanMatcher.meta.mobileNetworkCarrierName())
        XCTAssertNoThrow(try spanMatcher.meta.mobileNetworkCarrierRadioTechnology())
        XCTAssertNoThrow(try spanMatcher.meta.networkConnectionSupportsIPv4())
        XCTAssertNoThrow(try spanMatcher.meta.networkConnectionSupportsIPv6())
        if #available(iOS 13.0, *) {
            XCTAssertNoThrow(try spanMatcher.meta.networkConnectionIsConstrained())
        }
    }

    func testSendingSpanWithGlobalTags() throws {
        config.service = "custom-service-name"
        config.tags = [
            "globaltag1": "globalValue1",
            "globaltag2": "globalValue2"
        ]

        Trace.enable(with: config, in: core)
        let tracer = Tracer.shared(in: core)

        let span = tracer.startSpan(operationName: .mockAny())
        span.setTag(key: "globaltag2", value: "overwrittenValue" )
        span.finish()

        let spanMatcher = try core.waitAndReturnSpanMatchers()[0]
        XCTAssertEqual(try spanMatcher.serviceName(), "custom-service-name")
        XCTAssertEqual(try spanMatcher.meta.custom(keyPath: "meta.globaltag1"), "globalValue1")
        XCTAssertEqual(try spanMatcher.meta.custom(keyPath: "meta.globaltag2"), "overwrittenValue")
    }

    // MARK: - Sending Customized Spans

    func testSendingCustomizedSpan() throws {
        Trace.enable(with: config, in: core)
        let tracer = Tracer.shared(in: core)

        let span = tracer.startSpan(
            operationName: "operation",
            tags: [
                "tag1": "string value",
                "error": true,
                SpanTags.resource: "GET /foo.png"
            ],
            startTime: .mockDecember15th2019At10AMUTC()
        )
        span.setTag(key: "tag2", value: 123)
        span.finish(at: .mockDecember15th2019At10AMUTC(addingTimeInterval: 0.5))

        let spanMatcher = try core.waitAndReturnSpanMatchers()[0]
        XCTAssertEqual(try spanMatcher.operationName(), "operation")
        XCTAssertEqual(try spanMatcher.resource(), "GET /foo.png")
        XCTAssertEqual(try spanMatcher.startTime(), 1_576_404_000_000_000_000)
        XCTAssertEqual(try spanMatcher.duration(), 500_000_000)
        XCTAssertEqual(try spanMatcher.isError(), 1)
        XCTAssertEqual(try spanMatcher.meta.custom(keyPath: "meta.tag1"), "string value")
        XCTAssertEqual(try spanMatcher.meta.custom(keyPath: "meta.tag2"), "123")
    }

    func testSendingSpanWithParentAndBaggageItems() throws {
        Trace.enable(with: config, in: core)
        let tracer = Tracer.shared(in: core)

        let rootSpan = tracer.startSpan(operationName: "root operation")
        let childSpan = tracer.startSpan(operationName: "child operation", childOf: rootSpan.context)
        let grandchildSpan = tracer.startSpan(operationName: "grandchild operation", childOf: childSpan.context)
        rootSpan.setBaggageItem(key: "root-item", value: "foo")
        childSpan.setBaggageItem(key: "child-item", value: "bar")
        grandchildSpan.setBaggageItem(key: "grandchild-item", value: "bizz")

        grandchildSpan.setTag(key: "overwritten", value: "b") // This value "b" coming from a tag...
        grandchildSpan.setBaggageItem(key: "overwritten", value: "a") // ... should overwrite this "a" coming from the baggage item.

        grandchildSpan.finish()
        childSpan.finish()
        rootSpan.finish()

        let spanMatchers = try core.waitAndReturnSpanMatchers()
        let rootMatcher = spanMatchers[2]
        let childMatcher = spanMatchers[1]
        let grandchildMatcher = spanMatchers[0]

        // Assert child-parent relationship

        XCTAssertEqual(try grandchildMatcher.operationName(), "grandchild operation")
        XCTAssertEqual(try grandchildMatcher.traceID(), rootSpan.context.dd.traceID)
        XCTAssertEqual(try grandchildMatcher.parentSpanID(), childSpan.context.dd.spanID)
        XCTAssertNil(try? grandchildMatcher.metrics.isRootSpan())
        XCTAssertEqual(try grandchildMatcher.meta.custom(keyPath: "meta.root-item"), "foo")
        XCTAssertEqual(try grandchildMatcher.meta.custom(keyPath: "meta.child-item"), "bar")
        XCTAssertEqual(try grandchildMatcher.meta.custom(keyPath: "meta.grandchild-item"), "bizz")
        XCTAssertEqual(try grandchildMatcher.meta.custom(keyPath: "meta.grandchild-item"), "bizz")
        XCTAssertEqual(try grandchildMatcher.meta.custom(keyPath: "meta.overwritten"), "b", "Tags should have higher priority than baggage items")

        XCTAssertEqual(try childMatcher.operationName(), "child operation")
        XCTAssertEqual(try childMatcher.traceID(), rootSpan.context.dd.traceID)
        XCTAssertEqual(try childMatcher.parentSpanID(), rootSpan.context.dd.spanID)
        XCTAssertNil(try? childMatcher.metrics.isRootSpan())
        XCTAssertEqual(try childMatcher.meta.custom(keyPath: "meta.root-item"), "foo")
        XCTAssertEqual(try childMatcher.meta.custom(keyPath: "meta.child-item"), "bar")
        XCTAssertNil(try? childMatcher.meta.custom(keyPath: "meta.grandchild-item"))

        XCTAssertEqual(try rootMatcher.operationName(), "root operation")
        XCTAssertEqual(try rootMatcher.parentSpanID(), .invalid)
        XCTAssertEqual(try rootMatcher.metrics.isRootSpan(), 1)
        XCTAssertEqual(try rootMatcher.meta.custom(keyPath: "meta.root-item"), "foo")
        XCTAssertNil(try? rootMatcher.meta.custom(keyPath: "meta.child-item"))
        XCTAssertNil(try? rootMatcher.meta.custom(keyPath: "meta.grandchild-item"))

        // Assert timing constraints

        XCTAssertGreaterThan(try grandchildMatcher.startTime(), try childMatcher.startTime())
        XCTAssertGreaterThan(try childMatcher.startTime(), try rootMatcher.startTime())
        XCTAssertLessThan(try grandchildMatcher.duration(), try childMatcher.duration())
        XCTAssertLessThan(try childMatcher.duration(), try rootMatcher.duration())
    }

    func testSendingSpanWithActiveSpanAsAParent() throws {
        Trace.enable(with: config, in: core)
        let tracer = Tracer.shared(in: core)

        let queue1 = DispatchQueue(label: "\(#function)-queue1")
        let queue2 = DispatchQueue(label: "\(#function)-queue2")

        let rootSpan = tracer.startSpan(operationName: "root operation").setActive()

        queue1.sync {
            let child1Span = tracer.startSpan(operationName: "child 1 operation")
            child1Span.finish()
        }

        queue2.sync {
            let child2Span = tracer.startSpan(operationName: "child 2 operation")
            child2Span.finish()
        }

        rootSpan.finish()

        let spanMatchers = try core.waitAndReturnSpanMatchers()
        let rootMatcher = spanMatchers[2]
        let child1Matcher = spanMatchers[1]
        let child2Matcher = spanMatchers[0]

        XCTAssertEqual(try rootMatcher.parentSpanID(), .invalid)
        XCTAssertEqual(try child1Matcher.parentSpanID(), try rootMatcher.spanID())
        XCTAssertEqual(try child2Matcher.parentSpanID(), try rootMatcher.spanID())
    }

    func testSendingSpansWithNoParent() throws {
        let expectation = self.expectation(description: "Complete 2 fake API requests")
        expectation.expectedFulfillmentCount = 2

        Trace.enable(with: config, in: core)
        let tracer = Tracer.shared(in: core)
        let queue = DispatchQueue(label: "\(#function)-queue")

        func makeAPIRequest(completion: @escaping () -> Void) {
            queue.asyncAfter(deadline: .now() + 0.1) {
                completion()
                expectation.fulfill()
            }
        }

        let request1Span = tracer.startSpan(operationName: "/resource/1")
        makeAPIRequest {
            request1Span.finish()
        }

        let request2Span = tracer.startSpan(operationName: "/resource/2")
        makeAPIRequest {
            request2Span.finish()
        }
        tracer.activeSpan?.finish()

        waitForExpectations(timeout: 5)
        let spanMatchers = try core.waitAndReturnSpanMatchers()
        XCTAssertEqual(try spanMatchers[0].parentSpanID(), .invalid)
        XCTAssertEqual(try spanMatchers[1].parentSpanID(), .invalid)
    }

    func testStartingRootActiveSpanInAsynchronousJobs() throws {
        let expectation = self.expectation(description: "Complete 2 fake API requests")
        expectation.expectedFulfillmentCount = 2

        Trace.enable(with: config, in: core)
        let tracer = Tracer.shared(in: core)
        let queue = DispatchQueue(label: "\(#function)")

        func makeFakeAPIRequest(on queue: DispatchQueue, completion: @escaping () -> Void) {
            let requestSpan = tracer.startRootSpan(operationName: "request").setActive()
            queue.asyncAfter(deadline: .now() + 0.1) {
                let responseDecodingSpan = tracer.startSpan(operationName: "response decoding")
                responseDecodingSpan.finish()
                requestSpan.finish()
                completion()
                expectation.fulfill()
            }
        }
        makeFakeAPIRequest(on: queue) {}
        makeFakeAPIRequest(on: queue) {}

        waitForExpectations(timeout: 5)
        let spanMatchers = try core.waitAndReturnSpanMatchers()
        let response1Matcher = spanMatchers[0]
        let request1Matcher = spanMatchers[1]
        let response2Matcher = spanMatchers[2]
        let request2Matcher = spanMatchers[3]

        XCTAssertEqual(try response1Matcher.parentSpanID(), try request1Matcher.spanID())
        XCTAssertEqual(try request1Matcher.parentSpanID(), .invalid)
        XCTAssertEqual(try response2Matcher.parentSpanID(), try request2Matcher.spanID())
        XCTAssertEqual(try request2Matcher.parentSpanID(), .invalid)
    }

    // MARK: - Sending user info

    func testSendingUserInfo() throws {
        core.context = .mockWith(
            userInfo: .empty
        )

        Trace.enable(with: config, in: core)
        let tracer = Tracer.shared(in: core).dd

        tracer.startSpan(operationName: "span with no user info").finish()

        core.context.userInfo = UserInfo(id: "abc-123", name: "Foo", email: nil, extraInfo: [:])
        tracer.startSpan(operationName: "span with user `id` and `name`").finish()

        core.context.userInfo = UserInfo(
            id: "abc-123",
            name: "Foo",
            email: "foo@example.com",
            extraInfo: [
                "str": "value",
                "int": 11_235,
                "bool": true
            ]
        )
        tracer.startSpan(operationName: "span with user `id`, `name`, `email` and `extraInfo`").finish()

        core.context.userInfo = .empty
        tracer.startSpan(operationName: "span with no user info").finish()

        let spanMatchers = try core.waitAndReturnSpanMatchers()
        XCTAssertNil(try? spanMatchers[0].meta.userID())
        XCTAssertNil(try? spanMatchers[0].meta.userName())
        XCTAssertNil(try? spanMatchers[0].meta.userEmail())

        XCTAssertEqual(try spanMatchers[1].meta.userID(), "abc-123")
        XCTAssertEqual(try spanMatchers[1].meta.userName(), "Foo")
        XCTAssertNil(try? spanMatchers[1].meta.userEmail())

        XCTAssertEqual(try spanMatchers[2].meta.userID(), "abc-123")
        XCTAssertEqual(try spanMatchers[2].meta.userName(), "Foo")
        XCTAssertEqual(try spanMatchers[2].meta.userEmail(), "foo@example.com")
        XCTAssertEqual(try spanMatchers[2].meta.custom(keyPath: "meta.usr.str"), "value")
        XCTAssertEqual(try spanMatchers[2].meta.custom(keyPath: "meta.usr.int"), "11235")
        XCTAssertEqual(try spanMatchers[2].meta.custom(keyPath: "meta.usr.bool"), "true")

        XCTAssertNil(try? spanMatchers[3].meta.userID())
        XCTAssertNil(try? spanMatchers[3].meta.userName())
        XCTAssertNil(try? spanMatchers[3].meta.userEmail())
    }

    // MARK: - Sending account info

    func testSendingAccountInfo() throws {
        core.context = .mockWith(
            accountInfo: nil
        )

        Trace.enable(with: config, in: core)
        let tracer = Tracer.shared(in: core).dd

        tracer.startSpan(operationName: "span with no account info").finish()

        core.context.accountInfo = AccountInfo(id: "abc-123", name: "Foo", extraInfo: [:])
        tracer.startSpan(operationName: "span with account `id` and `name`").finish()

        core.context.accountInfo = AccountInfo(
            id: "abc-123",
            name: "Foo",
            extraInfo: [
                "str": "value",
                "int": 11_235,
                "bool": true
            ]
        )
        tracer.startSpan(operationName: "span with account `id`, `name`, `email` and `extraInfo`").finish()

        core.context.accountInfo = nil
        tracer.startSpan(operationName: "span with no account info").finish()

        let spanMatchers = try core.waitAndReturnSpanMatchers()
        XCTAssertNil(try? spanMatchers[0].meta.accountID())
        XCTAssertNil(try? spanMatchers[0].meta.accountName())

        XCTAssertEqual(try spanMatchers[1].meta.accountID(), "abc-123")
        XCTAssertEqual(try spanMatchers[1].meta.accountName(), "Foo")

        XCTAssertEqual(try spanMatchers[2].meta.accountID(), "abc-123")
        XCTAssertEqual(try spanMatchers[2].meta.accountName(), "Foo")
        XCTAssertEqual(try spanMatchers[2].meta.custom(keyPath: "meta.account.str"), "value")
        XCTAssertEqual(try spanMatchers[2].meta.custom(keyPath: "meta.account.int"), "11235")
        XCTAssertEqual(try spanMatchers[2].meta.custom(keyPath: "meta.account.bool"), "true")

        XCTAssertNil(try? spanMatchers[3].meta.accountID())
        XCTAssertNil(try? spanMatchers[3].meta.accountName())
    }

    // MARK: - Sending carrier info

    func testSendingCarrierInfoWhenEnteringAndLeavingCellularServiceRange() throws {
        core.context = .mockWith(
            carrierInfo: nil
        )

        config.networkInfoEnabled = true
        Trace.enable(with: config, in: core)
        let tracer = Tracer.shared(in: core).dd

        // simulate entering cellular service range
        core.context.carrierInfo = .mockWith(
            carrierName: "Carrier",
            carrierISOCountryCode: "US",
            carrierAllowsVOIP: true,
            radioAccessTechnology: .LTE
        )

        tracer.startSpan(operationName: "span with carrier info").finish()

        // simulate leaving cellular service range
        core.context.carrierInfo = nil

        tracer.startSpan(operationName: "span with no carrier info").finish()

        let spanMatchers = try core.waitAndReturnSpanMatchers()
        XCTAssertEqual(try spanMatchers[0].meta.mobileNetworkCarrierName(), "Carrier")
        XCTAssertEqual(try spanMatchers[0].meta.mobileNetworkCarrierISOCountryCode(), "US")
        XCTAssertEqual(try spanMatchers[0].meta.mobileNetworkCarrierRadioTechnology(), "LTE")
        XCTAssertEqual(try spanMatchers[0].meta.mobileNetworkCarrierAllowsVoIP(), "1")

        XCTAssertNil(try? spanMatchers[1].meta.mobileNetworkCarrierName())
        XCTAssertNil(try? spanMatchers[1].meta.mobileNetworkCarrierISOCountryCode())
        XCTAssertNil(try? spanMatchers[1].meta.mobileNetworkCarrierRadioTechnology())
        XCTAssertNil(try? spanMatchers[1].meta.mobileNetworkCarrierAllowsVoIP())
    }

    // MARK: - Sending network info

    func testSendingNetworkConnectionInfoWhenReachabilityChanges() throws {
        core.context = .mockWith(networkConnectionInfo: nil)

        config.networkInfoEnabled = true
        Trace.enable(with: config, in: core)
        let tracer = Tracer.shared(in: core).dd

        // simulate reachable network
        core.context.networkConnectionInfo = .mockWith(
            reachability: .yes,
            availableInterfaces: [.wifi, .cellular],
            supportsIPv4: true,
            supportsIPv6: true,
            isExpensive: true,
            isConstrained: true
        )

        tracer.startSpan(operationName: "online span").finish()

        // simulate unreachable network
        core.context.networkConnectionInfo = .mockWith(
            reachability: .no,
            availableInterfaces: [],
            supportsIPv4: false,
            supportsIPv6: false,
            isExpensive: false,
            isConstrained: false
        )

        tracer.startSpan(operationName: "offline span").finish()

        let spanMatchers = try core.waitAndReturnSpanMatchers()
        XCTAssertEqual(try spanMatchers[0].meta.networkReachability(), "yes")
        XCTAssertEqual(try spanMatchers[0].meta.networkAvailableInterfaces(), "wifi+cellular")
        XCTAssertEqual(try spanMatchers[0].meta.networkConnectionIsConstrained(), "1")
        XCTAssertEqual(try spanMatchers[0].meta.networkConnectionIsExpensive(), "1")
        XCTAssertEqual(try spanMatchers[0].meta.networkConnectionSupportsIPv4(), "1")
        XCTAssertEqual(try spanMatchers[0].meta.networkConnectionSupportsIPv6(), "1")

        XCTAssertEqual(try? spanMatchers[1].meta.networkReachability(), "no")
        XCTAssertNil(try? spanMatchers[1].meta.networkAvailableInterfaces())
        XCTAssertEqual(try spanMatchers[1].meta.networkConnectionIsConstrained(), "0")
        XCTAssertEqual(try spanMatchers[1].meta.networkConnectionIsExpensive(), "0")
        XCTAssertEqual(try spanMatchers[1].meta.networkConnectionSupportsIPv4(), "0")
        XCTAssertEqual(try spanMatchers[1].meta.networkConnectionSupportsIPv6(), "0")
    }

    // MARK: - Sending tags

    func testSendingSpanTagsOfDifferentEncodableValues() throws {
        Trace.enable(with: config, in: core)
        let tracer = Tracer.shared(in: core)
        tracer.dd.spanEventBuilder.attributesEncoder.outputFormatting = [.sortedKeys]

        let span = tracer.startSpan(operationName: "operation", tags: [:], startTime: .mockDecember15th2019At10AMUTC())

        // string literal
        span.setTag(key: "string", value: "hello")

        // boolean literal
        span.setTag(key: "bool", value: true)

        // integer literal
        span.setTag(key: "int", value: 10)

        // Typed 8-bit unsigned Integer
        span.setTag(key: "uint-8", value: UInt8(10))

        // double-precision, floating-point value
        span.setTag(key: "double", value: 10.5)

        // array of `Encodable` integer
        span.setTag(key: "array-of-int", value: [1, 2, 3])

        // dictionary of `Encodable` date types
        span.setTag(key: "dictionary-with-date", value: [
            "date": Date.mockDecember15th2019At10AMUTC(),
        ])

        struct Person: Codable {
            let name: String
            let age: Int
            let nationality: String
        }

        // custom `Encodable` structure
        span.setTag(key: "person", value: Person(name: "Adam", age: 30, nationality: "Polish"))

        // nested string literal
        span.setTag(key: "nested.string", value: "hello")

        // URL
        span.setTag(key: "url", value: URL(string: "https://example.com/image.png")!)

        span.finish(at: .mockDecember15th2019At10AMUTC(addingTimeInterval: 0.5))

        let spanMatcher = try core.waitAndReturnSpanMatchers()[0]
        XCTAssertEqual(try spanMatcher.operationName(), "operation")
        XCTAssertEqual(try spanMatcher.meta.custom(keyPath: "meta.string"), "hello")
        XCTAssertEqual(try spanMatcher.meta.custom(keyPath: "meta.bool"), "true")
        XCTAssertEqual(try spanMatcher.meta.custom(keyPath: "meta.int"), "10")
        XCTAssertEqual(try spanMatcher.meta.custom(keyPath: "meta.uint-8"), "10")
        XCTAssertEqual(try spanMatcher.meta.custom(keyPath: "meta.double"), "10.5")
        XCTAssertEqual(try spanMatcher.meta.custom(keyPath: "meta.array-of-int"), "[1,2,3]")
        XCTAssertEqual(
            try spanMatcher.meta.custom(keyPath: "meta.dictionary-with-date"),
            #"{"date":"2019-12-15T10:00:00.000Z"}"#
        )
        XCTAssertEqual(
            try spanMatcher.meta.custom(keyPath: "meta.person"),
            #"{"age":30,"name":"Adam","nationality":"Polish"}"#
        )
        XCTAssertEqual(try spanMatcher.meta.custom(keyPath: "meta.nested.string"), "hello")
        XCTAssertEqual(try spanMatcher.meta.custom(keyPath: "meta.url"), "https://example.com/image.png")
    }

    // MARK: - Integration With Logging Feature

    func testSendingSpanLogs() throws {
        let logging: LogsFeature = .mockWith(
            messageReceiver: LogMessageReceiver.mockAny()
        )
        try core.register(feature: logging)

        Trace.enable(with: config, in: core)
        let tracer = Tracer.shared(in: core)

        let span = tracer.startSpan(operationName: "operation", startTime: .mockDecember15th2019At10AMUTC())
        span.log(fields: [OTLogFields.message: "hello", "custom.field": "value"])
        span.log(fields: [OTLogFields.event: "error", OTLogFields.errorKind: "Swift error", OTLogFields.message: "Ops!"])

        let logMatchers = try core.waitAndReturnLogMatchers()

        let regularLogMatcher = logMatchers[0]
        let errorLogMatcher = logMatchers[1]

        regularLogMatcher.assertStatus(equals: "info")
        regularLogMatcher.assertMessage(equals: "hello")
        regularLogMatcher.assertValue(forKey: "dd.trace_id", equals: String(span.context.dd.traceID, representation: .hexadecimal))
        regularLogMatcher.assertValue(forKey: "dd.span_id", equals: String(span.context.dd.spanID, representation: .hexadecimal))
        regularLogMatcher.assertValue(forKey: "custom.field", equals: "value")

        errorLogMatcher.assertStatus(equals: "error")
        errorLogMatcher.assertValue(forKey: "event", equals: "error")
        errorLogMatcher.assertValue(forKey: "error.kind", equals: "Swift error")
        errorLogMatcher.assertValue(forKey: "error.message", equals: "Ops!")
        errorLogMatcher.assertMessage(equals: "Ops!")
        errorLogMatcher.assertValue(forKey: "dd.trace_id", equals: String(span.context.dd.traceID, representation: .hexadecimal))
        errorLogMatcher.assertValue(forKey: "dd.span_id", equals: String(span.context.dd.spanID, representation: .hexadecimal))
    }

    func testSendingSpanLogsWithErrorFromArguments() throws {
        let logging: LogsFeature = .mockWith(
            messageReceiver: LogMessageReceiver.mockAny()
        )
        try core.register(feature: logging)

        Trace.enable(with: config, in: core)
        let tracer = Tracer.shared(in: core)

        let span = tracer.startSpan(operationName: "operation", startTime: .mockDecember15th2019At10AMUTC())
        span.log(fields: [OTLogFields.message: "hello", "custom.field": "value"])
        span.setError(kind: "Swift error", message: "Ops!")

        let logMatchers = try core.waitAndReturnLogMatchers()
        let errorLogMatcher = logMatchers[1]

        errorLogMatcher.assertStatus(equals: "error")
        errorLogMatcher.assertValue(forKey: "event", equals: "error")
        errorLogMatcher.assertValue(forKey: "error.kind", equals: "Swift error")
        errorLogMatcher.assertValue(forKey: "error.message", equals: "Ops!")
        errorLogMatcher.assertMessage(equals: "Ops!")
        errorLogMatcher.assertValue(forKey: "dd.trace_id", equals: String(span.context.dd.traceID, representation: .hexadecimal))
        errorLogMatcher.assertValue(forKey: "dd.span_id", equals: String(span.context.dd.spanID, representation: .hexadecimal))
    }

    func testSendingSpanLogsWithErrorFromNSError() throws {
        let logging: LogsFeature = .mockWith(
            messageReceiver: LogMessageReceiver.mockAny()
        )
        try core.register(feature: logging)

        Trace.enable(with: config, in: core)
        let tracer = Tracer.shared(in: core)

        let span = tracer.startSpan(operationName: "operation", startTime: .mockDecember15th2019At10AMUTC())
        span.log(fields: [OTLogFields.message: "hello", "custom.field": "value"])
        let error = NSError(
            domain: "Tracer",
            code: 1,
            userInfo: [NSLocalizedDescriptionKey: "Ops!"]
        )
        span.setError(error)

        let logMatchers = try core.waitAndReturnLogMatchers()

        let errorLogMatcher = logMatchers[1]

        errorLogMatcher.assertStatus(equals: "error")
        errorLogMatcher.assertValue(forKey: "event", equals: "error")
        errorLogMatcher.assertValue(forKey: "error.kind", equals: "Tracer - 1")
        errorLogMatcher.assertValue(forKey: "error.message", equals: "Ops!")
        errorLogMatcher.assertMessage(equals: "Ops!")
        errorLogMatcher.assertValue(forKey: "dd.trace_id", equals: String(span.context.dd.traceID, representation: .hexadecimal))
        errorLogMatcher.assertValue(forKey: "dd.span_id", equals: String(span.context.dd.spanID, representation: .hexadecimal))
    }

    func testSendingSpanLogsWithErrorFromSwiftError() throws {
        let logging: LogsFeature = .mockWith(
            messageReceiver: LogMessageReceiver.mockAny()
        )
        try core.register(feature: logging)

        Trace.enable(with: config, in: core)
        let tracer = Tracer.shared(in: core)

        let span = tracer.startSpan(operationName: "operation", startTime: .mockDecember15th2019At10AMUTC())
        span.log(fields: [OTLogFields.message: "hello", "custom.field": "value"])
        span.setError(ErrorMock("Ops!"))

        let logMatchers = try core.waitAndReturnLogMatchers()

        let errorLogMatcher = logMatchers[1]

        errorLogMatcher.assertStatus(equals: "error")
        errorLogMatcher.assertValue(forKey: "event", equals: "error")
        errorLogMatcher.assertValue(forKey: "error.kind", equals: "ErrorMock")
        errorLogMatcher.assertValue(forKey: "error.message", equals: "Ops!")
        errorLogMatcher.assertMessage(equals: "Ops!")
        errorLogMatcher.assertValue(forKey: "dd.trace_id", equals: String(span.context.dd.traceID, representation: .hexadecimal))
        errorLogMatcher.assertValue(forKey: "dd.span_id", equals: String(span.context.dd.spanID, representation: .hexadecimal))
    }

    // MARK: - Integration With RUM Feature

    func testGivenBundleWithRumEnabled_whenSendingSpanBeforeAnyInteraction_itContainsViewId() throws {
        config.bundleWithRumEnabled = true
        Trace.enable(with: config, in: core)

        // Given
        RUM.enable(with: .init(applicationID: "rum-app-id"), in: core)

        // When
        let span = Tracer.shared(in: core).startSpan(operationName: "operation")
        span.finish()

        // Then
        let rumEvent = try XCTUnwrap(core.waitAndReturnEvents(ofFeature: RUMFeature.name, ofType: RUMViewEvent.self).last)
        let spanEvent = try XCTUnwrap(core.waitAndReturnSpanEvents().first)
        XCTAssertEqual(spanEvent.tags[SpanTags.rumApplicationID], "rum-app-id")
        XCTAssertEqual(spanEvent.tags[SpanTags.rumSessionID], rumEvent.session.id)
        XCTAssertEqual(spanEvent.tags[SpanTags.rumViewID], rumEvent.view.id)
        XCTAssertNil(spanEvent.tags[SpanTags.rumActionID])
    }

    func testGivenBundleWithRumEnabled_whenStartingSpanWhileUserInteractionIsPending_itContainsActionId() throws {
        config.bundleWithRumEnabled = true
        Trace.enable(with: config, in: core)

        // Given
        RUM.enable(with: .init(applicationID: "rum-app-id"), in: core)

        // When
        RUMMonitor.shared(in: core).startAction(type: .swipe, name: "swipe")
        let span = Tracer.shared(in: core).startSpan(operationName: "operation")
        RUMMonitor.shared(in: core).stopAction(type: .swipe, name: "swipe")
        span.finish()

        // Then
        let rumEvent = try XCTUnwrap(
            core.waitAndReturnEvents(ofFeature: RUMFeature.name, ofType: RUMActionEvent.self).first(where: { $0.action.type == .swipe })
        )
        let spanEvent = try XCTUnwrap(core.waitAndReturnSpanEvents().first)
        XCTAssertEqual(spanEvent.tags[SpanTags.rumApplicationID], rumEvent.application.id)
        XCTAssertEqual(spanEvent.tags[SpanTags.rumSessionID], rumEvent.session.id)
        XCTAssertEqual(spanEvent.tags[SpanTags.rumViewID], rumEvent.view.id)
        XCTAssertEqual(spanEvent.tags[SpanTags.rumActionID], rumEvent.action.id)
    }

    func testGivenBundleWithRumEnabled_whenSendingSpanAfterViewIsStopped_itContainsSessionId() throws {
        config.bundleWithRumEnabled = true
        Trace.enable(with: config, in: core)

        // Given
        RUM.enable(with: .init(applicationID: "rum-app-id"), in: core)
        RUMMonitor.shared(in: core).startView(key: "view", name: "view")

        // When
        RUMMonitor.shared(in: core).stopView(key: "view")
        let span = Tracer.shared(in: core).startSpan(operationName: "operation")
        span.finish()

        // Then
        let rumEvent = try XCTUnwrap(core.waitAndReturnEvents(ofFeature: RUMFeature.name, ofType: RUMViewEvent.self).last)
        let spanEvent = try XCTUnwrap(core.waitAndReturnSpanEvents().first)
        XCTAssertEqual(spanEvent.tags[SpanTags.rumApplicationID], rumEvent.application.id)
        XCTAssertEqual(spanEvent.tags[SpanTags.rumSessionID], rumEvent.session.id)
        XCTAssertNil(spanEvent.tags[SpanTags.rumViewID])
        XCTAssertNil(spanEvent.tags[SpanTags.rumActionID])
    }

    func testGivenBundleWithRumDisabled_whenSendingSpan_itDoesNotContainRUMContext() throws {
        config.bundleWithRumEnabled = false
        Trace.enable(with: config, in: core)

        // Given
        RUM.enable(with: .init(applicationID: "rum-app-id"), in: core)
        RUMMonitor.shared(in: core).startView(key: "view", name: "view")

        // When
        let span = Tracer.shared(in: core).startSpan(operationName: "operation")
        span.finish()

        // Then
        let spanEvent = try XCTUnwrap(core.waitAndReturnSpanEvents().first)
        XCTAssertNil(spanEvent.tags[SpanTags.rumApplicationID])
        XCTAssertNil(spanEvent.tags[SpanTags.rumSessionID])
        XCTAssertNil(spanEvent.tags[SpanTags.rumViewID])
        XCTAssertNil(spanEvent.tags[SpanTags.rumActionID])
    }

    // MARK: - Injecting span context into carrier

    func testInjectingAndExtractingSpanContextUsingDatadogCarrier() {
        // Given
        Trace.enable(with: config, in: core)
        let tracer = Tracer.shared(in: core)
        let injectedContext = tracer.startSpan(operationName: .mockAny()).context

        // When
        let writer = HTTPHeadersWriter(traceContextInjection: .all)
        tracer.inject(spanContext: injectedContext, writer: writer)

        let reader = HTTPHeadersReader(httpHeaderFields: writer.traceHeaderFields)
        let extractedContext = tracer.extract(reader: reader)!

        // Then
        XCTAssertEqual(injectedContext.dd.traceID, extractedContext.dd.traceID)
        XCTAssertEqual(injectedContext.dd.spanID, extractedContext.dd.spanID)
        XCTAssertEqual(injectedContext.dd.parentSpanID, extractedContext.dd.parentSpanID)
        XCTAssertEqual(injectedContext.dd.sampleRate, extractedContext.dd.sampleRate)
        XCTAssertEqual(injectedContext.dd.isKept, extractedContext.dd.isKept)
    }

    func testInjectingAndExtractingSpanContextUsingB3SingleCarrier() {
        // Given
        Trace.enable(with: config, in: core)
        let tracer = Tracer.shared(in: core)
        let injectedContext = tracer.startSpan(operationName: .mockAny()).context

        // When
        let writer = B3HTTPHeadersWriter(injectEncoding: .single, traceContextInjection: .all)
        tracer.inject(spanContext: injectedContext, writer: writer)

        let reader = B3HTTPHeadersReader(httpHeaderFields: writer.traceHeaderFields)
        let extractedContext = tracer.extract(reader: reader)!

        // Then
        XCTAssertEqual(injectedContext.dd.traceID, extractedContext.dd.traceID)
        XCTAssertEqual(injectedContext.dd.spanID, extractedContext.dd.spanID)
        XCTAssertEqual(injectedContext.dd.parentSpanID, extractedContext.dd.parentSpanID)
        XCTAssertEqual(injectedContext.dd.sampleRate, extractedContext.dd.sampleRate)
        XCTAssertEqual(injectedContext.dd.isKept, extractedContext.dd.isKept)
    }

    func testInjectingAndExtractingSpanContextUsingB3MultipleCarrier() {
        // Given
        Trace.enable(with: config, in: core)
        let tracer = Tracer.shared(in: core)
        let injectedContext = tracer.startSpan(operationName: .mockAny()).context

        // When
        let writer = B3HTTPHeadersWriter(injectEncoding: .multiple, traceContextInjection: .all)
        tracer.inject(spanContext: injectedContext, writer: writer)

        let reader = B3HTTPHeadersReader(httpHeaderFields: writer.traceHeaderFields)
        let extractedContext = tracer.extract(reader: reader)!

        // Then
        XCTAssertEqual(injectedContext.dd.traceID, extractedContext.dd.traceID)
        XCTAssertEqual(injectedContext.dd.spanID, extractedContext.dd.spanID)
        XCTAssertEqual(injectedContext.dd.parentSpanID, extractedContext.dd.parentSpanID)
        XCTAssertEqual(injectedContext.dd.sampleRate, extractedContext.dd.sampleRate)
        XCTAssertEqual(injectedContext.dd.isKept, extractedContext.dd.isKept)
    }

    func testInjectingAndExtractingSpanContextUsingW3CCarrier() {
        // Given
        Trace.enable(with: config, in: core)
        let tracer = Tracer.shared(in: core)
        let injectedContext = tracer.startSpan(operationName: .mockAny()).context

        // When
        let writer = W3CHTTPHeadersWriter(traceContextInjection: .all)
        tracer.inject(spanContext: injectedContext, writer: writer)

        let reader = W3CHTTPHeadersReader(httpHeaderFields: writer.traceHeaderFields)
        let extractedContext = tracer.extract(reader: reader)!

        // Then
        XCTAssertEqual(injectedContext.dd.traceID, extractedContext.dd.traceID)
        XCTAssertEqual(injectedContext.dd.spanID, extractedContext.dd.spanID)
        XCTAssertEqual(injectedContext.dd.parentSpanID, extractedContext.dd.parentSpanID)
        XCTAssertEqual(injectedContext.dd.sampleRate, extractedContext.dd.sampleRate)
        XCTAssertEqual(injectedContext.dd.isKept, extractedContext.dd.isKept)
    }

    // MARK: - Span Dates Correction

    func testGivenTimeDifferenceBetweenDeviceAndServer_whenCollectingSpans_thenSpanDateUsesServerTime() throws {
        // Given
        let deviceTime: Date = .mockDecember15th2019At10AMUTC()
        let serverTimeOffset = TimeInterval.random(in: -5..<5).rounded() // few seconds difference

        core.context = .mockWith(
            serverTimeOffset: serverTimeOffset
        )

        // When
        config.dateProvider = RelativeDateProvider(using: deviceTime)
        Trace.enable(with: config, in: core)
        let tracer = Tracer.shared(in: core)

        let span = tracer.startSpan(operationName: .mockAny())
        span.finish(at: deviceTime.addingTimeInterval(2)) // 2 seconds long span

        // Then
        let spanMatcher = try core.waitAndReturnSpanMatchers()[0]
        XCTAssertEqual(
            try spanMatcher.startTime(),
            deviceTime.addingTimeInterval(serverTimeOffset).timeIntervalSince1970.toNanoseconds,
            "The `startTime` should be using server time."
        )
        XCTAssertEqual(
            try spanMatcher.duration(),
            2_000_000_000,
            "The `duration` should remain unaffected."
        )
    }

    // MARK: - Thread safety

    func testRandomlyCallingDifferentAPIsConcurrentlyDoesNotCrash() {
        Trace.enable(with: config, in: core)
        let tracer = Tracer.shared(in: core)

        var spans: [DDSpan] = []
        let queue = DispatchQueue(label: "spans-array-sync")

        // Start 20 spans concurrently
        DispatchQueue.concurrentPerform(iterations: 20) { iteration in
            let span = tracer.startSpan(operationName: "operation \(iteration)", childOf: nil).dd
            queue.async { spans.append(span) }
        }

        queue.sync {} // wait for all spans in the array

        /// Calls given closures on each span concurrently
        func testThreadSafety(closures: [(DDSpan) -> Void]) {
            DispatchQueue.concurrentPerform(iterations: 100) { iteration in
                closures.forEach { closure in
                    closure(spans[iteration % spans.count])
                }
            }
        }

        testThreadSafety(
            closures: [
                // swiftlint:disable opening_brace
                { span in span.setTag(key: .mockRandom(among: .alphanumerics, length: 1), value: "value") },
                { span in span.setBaggageItem(key: .mockRandom(among: .alphanumerics, length: 1), value: "value") },
                { span in _ = span.baggageItem(withKey: .mockRandom(among: .alphanumerics)) },
                { span in _ = span.context.forEachBaggageItem { _, _ in return false } },
                { span in span.log(fields: [.mockRandom(among: .alphanumerics, length: 1): "value"]) },
                { span in span.finish() }
                // swiftlint:enable opening_brace
            ]
        )
    }

    // MARK: - Usage errors

    func testGivenSDKNotInitialized_whenObtainingSharedTracer_itPrintsError() {
        let printFunction = PrintFunctionSpy()
        consolePrint = printFunction.print
        defer { consolePrint = { message, _ in print(message) } }

        // given
        let core = NOPDatadogCore()
        Trace.enable(in: core)

        // when
        let tracer = Tracer.shared(in: core)

        // then
        XCTAssertEqual(
            printFunction.printedMessage,
            "🔥 Datadog SDK usage error: Datadog SDK must be initialized and RUM feature must be enabled before calling `Tracer.shared(in:)`."
        )
        XCTAssertTrue(tracer is DDNoopTracer)
    }

    func testGivenTraceNotEnabled_whenObtainingSharedTracer_itPrintsError() {
        let printFunction = PrintFunctionSpy()
        consolePrint = printFunction.print
        defer { consolePrint = { message, _ in print(message) } }

        // given
        let core = FeatureRegistrationCoreMock()
        XCTAssertNil(core.get(feature: TraceFeature.self))

        // when
        let tracer = Tracer.shared(in: core)

        // then
        XCTAssertEqual(
            printFunction.printedMessage,
            "🔥 Datadog SDK usage error: Trace feature must be enabled before calling `Tracer.shared(in:)`."
        )
        XCTAssertTrue(tracer is DDNoopTracer)
    }

    func testGivenLoggingFeatureNotEnabled_whenSendingLogFromSpan_itPrintsWarning() throws {
        let dd = DD.mockWith(logger: CoreLoggerMock())
        defer { dd.reset() }

        // given
        XCTAssertNil(core.get(feature: LogsFeature.self))
        Trace.enable(in: core)

        // when
        let tracer = Tracer.shared(in: core)
        let span = tracer.startSpan(operationName: "foo")
        span.log(fields: ["bar": "bizz"])

        // then
        core.flush()
        XCTAssertEqual(dd.logger.warnLog?.message, "The log for span \"foo\" will not be send, because the Logs feature is not enabled.")
    }
}
// swiftlint:enable multiline_arguments_brackets<|MERGE_RESOLUTION|>--- conflicted
+++ resolved
@@ -79,16 +79,6 @@
               "type": "custom",
               "meta.tracer.version": "1.2.3",
               "meta.version": "1.0.0",
-<<<<<<< HEAD
-              "device": {
-                "architecture": "arm64",
-                "brand": "Apple",
-                "model": "iPhone10,1",
-                "name": "iPhone",
-                "type": "mobile"
-              },
-              "os": {
-=======
               "meta.device": {
                 "architecture": "arm64",
                 "battery_level": 0.5,
@@ -103,7 +93,6 @@
                 "type": "mobile"
               },
               "meta.os": {
->>>>>>> bd63f86d
                 "build": "13D20",
                 "name": "iOS",
                 "version": "15.4.1",
