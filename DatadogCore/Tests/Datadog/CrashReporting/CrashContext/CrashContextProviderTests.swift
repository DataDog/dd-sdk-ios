/*
 * Unless explicitly stated otherwise all files in this repository are licensed under the Apache License Version 2.0.
 * This product includes software developed at Datadog (https://www.datadoghq.com/).
 * Copyright 2019-Present Datadog, Inc.
 */

import XCTest
#if canImport(CoreTelephony)
import CoreTelephony
#endif

import DatadogInternal
import TestUtilities

@testable import DatadogLogs
@testable import DatadogRUM
@testable import DatadogCrashReporting
@testable import DatadogCore

/// This suite tests if `CrashContextProvider` gets updated by different SDK components, each updating
/// separate part of the `CrashContext` information.
class CrashContextProviderTests: XCTestCase {
    private let provider = CrashContextCoreProvider()

    // MARK: - Receiving SDK Context

    func testWhenInitialSDKContextIsReceived_itNotifiesCrashContext() throws {
        var latestCrashContext: CrashContext? = nil
        provider.onCrashContextChange = { latestCrashContext = $0 }

        // Given
        let sdkContext: DatadogContext = .mockRandom()

        // When
        XCTAssertTrue(provider.receive(message: .context(sdkContext), from: NOPDatadogCore()))

        // Then
        provider.flush()
        let crashContext = try XCTUnwrap(latestCrashContext)
        XCTAssertEqual(crashContext, provider.currentCrashContext)
        DDAssert(crashContext: crashContext, includes: sdkContext)
    }

    func testWhenNextSDKContextIsReceived_itNotifiesNewCrashContext() throws {
        var latestCrashContext: CrashContext? = nil
        provider.onCrashContextChange = { latestCrashContext = $0 }

        // Given
        let nextSDKContext: DatadogContext = .mockRandom()

        // When
        XCTAssertTrue(provider.receive(message: .context(.mockRandom()), from: NOPDatadogCore())) // receive initial
        XCTAssertTrue(provider.receive(message: .context(nextSDKContext), from: NOPDatadogCore())) // receive next

        // Then
        provider.flush()
        let crashContext = try XCTUnwrap(latestCrashContext)
        XCTAssertEqual(crashContext, provider.currentCrashContext)
        DDAssert(crashContext: crashContext, includes: nextSDKContext)
    }

    // MARK: - Receiving RUM View

    func testWhenRUMViewIsReceivedAfterSDKContext_itNotifiesNewCrashContext() throws {
        var latestCrashContext: CrashContext? = nil
        provider.onCrashContextChange = { latestCrashContext = $0 }

        // Given
        let sdkContext: DatadogContext = .mockRandom()
        let rumView: RUMViewEvent = .mockRandom()

        // When
        XCTAssertTrue(provider.receive(message: .context(sdkContext), from: NOPDatadogCore()))
        XCTAssertTrue(provider.receive(message: .payload(rumView), from: NOPDatadogCore()))

        // Then
        provider.flush()
        let crashContext = try XCTUnwrap(latestCrashContext)
        XCTAssertEqual(crashContext, provider.currentCrashContext)
        DDAssert(crashContext: crashContext, includes: sdkContext)
        DDAssertJSONEqual(crashContext.lastRUMViewEvent, rumView, "Last RUM view must be available")
    }

    func testWhenSDKContextIsReceivedAfterRUMView_itNotifiesNewCrashContext() throws {
        var latestCrashContext: CrashContext? = nil
        provider.onCrashContextChange = { latestCrashContext = $0 }

        // Given
        let rumView: RUMViewEvent = .mockRandom()
        let nextSDKContext: DatadogContext = .mockRandom()

        // When
        XCTAssertTrue(provider.receive(message: .context(.mockRandom()), from: NOPDatadogCore())) // receive initial SDK context
        XCTAssertTrue(provider.receive(message: .payload(rumView), from: NOPDatadogCore()))
        XCTAssertTrue(provider.receive(message: .context(nextSDKContext), from: NOPDatadogCore()))

        // Then
        provider.flush()
        let crashContext = try XCTUnwrap(latestCrashContext)
        XCTAssertEqual(crashContext, provider.currentCrashContext)
        DDAssert(crashContext: crashContext, includes: nextSDKContext)
        DDAssertJSONEqual(crashContext.lastRUMViewEvent, rumView, "Last RUM view must be available even after next SDK context update")
    }

    // MARK: - Receiving RUM View Reset

    func testWhenRUMViewResetIsReceivedAfterRUMView_thenItNotifiesNewCrashContext() throws {
        var latestCrashContext: CrashContext? = nil
        provider.onCrashContextChange = { latestCrashContext = $0 }

        // Given
        let sdkContext: DatadogContext = .mockRandom()
        let rumView: RUMViewEvent = .mockRandom()

        // When
        XCTAssertTrue(provider.receive(message: .context(sdkContext), from: NOPDatadogCore())) // receive initial SDK context
        XCTAssertTrue(provider.receive(message: .payload(rumView), from: NOPDatadogCore()))
        XCTAssertTrue(provider.receive(message: .payload(RUMPayloadMessages.viewReset), from: NOPDatadogCore()))

        // Then
        provider.flush()
        let crashContext = try XCTUnwrap(latestCrashContext)
        XCTAssertEqual(crashContext, provider.currentCrashContext)
        DDAssert(crashContext: crashContext, includes: sdkContext)
        XCTAssertNil(crashContext.lastRUMViewEvent, "Last RUM view must reset")
    }

    func testWhenSDKContextIsReceivedAfterRUMViewReset_thenItNotifiesNewCrashContext() throws {
        var latestCrashContext: CrashContext? = nil
        provider.onCrashContextChange = { latestCrashContext = $0 }

        // Given
        let rumView: RUMViewEvent = .mockRandom()
        let nextSDKContext: DatadogContext = .mockRandom()

        // When
        XCTAssertTrue(provider.receive(message: .context(.mockRandom()), from: NOPDatadogCore())) // receive initial SDK context
        XCTAssertTrue(provider.receive(message: .payload(rumView), from: NOPDatadogCore()))
        XCTAssertTrue(provider.receive(message: .payload(RUMPayloadMessages.viewReset), from: NOPDatadogCore()))
        XCTAssertTrue(provider.receive(message: .context(nextSDKContext), from: NOPDatadogCore()))

        // Then
        provider.flush()
        let crashContext = try XCTUnwrap(latestCrashContext)
        XCTAssertEqual(crashContext, provider.currentCrashContext)
        DDAssert(crashContext: crashContext, includes: nextSDKContext)
        XCTAssertNil(crashContext.lastRUMViewEvent, "Last RUM view must reset even after next SDK context update")
    }

    // MARK: - Receiving RUM Session State

    func testWhenRUMSessionStateIsReceivedAfterSDKContext_itNotifiesNewCrashContext() throws {
        var latestCrashContext: CrashContext? = nil
        provider.onCrashContextChange = { latestCrashContext = $0 }

        // Given
        let sdkContext: DatadogContext = .mockRandom()
        let rumSessionState: RUMSessionState = .mockRandom()

        // When
        XCTAssertTrue(provider.receive(message: .context(sdkContext), from: NOPDatadogCore())) // receive initial SDK context
        XCTAssertTrue(provider.receive(message: .payload(rumSessionState), from: NOPDatadogCore()))

        // Then
        provider.flush()
        let crashContext = try XCTUnwrap(latestCrashContext)
        XCTAssertEqual(crashContext, provider.currentCrashContext)
        DDAssert(crashContext: crashContext, includes: sdkContext)
        XCTAssertEqual(crashContext.lastRUMSessionState, rumSessionState, "Last RUM session state must be available")
    }

    func testWhenSDKContextIsReceivedAfterRUMSessionState_itNotifiesNewCrashContext() throws {
        var latestCrashContext: CrashContext? = nil
        provider.onCrashContextChange = { latestCrashContext = $0 }

        // Given
        let rumSessionState: RUMSessionState = .mockRandom()
        let nextSDKContext: DatadogContext = .mockRandom()

        // When
        XCTAssertTrue(provider.receive(message: .context(.mockRandom()), from: NOPDatadogCore())) // receive initial SDK context
        XCTAssertTrue(provider.receive(message: .payload(rumSessionState), from: NOPDatadogCore()))
        XCTAssertTrue(provider.receive(message: .context(nextSDKContext), from: NOPDatadogCore()))

        // Then
        provider.flush()
        let crashContext = try XCTUnwrap(latestCrashContext)
        XCTAssertEqual(crashContext, provider.currentCrashContext)
        DDAssert(crashContext: crashContext, includes: nextSDKContext)
        XCTAssertEqual(crashContext.lastRUMSessionState, rumSessionState, "Last RUM session state must be available even after next SDK context update")
    }

    // MARK: - Receiving Global RUM Attributes

    func testWhenRUMAttributesAreReceivedAfterSDKContext_itNotifiesNewCrashContext() throws {
        var latestCrashContext: CrashContext? = nil
        provider.onCrashContextChange = { latestCrashContext = $0 }

        // Given
        let sdkContext: DatadogContext = .mockRandom()
        let rumAttributes: RUMEventAttributes = .mockRandom()

        // When
        XCTAssertTrue(provider.receive(message: .context(sdkContext), from: NOPDatadogCore())) // receive initial SDK context
        XCTAssertTrue(provider.receive(message: .payload(rumAttributes), from: NOPDatadogCore()))

        // Then
        provider.flush()
        let crashContext = try XCTUnwrap(latestCrashContext)
        XCTAssertEqual(crashContext, provider.currentCrashContext)
        DDAssert(crashContext: crashContext, includes: sdkContext)
        DDAssertJSONEqual(crashContext.lastRUMAttributes, rumAttributes, "Last RUM attributes must be available")
    }

    func testWhenSDKContextIsReceivedAfterRUMAttributes_itNotifiesNewCrashContext() throws {
        var latestCrashContext: CrashContext? = nil
        provider.onCrashContextChange = { latestCrashContext = $0 }

        // Given
        let rumAttributes: RUMEventAttributes = .mockRandom()
        let nextSDKContext: DatadogContext = .mockRandom()

        // When
        XCTAssertTrue(provider.receive(message: .context(.mockRandom()), from: NOPDatadogCore())) // receive initial SDK context
        XCTAssertTrue(provider.receive(message: .payload(rumAttributes), from: NOPDatadogCore()))
        XCTAssertTrue(provider.receive(message: .context(nextSDKContext), from: NOPDatadogCore()))

        // Then
        provider.flush()
        let crashContext = try XCTUnwrap(latestCrashContext)
        XCTAssertEqual(crashContext, provider.currentCrashContext)
        DDAssert(crashContext: crashContext, includes: nextSDKContext)
        DDAssertJSONEqual(crashContext.lastRUMAttributes, rumAttributes, "Last RUM attributes must be available even after next SDK context update")
    }

    // MARK: - Receiving Global Log Attributes

    func testWhenLogAttributesAreReceivedAfterSDKContext_itNotifiesNewCrashContext() throws {
        var latestCrashContext: CrashContext? = nil
        provider.onCrashContextChange = { latestCrashContext = $0 }

        // Given
        let sdkContext: DatadogContext = .mockRandom()
        let logAttributes: LogEventAttributes = .mockRandom()

        // When
        XCTAssertTrue(provider.receive(message: .context(sdkContext), from: NOPDatadogCore())) // receive initial SDK context
        XCTAssertTrue(provider.receive(message: .payload(logAttributes), from: NOPDatadogCore()))

        // Then
        provider.flush()
        let crashContext = try XCTUnwrap(latestCrashContext)
        XCTAssertEqual(crashContext, provider.currentCrashContext)
        DDAssert(crashContext: crashContext, includes: sdkContext)
        DDAssertJSONEqual(crashContext.lastLogAttributes, logAttributes, "Last Log attributes must be available")
    }

    func testWhenSDKContextIsReceivedAfterLogAttributes_itNotifiesNewCrashContext() throws {
        var latestCrashContext: CrashContext? = nil
        provider.onCrashContextChange = { latestCrashContext = $0 }

        // Given
        let logAttributes: LogEventAttributes = .mockRandom()
        let nextSDKContext: DatadogContext = .mockRandom()

        // When
        XCTAssertTrue(provider.receive(message: .context(.mockRandom()), from: NOPDatadogCore())) // receive initial SDK context
        XCTAssertTrue(provider.receive(message: .payload(logAttributes), from: NOPDatadogCore()))
        XCTAssertTrue(provider.receive(message: .context(nextSDKContext), from: NOPDatadogCore()))

        // Then
        provider.flush()
        let crashContext = try XCTUnwrap(latestCrashContext)
        XCTAssertEqual(crashContext, provider.currentCrashContext)
        DDAssert(crashContext: crashContext, includes: nextSDKContext)
        DDAssertJSONEqual(crashContext.lastLogAttributes, logAttributes, "Last Log attributes must be available even after next SDK context update")
    }

    // MARK: - Thread safety

    func testWhenContextIsWrittenAndReadFromDifferentThreads_itRunsAllOperationsSafely() {
        let provider = CrashContextCoreProvider()
        let viewEvent: RUMViewEvent = .mockRandom()
        let sessionState: RUMSessionState = .mockRandom()

        // swiftlint:disable opening_brace
        callConcurrently(
            closures: [
                { _ = provider.currentCrashContext },
                { _ = provider.receive(message: .context(.mockRandom()), from: NOPDatadogCore()) },
                { _ = provider.receive(message: .payload(viewEvent), from: NOPDatadogCore()) },
                { _ = provider.receive(message: .payload(RUMPayloadMessages.viewReset), from: NOPDatadogCore()) },
                { _ = provider.receive(message: .payload(sessionState), from: NOPDatadogCore()) },
            ],
            iterations: 50
        )
        // swiftlint:enable opening_brace

        provider.flush()
    }

    // MARK: - Helpers

    private func DDAssert(crashContext: CrashContext, includes sdkContext: DatadogContext, file: StaticString = #filePath, line: UInt = #line) {
        XCTAssertEqual(crashContext.appLaunchDate, sdkContext.launchInfo.processLaunchDate, file: file, line: line)
        XCTAssertEqual(crashContext.serverTimeOffset, sdkContext.serverTimeOffset, file: file, line: line)
        XCTAssertEqual(crashContext.service, sdkContext.service, file: file, line: line)
        XCTAssertEqual(crashContext.env, sdkContext.env, file: file, line: line)
        XCTAssertEqual(crashContext.version, sdkContext.version, file: file, line: line)
        XCTAssertEqual(crashContext.buildNumber, sdkContext.buildNumber, file: file, line: line)
<<<<<<< HEAD
        DDAssertReflectionEqual(crashContext.device, sdkContext.device.normalizedDevice, file: file, line: line)
=======
        DDAssertReflectionEqual(crashContext.device, sdkContext.normalizedDevice, file: file, line: line)
>>>>>>> bd63f86d
        DDAssertReflectionEqual(crashContext.os, sdkContext.os, file: file, line: line)
        XCTAssertEqual(crashContext.sdkVersion, sdkContext.sdkVersion, file: file, line: line)
        XCTAssertEqual(crashContext.source, sdkContext.source, file: file, line: line)
        XCTAssertEqual(crashContext.trackingConsent, sdkContext.trackingConsent, file: file, line: line)
        DDAssertReflectionEqual(crashContext.userInfo, sdkContext.userInfo, file: file, line: line)
        DDAssertReflectionEqual(crashContext.accountInfo, sdkContext.accountInfo, file: file, line: line)
        XCTAssertEqual(crashContext.networkConnectionInfo, sdkContext.networkConnectionInfo, file: file, line: line)
        XCTAssertEqual(crashContext.carrierInfo, sdkContext.carrierInfo, file: file, line: line)
        XCTAssertEqual(crashContext.lastIsAppInForeground, sdkContext.applicationStateHistory.currentState.isRunningInForeground, file: file, line: line)
    }
}<|MERGE_RESOLUTION|>--- conflicted
+++ resolved
@@ -308,11 +308,7 @@
         XCTAssertEqual(crashContext.env, sdkContext.env, file: file, line: line)
         XCTAssertEqual(crashContext.version, sdkContext.version, file: file, line: line)
         XCTAssertEqual(crashContext.buildNumber, sdkContext.buildNumber, file: file, line: line)
-<<<<<<< HEAD
-        DDAssertReflectionEqual(crashContext.device, sdkContext.device.normalizedDevice, file: file, line: line)
-=======
         DDAssertReflectionEqual(crashContext.device, sdkContext.normalizedDevice, file: file, line: line)
->>>>>>> bd63f86d
         DDAssertReflectionEqual(crashContext.os, sdkContext.os, file: file, line: line)
         XCTAssertEqual(crashContext.sdkVersion, sdkContext.sdkVersion, file: file, line: line)
         XCTAssertEqual(crashContext.source, sdkContext.source, file: file, line: line)
