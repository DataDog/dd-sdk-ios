--- conflicted
+++ resolved
@@ -48,12 +48,8 @@
                 name: "testOS",
                 version: "1.0",
                 build: "FFFFFF"
-<<<<<<< HEAD
-            )
-=======
             ),
             brightnessLevel: 0.5
->>>>>>> bd63f86d
         )
 
         let feature: LogsFeature = .mockWith(
@@ -76,12 +72,6 @@
             }
           },
           "device": {
-<<<<<<< HEAD
-            "brand": "Apple",
-            "name": "Device Name",
-            "model": "Model Name",
-            "architecture": "testArch",
-=======
             "architecture": "testArch",
             "battery_level": 0.5,
             "brand": "Apple",
@@ -92,7 +82,6 @@
             "model": "Model Name",
             "power_saving_mode": 0,
             "time_zone": "Europe/Paris",
->>>>>>> bd63f86d
             "type": "other"
           },
           "service" : "default-service-name",
