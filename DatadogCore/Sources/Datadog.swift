/*
 * Unless explicitly stated otherwise all files in this repository are licensed under the Apache License Version 2.0.
 * This product includes software developed at Datadog (https://www.datadoghq.com/).
 * Copyright 2019-Present Datadog, Inc.
 */

import Foundation
import DatadogInternal

//swiftlint:disable duplicate_imports
@_exported import enum DatadogInternal.TrackingConsent
@_exported import protocol DatadogInternal.DatadogCoreProtocol
//swiftlint:enable duplicate_imports

/// An entry point to Datadog SDK.
///
/// Initialize the core instance of the Datadog SDK prior to enabling any Product.
///
/// ```swift
/// Datadog.initialize(
///     with: Datadog.Configuration(clientToken: "<client token>", env: "<environment>"),
///     trackingConsent: .pending
/// )
/// ```
///
/// Once Datadog SDK is initialized, you can enable products, such as RUM:
///
/// ```swift
/// RUM.enable(
///     with: RUM.Configuration(applicationID: "<application>")
/// )
/// ```
///     
public enum Datadog {
    /// Verbosity level of Datadog SDK. Can be used for debugging purposes.
    /// If set, internal events occuring inside SDK will be printed to debugger console if their level is equal or greater than `verbosityLevel`.
    /// Default is `nil`.
    public static var verbosityLevel: CoreLoggerLevel? {
        get { _verbosityLevel.wrappedValue }
        set { _verbosityLevel.wrappedValue = newValue }
    }

    /// The backing storage for `verbosityLevel`, ensuring efficient synchronized
    /// read/write access to the shared value.
    private static let _verbosityLevel = ReadWriteLock<CoreLoggerLevel?>(wrappedValue: nil)

    /// Returns `true` if the Datadog SDK is already initialized, `false` otherwise.
    ///
    /// - Parameter name: The name of the SDK instance to verify.
    public static func isInitialized(instanceName name: String = CoreRegistry.defaultInstanceName) -> Bool {
        CoreRegistry.instance(named: name) is DatadogCore
    }

    /// Returns the Datadog SDK instance for the given name.
    ///
    /// - Parameter name: The name of the instance to get.
    /// - Returns: The core instance if it exists, `NOPDatadogCore` instance otherwise.
    public static func sdkInstance(named name: String) -> DatadogCoreProtocol {
        CoreRegistry.instance(named: name)
    }

    /// Sets current user information.
    ///
    /// Those will be added to logs, traces and RUM events automatically.
    ///
    /// - Parameters:
    ///   - id: Mandatory User ID
    ///   - name: Name representing the user, if any
    ///   - email: User's email, if any
    ///   - extraInfo: User's custom attributes, if any
    public static func setUserInfo(
        id: String,
        name: String? = nil,
        email: String? = nil,
        extraInfo: [AttributeKey: AttributeValue] = [:],
        in core: DatadogCoreProtocol = CoreRegistry.default
    ) {
        let core = core as? DatadogCore
        core?.setUserInfo(
            id: id,
            name: name,
            email: email,
            extraInfo: extraInfo
        )
    }

    @available(*, deprecated, message: "UserInfo id property is now mandatory.")
    public static func setUserInfo(
        id: String? = nil,
        name: String? = nil,
        email: String? = nil,
        extraInfo: [AttributeKey: AttributeValue] = [:],
        in core: DatadogCoreProtocol = CoreRegistry.default
    ) {
        let core = core as? DatadogCore
        core?.setUserInfo(
            id: id,
            name: name,
            email: email,
            extraInfo: extraInfo
        )
    }

    /// Add custom attributes to the current user information
    ///
    /// This extra info will be added to already existing extra info that is added
    /// to  logs traces and RUM events automatically.
    ///
    /// - Parameters:
    ///   - extraInfo: User's additional custom attributes
    public static func addUserExtraInfo(
        _ extraInfo: [AttributeKey: AttributeValue?],
        in core: DatadogCoreProtocol = CoreRegistry.default
    ) {
        let core = core as? DatadogCore
        core?.addUserExtraInfo(extraInfo)
    }

    /// Clear the current user information
    ///
    /// User information will be `nil`
    /// Following Logs, Traces, RUM Events will not include the user information anymore
    ///
    /// Any active RUM Session, active RUM View at the time of call will have their `user` attribute emptied
    ///
    /// If you want to retain the current `user` on the active RUM session,
    /// you need to stop the session first by using `RUMMonitor.stopSession()`
    ///
    /// If you want to retain the current `user` on the active RUM views,
    /// you need to stop the view first by using `RUMMonitor.stopView(viewController:attributes:)`
    ///
    public static func clearUserInfo(
        in core: DatadogCoreProtocol = CoreRegistry.default
    ) {
        let core = core as? DatadogCore
        core?.clearUserInfo()
    }

    /// Sets current account information.
    ///
    /// Those will be added to logs, traces and RUM events automatically.
    ///
    /// - Parameters:
    ///   - id: Account ID
    ///   - name: Name representing the account, if any
    ///   - extraInfo: Account's custom attributes, if any
    public static func setAccountInfo(
        id: String,
        name: String? = nil,
        extraInfo: [AttributeKey: AttributeValue] = [:],
        in core: DatadogCoreProtocol = CoreRegistry.default
    ) {
        let core = core as? DatadogCore
        core?.setAccountInfo(
            id: id,
            name: name,
            extraInfo: extraInfo
        )
    }

    /// Add custom attributes to the current account information
    ///
    /// This extra info will be added to already existing extra info that is added
    /// to logs traces and RUM events automatically.
    ///
    /// - Parameters:
    ///   - extraInfo: User's additional custom attributes
    public static func addAccountExtraInfo(
        _ extraInfo: [AttributeKey: AttributeValue?],
        in core: DatadogCoreProtocol = CoreRegistry.default
    ) {
        let core = core as? DatadogCore
        core?.addAccountExtraInfo(extraInfo)
    }

    /// Clear the current account information
    ///
    /// Account information will be `nil`
    /// Following Logs, Traces, RUM Events will not include the account information anymore
    ///
    /// Any active RUM Session, active RUM View at the time of call will have their `account` attribute emptied
    ///
    /// If you want to retain the current `account` on the active RUM session,
    /// you need to stop the session first by using `RUMMonitor.stopSession()`
    ///
    /// If you want to retain the current `account` on the active RUM views,
    /// you need to stop the view first by using `RUMMonitor.stopView(viewController:attributes:)`
    ///
    public static func clearAccountInfo(
        in core: DatadogCoreProtocol = CoreRegistry.default
    ) {
        let core = core as? DatadogCore
        core?.clearAccountInfo()
    }

    /// Sets the tracking consent regarding the data collection for the Datadog SDK.
    /// - Parameter trackingConsent: new consent value, which will be applied for all data collected from now on
    public static func set(trackingConsent: TrackingConsent, in core: DatadogCoreProtocol = CoreRegistry.default) {
        let core = core as? DatadogCore
        core?.set(trackingConsent: trackingConsent)
    }

    /// Clears all data that has not already been sent to Datadog servers.
    public static func clearAllData(in core: DatadogCoreProtocol = CoreRegistry.default) {
        let core = core as? DatadogCore
        core?.clearAllData()
    }

    /// Stops the initialized SDK instance attached to the given name.
    ///
    /// Stopping a core instance will stop all current processes by deallocating all Features registered
    /// in the core as well as their storage & upload units.
    /// 
    /// - Parameter instanceName: the name of the instance to stop.
    public static func stopInstance(named instanceName: String = CoreRegistry.defaultInstanceName) {
        let core = CoreRegistry.unregisterInstance(named: instanceName) as? DatadogCore
        core?.stop()
    }

    /// Initializes the Datadog SDK.
    ///
    /// You **must** initialize the core instance of the Datadog SDK prior to enabling any Product.
    ///
    ///    ```swift
    ///     Datadog.initialize(
    ///         with: Datadog.Configuration(clientToken: "<client token>", env: "<environment>"),
    ///         trackingConsent: .pending
    ///     )
    ///    ```
    ///
    /// Once Datadog SDK is initialized, you can enable products, such as RUM:
    ///
    ///    ```swift
    ///     RUM.enable(
    ///         with: RUM.Configuration(applicationID: "<application>")
    ///     )
    ///    ```
    /// It is possible to initialize multiple instances of the SDK, associating them with a name.
    /// Many methods of the SDK can optionally take a SDK instance as an argument. If not provided,
    /// the call will be associated with the default (nameless) SDK instance.
    ///
    /// To use a secondary instance of the SDK, provide a name to the ``initialize`` method
    /// and use the returned instance to enable products:
    ///
    ///    ```swift
    ///     let core = Datadog.initialize(
    ///         with: Datadog.Configuration(clientToken: "<client token>", env: "<environment>"),
    ///         trackingConsent: .pending,
    ///         instanceName: "my-instance"
    ///     )
    ///
    ///     RUM.enable(
    ///         with: RUM.Configuration(applicationID: "<application>"),
    ///         in: core
    ///     )
    ///    ```
    ///
    /// - Parameters:
    ///   - configuration: the SDK configuration.
    ///   - trackingConsent: the initial state of the Data Tracking Consent given by the user of the app.
    ///   - instanceName:   The core instance name. This value will be used for data persistency and should be
    ///                     stable between application runs.
    @discardableResult
    public static func initialize(
        with configuration: Configuration,
        trackingConsent: TrackingConsent,
        instanceName: String = CoreRegistry.defaultInstanceName
    ) -> DatadogCoreProtocol {
        #if targetEnvironment(macCatalyst)
        consolePrint("⚠️ Catalyst is not officially supported by Datadog SDK: some features may NOT be functional!", .warn)
        #endif

        #if os(macOS)
        consolePrint("⚠️ macOS is not officially supported by Datadog SDK: some features may NOT be functional!", .warn)
        #endif

        #if swift(>=5.9) && os(visionOS)
        consolePrint("⚠️ visionOS is not officially supported by Datadog SDK: some features may NOT be functional!", .warn)
        #endif

        do {
            // To safely instrument the application lifecycle observer and other providers,
            // SDK initialization must occur on the main thread. This enforcement is also present
            // in all Features, ensuring a proper registration order.
            return try runOnMainThreadSync {
                return try initializeOrThrow(
                    with: configuration,
                    trackingConsent: trackingConsent,
                    instanceName: instanceName
                )
            }
        } catch {
            consolePrint("\(error)", .error)
            return NOPDatadogCore()
        }
    }

    private static func initializeOrThrow(
        with configuration: Configuration,
        trackingConsent: TrackingConsent,
        instanceName: String
    ) throws -> DatadogCoreProtocol {
        guard !CoreRegistry.isRegistered(instanceName: instanceName) else {
            throw ProgrammerError(description: "The '\(instanceName)' instance of SDK is already initialized.")
        }

        registerObjcExceptionHandlerOnce()

        try isValid(clientToken: configuration.clientToken)
        try isValid(env: configuration.env)

        let core = try DatadogCore(
            configuration: configuration,
            trackingConsent: trackingConsent,
            instanceName: instanceName
        )

        CITestIntegration.active?.startIntegration()

        CoreRegistry.register(core, named: instanceName)
        deleteV1Folders(in: core)

        DD.logger = InternalLogger(
            dateProvider: configuration.dateProvider,
            timeZone: .current,
            printFunction: consolePrint,
            verbosityLevel: { Datadog.verbosityLevel }
        )

        return core
    }

    private static func deleteV1Folders(in core: DatadogCore) {
        let deprecated = ["com.datadoghq.logs", "com.datadoghq.traces", "com.datadoghq.rum"].compactMap {
            try? Directory.cache().subdirectory(path: $0) // ignore errors - deprecated paths likely do not exist
        }

        core.readWriteQueue.async {
            // ignore errors
            deprecated.forEach { try? FileManager.default.removeItem(at: $0.url) }
        }
    }

    /// Flushes all authorised data for each feature, tears down and deinitializes the SDK.
    /// - It flushes all data authorised for each feature by performing its arbitrary upload (without retrying).
    /// - It completes all pending asynchronous work in each feature.
    ///
    /// This is highly experimental API and only supported in tests.
#if DD_SDK_COMPILED_FOR_TESTING
    public static func flushAndDeinitialize(instanceName: String = CoreRegistry.defaultInstanceName) {
        internalFlushAndDeinitialize(instanceName: instanceName)
    }
#endif

    internal static func internalFlushAndDeinitialize(instanceName: String = CoreRegistry.defaultInstanceName) {
        // Unregister core instance:
        let core = CoreRegistry.unregisterInstance(named: instanceName) as? DatadogCore
        // Flush and tear down SDK core:
        core?.flushAndTearDown()
    }
}

private func isValid(env: String) throws {
    /// 1. cannot be more than 200 chars (including `env:` prefix)
    /// 2. cannot end with `:`
    /// 3. can contain letters, numbers and _:./-_ (other chars are converted to _ at backend)
    let regex = #"^[a-zA-Z0-9_:./-]{0,195}[a-zA-Z0-9_./-]$"#
    if env.range(of: regex, options: .regularExpression, range: nil, locale: nil) == nil {
        throw ProgrammerError(description: "`env`: \(env) contains illegal characters (only alphanumerics and `_` are allowed)")
    }
}

private func isValid(clientToken: String) throws {
    if clientToken.isEmpty {
        throw ProgrammerError(description: "`clientToken` cannot be empty.")
    }
}

extension DatadogCore {
    /// The primary entry point for creating a `DatadogCore` instance.
    ///
    /// - Parameters:
    ///   - configuration: A configuration object that encapsulates both user-defined options and internal dependencies
    ///     passed to SDK's downstream components.
    ///   - trackingConsent: The user's consent regarding data tracking for the SDK.
    ///   - instanceName: A unique name for this SDK instance.
    convenience init(
        configuration: Datadog.Configuration,
        trackingConsent: TrackingConsent,
        instanceName: String
    ) throws {
        let debug = configuration.processInfo.arguments.contains(LaunchArguments.Debug)
        if debug {
            consolePrint("⚠️ Overriding verbosity, upload frequency, and sample rates due to \(LaunchArguments.Debug) launch argument", .warn)
            Datadog.verbosityLevel = .debug
        }

        let applicationVersion = configuration.additionalConfiguration[CrossPlatformAttributes.version] as? String
            ?? configuration.bundle.object(forInfoDictionaryKey: "CFBundleShortVersionString") as? String
            ?? configuration.bundle.object(forInfoDictionaryKey: "CFBundleVersion") as? String
            ?? "0.0.0"

        let applicationBuildNumber = configuration.bundle.object(forInfoDictionaryKey: "CFBundleVersion") as? String
            ?? "0"

        let bundleName = configuration.bundle.object(forInfoDictionaryKey: "CFBundleExecutable") as? String
        let bundleType = BundleType(bundle: configuration.bundle)
        let bundleIdentifier = configuration.bundle.bundleIdentifier ?? "unknown"
        let service = configuration.service ?? configuration.bundle.bundleIdentifier ?? "ios"
        let source = configuration.additionalConfiguration[CrossPlatformAttributes.ddsource] as? String ?? "ios"
        let variant = configuration.additionalConfiguration[CrossPlatformAttributes.variant] as? String
        let sdkVersion = configuration.additionalConfiguration[CrossPlatformAttributes.sdkVersion] as? String ?? __sdkVersion
        let buildId = configuration.additionalConfiguration[CrossPlatformAttributes.buildId] as? String
        let nativeSourceType = configuration.additionalConfiguration[CrossPlatformAttributes.nativeSourceType] as? String

        let performance = PerformancePreset(
            batchSize: debug ? .small : configuration.batchSize,
            uploadFrequency: debug ? .frequent : configuration.uploadFrequency,
            bundleType: bundleType,
            batchProcessingLevel: configuration.batchProcessingLevel
        )
        let isRunFromExtension = bundleType == .iOSAppExtension

        self.init(
            directory: try CoreDirectory(
                in: configuration.systemDirectory(),
                instanceName: instanceName,
                site: configuration.site
            ),
            dateProvider: configuration.dateProvider,
            initialConsent: trackingConsent,
            performance: performance,
            httpClient: configuration.httpClientFactory(configuration.proxyConfiguration),
            encryption: configuration.encryption,
            contextProvider: DatadogContextProvider(
                site: configuration.site,
                clientToken: configuration.clientToken,
                service: service,
                env: configuration.env,
                version: applicationVersion,
                buildNumber: applicationBuildNumber,
                buildId: buildId,
                variant: variant,
                source: source,
                nativeSourceOverride: nativeSourceType,
                sdkVersion: sdkVersion,
                ciAppOrigin: CITestIntegration.active?.origin,
                applicationName: bundleName ?? bundleType.rawValue,
                applicationBundleIdentifier: bundleIdentifier,
                applicationBundleType: bundleType,
                applicationVersion: applicationVersion,
                sdkInitDate: configuration.dateProvider.now,
                device: DeviceInfo(processInfo: configuration.processInfo),
<<<<<<< HEAD
                os: OperatingSystem(),
=======
                locale: LocaleInfo(),
>>>>>>> 4f4ce751
                processInfo: configuration.processInfo,
                dateProvider: configuration.dateProvider,
                serverDateProvider: configuration.serverDateProvider,
                notificationCenter: configuration.notificationCenter,
                appLaunchHandler: configuration.appLaunchHandler,
                appStateProvider: configuration.appStateProvider
            ),
            applicationVersion: applicationVersion,
            maxBatchesPerUpload: configuration.batchProcessingLevel.maxBatchesPerUpload,
            backgroundTasksEnabled: configuration.backgroundTasksEnabled,
            isRunFromExtension: isRunFromExtension
        )

        telemetry.configuration(
            backgroundTasksEnabled: configuration.backgroundTasksEnabled,
            batchProcessingLevel: Int64(exactly: configuration.batchProcessingLevel.maxBatchesPerUpload),
            batchSize: performance.uploaderWindow.toInt64Milliseconds,
            batchUploadFrequency: performance.minUploadDelay.toInt64Milliseconds,
            useLocalEncryption: configuration.encryption != nil,
            useProxy: configuration.proxyConfiguration != nil
        )
    }
}<|MERGE_RESOLUTION|>--- conflicted
+++ resolved
@@ -451,11 +451,8 @@
                 applicationVersion: applicationVersion,
                 sdkInitDate: configuration.dateProvider.now,
                 device: DeviceInfo(processInfo: configuration.processInfo),
-<<<<<<< HEAD
                 os: OperatingSystem(),
-=======
                 locale: LocaleInfo(),
->>>>>>> 4f4ce751
                 processInfo: configuration.processInfo,
                 dateProvider: configuration.dateProvider,
                 serverDateProvider: configuration.serverDateProvider,
