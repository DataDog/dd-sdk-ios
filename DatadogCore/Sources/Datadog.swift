--- conflicted
+++ resolved
@@ -83,26 +83,6 @@
             extraInfo: extraInfo
         )
     }
-<<<<<<< HEAD
-
-    @available(*, deprecated, message: "UserInfo id property is now mandatory.")
-    public static func setUserInfo(
-        id: String? = nil,
-        name: String? = nil,
-        email: String? = nil,
-        extraInfo: [AttributeKey: AttributeValue] = [:],
-        in core: DatadogCoreProtocol = CoreRegistry.default
-    ) {
-        let core = core as? DatadogCore
-        core?.setUserInfo(
-            id: id,
-            name: name,
-            email: email,
-            extraInfo: extraInfo
-        )
-    }
-=======
->>>>>>> bd63f86d
 
     /// Add custom attributes to the current user information
     ///
