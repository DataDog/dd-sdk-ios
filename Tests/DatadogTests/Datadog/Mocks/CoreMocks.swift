/*
 * Unless explicitly stated otherwise all files in this repository are licensed under the Apache License Version 2.0.
 * This product includes software developed at Datadog (https://www.datadoghq.com/).
 * Copyright 2019-2020 Datadog, Inc.
 */

import XCTest
@testable import Datadog

// MARK: - Configuration Mocks

extension TrackingConsent {
    static func mockRandom() -> TrackingConsent {
        return [.granted, .notGranted, .pending].randomElement()!
    }

    static func mockRandom(otherThan consent: TrackingConsent? = nil) -> TrackingConsent {
        while true {
            let randomConsent: TrackingConsent = .mockRandom()
            if randomConsent != consent {
                return randomConsent
            }
        }
    }
}

extension ConsentProvider {
    static func mockAny() -> ConsentProvider {
        return ConsentProvider(initialConsent: .mockRandom())
    }
}

extension Datadog.Configuration {
    static func mockAny() -> Datadog.Configuration { .mockWith() }

    static func mockWith(
        rumApplicationID: String? = .mockAny(),
        clientToken: String = .mockAny(),
        environment: String = .mockAny(),
        loggingEnabled: Bool = false,
        tracingEnabled: Bool = false,
        rumEnabled: Bool = false,
        crashReportingPlugin: DDCrashReportingPluginType? = nil,
        datadogEndpoint: DatadogEndpoint? = nil,
        customLogsEndpoint: URL? = nil,
        customTracesEndpoint: URL? = nil,
        customRUMEndpoint: URL? = nil,
        logsEndpoint: LogsEndpoint = .us1,
        tracesEndpoint: TracesEndpoint = .us1,
        rumEndpoint: RUMEndpoint = .us1,
        serviceName: String? = .mockAny(),
        firstPartyHosts: Set<String>? = nil,
        loggingSamplingRate: Float = 100.0,
        tracingSamplingRate: Float = 100.0,
        rumSessionsSamplingRate: Float = 100.0,
        rumUIKitViewsPredicate: UIKitRUMViewsPredicate? = nil,
        rumUIKitUserActionsPredicate: UIKitRUMUserActionsPredicate? = nil,
        rumLongTaskDurationThreshold: TimeInterval? = nil,
        rumResourceAttributesProvider: URLSessionRUMAttributesProvider? = nil,
        rumBackgroundEventTrackingEnabled: Bool = false,
        rumFrustrationSignalsTrackingEnabled: Bool = true,
        rumTelemetrySamplingRate: Float = 100.0,
        mobileVitalsFrequency: VitalsFrequency = .average,
        batchSize: BatchSize = .medium,
        uploadFrequency: UploadFrequency = .average,
        additionalConfiguration: [String: Any] = [:],
        proxyConfiguration: [AnyHashable: Any]? = nil,
        internalMonitoringClientToken: String? = nil
    ) -> Datadog.Configuration {
        return Datadog.Configuration(
            rumApplicationID: rumApplicationID,
            clientToken: clientToken,
            environment: environment,
            loggingEnabled: loggingEnabled,
            tracingEnabled: tracingEnabled,
            rumEnabled: rumEnabled,
            crashReportingPlugin: crashReportingPlugin,
            datadogEndpoint: datadogEndpoint,
            customLogsEndpoint: customLogsEndpoint,
            customTracesEndpoint: customTracesEndpoint,
            customRUMEndpoint: customRUMEndpoint,
            logsEndpoint: logsEndpoint,
            tracesEndpoint: tracesEndpoint,
            rumEndpoint: rumEndpoint,
            serviceName: serviceName,
            firstPartyHosts: firstPartyHosts,
            loggingSamplingRate: loggingSamplingRate,
            tracingSamplingRate: tracingSamplingRate,
            rumSessionsSamplingRate: rumSessionsSamplingRate,
            rumUIKitViewsPredicate: rumUIKitViewsPredicate,
            rumUIKitUserActionsPredicate: rumUIKitUserActionsPredicate,
            rumLongTaskDurationThreshold: rumLongTaskDurationThreshold,
            rumResourceAttributesProvider: rumResourceAttributesProvider,
            rumBackgroundEventTrackingEnabled: rumBackgroundEventTrackingEnabled,
            rumFrustrationSignalsTrackingEnabled: rumFrustrationSignalsTrackingEnabled,
            rumTelemetrySamplingRate: rumTelemetrySamplingRate,
            mobileVitalsFrequency: mobileVitalsFrequency,
            batchSize: batchSize,
            uploadFrequency: uploadFrequency,
            additionalConfiguration: additionalConfiguration,
            proxyConfiguration: proxyConfiguration
        )
    }
}

extension Sampler: AnyMockable, RandomMockable {
    static func mockAny() -> Sampler {
        return .init(samplingRate: 50)
    }

    static func mockRandom() -> Sampler {
        return .init(samplingRate: .random(in: (0.0...100.0)))
    }

    static func mockKeepAll() -> Sampler {
        return .init(samplingRate: 100)
    }

    static func mockRejectAll() -> Sampler {
        return .init(samplingRate: 0)
    }
}

typealias BatchSize = Datadog.Configuration.BatchSize

extension BatchSize: CaseIterable {
    public static var allCases: [Self] { [.small, .medium, .large] }

    static func mockRandom() -> Self {
        allCases.randomElement()!
    }
}

typealias UploadFrequency = Datadog.Configuration.UploadFrequency

extension UploadFrequency: CaseIterable {
    public static var allCases: [Self] { [.frequent, .average, .rare] }

    static func mockRandom() -> Self {
        allCases.randomElement()!
    }
}

extension BundleType: CaseIterable {
    public static var allCases: [Self] { [.iOSApp, iOSAppExtension] }
}

extension Datadog.Configuration.DatadogEndpoint: AnyMockable, RandomMockable {
    static func mockAny() -> Datadog.Configuration.DatadogEndpoint {
        return .us1
    }

    static func mockRandom() -> Self {
        return [.us1, .us3, .eu1, .us1_fed].randomElement()!
    }
}

extension Datadog.Configuration.LogsEndpoint {
    static func mockRandom() -> Self {
        return [.us1, .us3, .eu1, .us1_fed, .us, .eu, .gov, .custom(url: "http://example.com/api/")].randomElement()!
    }
}

extension Datadog.Configuration.TracesEndpoint {
    static func mockRandom() -> Self {
        return [.us1, .us3, .eu1, .us1_fed, .us, .eu, .gov, .custom(url: "http://example.com/api/")].randomElement()!
    }
}

extension Datadog.Configuration.RUMEndpoint {
    static func mockRandom() -> Self {
        return [.us1, .us3, .eu1, .us1_fed, .us, .eu, .gov, .custom(url: "http://example.com/api/")].randomElement()!
    }
}

extension FeaturesConfiguration {
    static func mockAny() -> Self { mockWith() }

    static func mockWith(
        common: Common = .mockAny(),
        logging: Logging? = .mockAny(),
        tracing: Tracing? = .mockAny(),
        rum: RUM? = .mockAny(),
        crashReporting: CrashReporting = .mockAny(),
        urlSessionAutoInstrumentation: URLSessionAutoInstrumentation? = .mockAny()
    ) -> Self {
        return .init(
            common: common,
            logging: logging,
            tracing: tracing,
            rum: rum,
            urlSessionAutoInstrumentation: urlSessionAutoInstrumentation,
            crashReporting: crashReporting
        )
    }
}

extension FeaturesConfiguration.Common {
    static func mockAny() -> Self { mockWith() }

    static func mockWith(
        site: DatadogSite? = .mockAny(),
        clientToken: String = .mockAny(),
        applicationName: String = .mockAny(),
        applicationVersion: String = .mockAny(),
        applicationBundleIdentifier: String = .mockAny(),
        serviceName: String = .mockAny(),
        environment: String = .mockAny(),
        performance: PerformancePreset = .mockAny(),
        source: String = .mockAny(),
        variant: String? = nil,
        origin: String? = nil,
        sdkVersion: String = .mockAny(),
        proxyConfiguration: [AnyHashable: Any]? = nil,
        encryption: DataEncryption? = nil,
        serverDateProvider: ServerDateProvider? = nil,
        dateProvider: DateProvider = SystemDateProvider()
    ) -> Self {
        return .init(
            site: site,
            clientToken: clientToken,
            applicationName: applicationName,
            applicationVersion: applicationVersion,
            applicationBundleIdentifier: applicationBundleIdentifier,
            serviceName: serviceName,
            environment: environment,
            performance: performance,
            source: source,
            variant: variant,
            origin: origin,
            sdkVersion: sdkVersion,
            proxyConfiguration: proxyConfiguration,
            encryption: encryption,
            serverDateProvider: serverDateProvider,
            dateProvider: dateProvider
        )
    }
}

extension FeaturesConfiguration.Logging {
    static func mockAny() -> Self { mockWith() }

    static func mockWith(
        uploadURL: URL = .mockAny(),
        logEventMapper: LogEventMapper? = nil,
<<<<<<< HEAD
        dateProvider: DateProvider = SystemDateProvider(),
        applicationBundleIdentifier: String = .mockAny()
=======
        remoteLoggingSampler: Sampler = Sampler(samplingRate: 100.0)
>>>>>>> 4fee0f25
    ) -> Self {
        return .init(
            uploadURL: uploadURL,
            logEventMapper: logEventMapper,
<<<<<<< HEAD
            dateProvider: dateProvider,
            applicationBundleIdentifier: applicationBundleIdentifier
=======
            remoteLoggingSampler: remoteLoggingSampler
>>>>>>> 4fee0f25
        )
    }
}

extension FeaturesConfiguration.Tracing {
    static func mockAny() -> Self { mockWith() }

    static func mockWith(
        uploadURL: URL = .mockAny(),
        uuidGenerator: TracingUUIDGenerator = DefaultTracingUUIDGenerator(),
        spanEventMapper: SpanEventMapper? = nil,
        dateProvider: DateProvider = SystemDateProvider()
    ) -> Self {
        return .init(
            uploadURL: uploadURL,
            uuidGenerator: uuidGenerator,
            spanEventMapper: spanEventMapper,
            dateProvider: dateProvider
        )
    }
}

extension FeaturesConfiguration.RUM {
    static func mockAny() -> Self { mockWith() }

    static func mockWith(
        uploadURL: URL = .mockAny(),
        applicationID: String = .mockAny(),
        sessionSampler: Sampler = .mockKeepAll(),
        telemetrySampler: Sampler = .mockKeepAll(),
        uuidGenerator: RUMUUIDGenerator = DefaultRUMUUIDGenerator(),
        viewEventMapper: RUMViewEventMapper? = nil,
        resourceEventMapper: RUMResourceEventMapper? = nil,
        actionEventMapper: RUMActionEventMapper? = nil,
        errorEventMapper: RUMErrorEventMapper? = nil,
        longTaskEventMapper: RUMLongTaskEventMapper? = nil,
        instrumentation: FeaturesConfiguration.RUM.Instrumentation? = nil,
        backgroundEventTrackingEnabled: Bool = false,
        frustrationTrackingEnabled: Bool = true,
        onSessionStart: @escaping RUMSessionListener = mockNoOpSessionListener(),
        firstPartyHosts: Set<String> = [],
        vitalsFrequency: TimeInterval? = 0.5,
        dateProvider: DateProvider = SystemDateProvider()
    ) -> Self {
        return .init(
            uploadURL: uploadURL,
            applicationID: applicationID,
            sessionSampler: sessionSampler,
            telemetrySampler: telemetrySampler,
            uuidGenerator: uuidGenerator,
            viewEventMapper: viewEventMapper,
            resourceEventMapper: resourceEventMapper,
            actionEventMapper: actionEventMapper,
            errorEventMapper: errorEventMapper,
            longTaskEventMapper: longTaskEventMapper,
            instrumentation: instrumentation,
            backgroundEventTrackingEnabled: backgroundEventTrackingEnabled,
            frustrationTrackingEnabled: frustrationTrackingEnabled,
            onSessionStart: onSessionStart,
            firstPartyHosts: firstPartyHosts,
            vitalsFrequency: vitalsFrequency,
            dateProvider: dateProvider
        )
    }
}

extension FeaturesConfiguration.CrashReporting {
    static func mockAny() -> Self {
        return mockWith()
    }

    static func mockWith(
        crashReportingPlugin: DDCrashReportingPluginType = CrashReportingPluginMock()
    ) -> Self {
        return .init(
            crashReportingPlugin: crashReportingPlugin
        )
    }
}

extension FeaturesConfiguration.URLSessionAutoInstrumentation {
    static func mockAny() -> Self { mockWith() }

    static func mockWith(
        userDefinedFirstPartyHosts: Set<String> = [],
        sdkInternalURLs: Set<String> = [],
        rumAttributesProvider: URLSessionRUMAttributesProvider? = nil,
        instrumentTracing: Bool = true,
        instrumentRUM: Bool = true,
        tracingSampler: Sampler = .mockKeepAll()
    ) -> Self {
        return .init(
            userDefinedFirstPartyHosts: userDefinedFirstPartyHosts,
            sdkInternalURLs: sdkInternalURLs,
            rumAttributesProvider: rumAttributesProvider,
            instrumentTracing: instrumentTracing,
            instrumentRUM: instrumentRUM,
            tracingSampler: tracingSampler
        )
    }
}

extension AppContext {
    static func mockAny() -> AppContext {
        return mockWith()
    }

    static func mockWith(
        bundleType: BundleType = .iOSApp,
        bundleIdentifier: String? = .mockAny(),
        bundleVersion: String? = .mockAny(),
        bundleName: String? = .mockAny(),
        processInfo: ProcessInfo = ProcessInfoMock()
    ) -> AppContext {
        return AppContext(
            bundleType: bundleType,
            bundleIdentifier: bundleIdentifier,
            bundleVersion: bundleVersion,
            bundleName: bundleName,
            processInfo: processInfo
        )
    }
}

struct DataEncryptionMock: DataEncryption {
    let enc: (Data) throws -> Data
    let dec: (Data) throws -> Data

    init(
        encrypt: @escaping (Data) throws -> Data = { $0 },
        decrypt: @escaping (Data) throws -> Data = { $0 }
    ) {
        enc = encrypt
        dec = decrypt
    }

    func encrypt(data: Data) throws -> Data { try enc(data) }
    func decrypt(data: Data) throws -> Data { try dec(data) }
}

class ServerDateProviderMock: ServerDateProvider {
    private var update: (TimeInterval) -> Void = { _ in }

    var offset: TimeInterval = .zero {
        didSet { update(offset) }
    }

    func synchronize(update: @escaping (TimeInterval) -> Void) {
        self.update = update
    }
}

// MARK: - PerformancePreset Mocks

struct StoragePerformanceMock: StoragePerformancePreset {
    let maxFileSize: UInt64
    let maxDirectorySize: UInt64
    let maxFileAgeForWrite: TimeInterval
    let minFileAgeForRead: TimeInterval
    let maxFileAgeForRead: TimeInterval
    let maxObjectsInFile: Int
    let maxObjectSize: UInt64

    static let noOp = StoragePerformanceMock(
        maxFileSize: 0,
        maxDirectorySize: 0,
        maxFileAgeForWrite: 0,
        minFileAgeForRead: 0,
        maxFileAgeForRead: 0,
        maxObjectsInFile: 0,
        maxObjectSize: 0
    )

    static let readAllFiles = StoragePerformanceMock(
        maxFileSize: .max,
        maxDirectorySize: .max,
        maxFileAgeForWrite: 0,
        minFileAgeForRead: -1, // make all files eligible for read
        maxFileAgeForRead: .distantFuture, // make all files eligible for read
        maxObjectsInFile: .max,
        maxObjectSize: .max
    )

    static let writeEachObjectToNewFileAndReadAllFiles = StoragePerformanceMock(
        maxFileSize: .max,
        maxDirectorySize: .max,
        maxFileAgeForWrite: 0, // always return new file for writing
        minFileAgeForRead: readAllFiles.minFileAgeForRead,
        maxFileAgeForRead: readAllFiles.maxFileAgeForRead,
        maxObjectsInFile: 1, // write each data to new file
        maxObjectSize: .max
    )
}

struct UploadPerformanceMock: UploadPerformancePreset {
    let initialUploadDelay: TimeInterval
    let minUploadDelay: TimeInterval
    let maxUploadDelay: TimeInterval
    let uploadDelayChangeRate: Double

    static let noOp = UploadPerformanceMock(
        initialUploadDelay: .distantFuture,
        minUploadDelay: .distantFuture,
        maxUploadDelay: .distantFuture,
        uploadDelayChangeRate: 0
    )

    /// Optimized for performing very fast uploads in unit tests.
    static let veryQuick = UploadPerformanceMock(
        initialUploadDelay: 0.05,
        minUploadDelay: 0.05,
        maxUploadDelay: 0.05,
        uploadDelayChangeRate: 0
    )

    /// Optimized for performing very fast first upload and then changing to unrealistically long intervals.
    static let veryQuickInitialUpload = UploadPerformanceMock(
        initialUploadDelay: 0.05,
        minUploadDelay: 60,
        maxUploadDelay: 60,
        uploadDelayChangeRate: 60 / 0.05
    )
}

extension PerformancePreset {
    static func mockAny() -> Self {
        PerformancePreset(batchSize: .medium, uploadFrequency: .average, bundleType: .iOSApp)
    }

    static func combining(storagePerformance storage: StoragePerformanceMock, uploadPerformance upload: UploadPerformanceMock) -> Self {
        PerformancePreset(
            maxFileSize: storage.maxFileSize,
            maxDirectorySize: storage.maxDirectorySize,
            maxFileAgeForWrite: storage.maxFileAgeForWrite,
            minFileAgeForRead: storage.minFileAgeForRead,
            maxFileAgeForRead: storage.maxFileAgeForRead,
            maxObjectsInFile: storage.maxObjectsInFile,
            maxObjectSize: storage.maxObjectSize,
            initialUploadDelay: upload.initialUploadDelay,
            minUploadDelay: upload.minUploadDelay,
            maxUploadDelay: upload.maxUploadDelay,
            uploadDelayChangeRate: upload.uploadDelayChangeRate
        )
    }
}

extension FeatureStorage {
    static func mockNoOp() -> FeatureStorage {
        return FeatureStorage(
            writer: NoOpFileWriter(),
            reader: NoOpFileReader(),
            arbitraryAuthorizedWriter: NoOpFileWriter(),
            dataOrchestrator: NoOpDataOrchestrator()
        )
    }
}

extension FeatureUpload {
    static func mockNoOp() -> FeatureUpload {
        return FeatureUpload(uploader: NOPDataUploadWorker())
    }
}

class FileWriterMock: Writer {
    /// Recorded events.
    internal private(set) var events: [Encodable] = []

    /// Adds an `Encodable` event to the events stack.
    ///
    /// - Parameter value: The event value to record.
    func write<T>(value: T) where T: Encodable {
        events.append(value)
    }

    /// Returns all events of the given type.
    ///
    /// - Parameter type: The event type to retrieve.
    /// - Returns: A list of event of the give type.
    func events<T>(ofType type: T.Type = T.self) -> [T] where T: Encodable {
        events.compactMap { $0 as? T }
    }
}

struct NoOpDataOrchestrator: DataOrchestratorType {
    func deleteAllData() {}
}

class NoOpFileWriter: AsyncWriter {
    var queue: DispatchQueue { DispatchQueue(label: .mockRandom()) }
    func write<T>(value: T) where T: Encodable {}
    func flushAndCancelSynchronously() {}
}

class NoOpFileReader: SyncReader {
    var queue: DispatchQueue { DispatchQueue(label: .mockRandom()) }
    func readNextBatch() -> Batch? { return nil }
    func markBatchAsRead(_ batch: Batch) {}
    func markAllFilesAsReadable() {}
}

/// `AsyncWriter` stub which records events in-memory and allows reading their data back.
internal class InMemoryWriter: AsyncWriter {
    let queue = DispatchQueue(label: "com.datadoghq.InMemoryWriter-\(UUID().uuidString)")

    private let encoder: JSONEncoder = .default()
    private var events: [Data] = []

    func write<T>(value: T) where T: Encodable {
        queue.async {
            do {
                let eventData = try self.encoder.encode(value)
                self.events.append(eventData)
                self.waitAndReturnEventsDataExpectation?.fulfill()
            } catch {
                assertionFailure("Failed to encode event: \(value)")
            }
        }
    }

    func flushAndCancelSynchronously() {
        queue.sync {}
    }

    // MARK: - Retrieving Recorded Data

    private var waitAndReturnEventsDataExpectation: XCTestExpectation?

    /// Waits until given number of events is written and returns data for these events.
    /// Passing no `timeout` will result with picking the recommended timeout for unit tests.
    func waitAndReturnEventsData(count: UInt, timeout: TimeInterval? = nil, file: StaticString = #file, line: UInt = #line) -> [Data] {
        precondition(waitAndReturnEventsDataExpectation == nil, "The `InMemoryWriter` is already waiting on `waitAndReturnEventsData`.")

        let expectation = XCTestExpectation(description: "Record \(count) events.")
        if count > 0 {
            expectation.expectedFulfillmentCount = Int(count)
        } else {
            expectation.isInverted = true
        }

        queue.sync {
            self.waitAndReturnEventsDataExpectation = expectation
            self.events.forEach { _ in expectation.fulfill() } // fulfill already recorded events
        }

        let recommendedTimeout = Double(max(1, count)) * 1 // 1s for each event
        let timeout = timeout ?? recommendedTimeout
        let result = XCTWaiter().wait(for: [expectation], timeout: timeout)

        switch result {
        case .completed:
            break
        case .incorrectOrder, .interrupted:
            fatalError("Can't happen.")
        case .timedOut:
            XCTFail("Exceeded timeout of \(timeout)s with recording \(events.count) out of \(count) expected events.", file: file, line: line)
            return queue.sync { events }
        case .invertedFulfillment:
            XCTFail("\(events.count) batches were read, but not expected.", file: file, line: line)
            return queue.sync { events }
        @unknown default:
            fatalError()
        }

        return queue.sync {
            waitAndReturnEventsDataExpectation = nil
            return events
        }
    }
}

extension DataFormat {
    static func mockAny() -> DataFormat {
        return mockWith()
    }

    static func mockWith(
        prefix: String = .mockAny(),
        suffix: String = .mockAny(),
        separator: Character = .mockAny()
    ) -> DataFormat {
        return DataFormat(
            prefix: prefix,
            suffix: suffix,
            separator: separator
        )
    }
}

/// `DateProvider` mock returning consecutive dates in custom intervals, starting from given reference date.
class RelativeDateProvider: DateProvider {
    private(set) var date: Date
    internal let timeInterval: TimeInterval
    private let queue = DispatchQueue(label: "queue-RelativeDateProvider-\(UUID().uuidString)")

    private init(date: Date, timeInterval: TimeInterval) {
        self.date = date
        self.timeInterval = timeInterval
    }

    convenience init(using date: Date = Date()) {
        self.init(date: date, timeInterval: 0)
    }

    convenience init(startingFrom referenceDate: Date = Date(), advancingBySeconds timeInterval: TimeInterval = 0) {
        self.init(date: referenceDate, timeInterval: timeInterval)
    }

    /// Returns current date and advances next date by `timeInterval`.
    var now: Date {
        defer {
            queue.async {
                self.date.addTimeInterval(self.timeInterval)
            }
        }
        return queue.sync {
            return date
        }
    }

    /// Pushes time forward by given number of seconds.
    func advance(bySeconds seconds: TimeInterval) {
        queue.async {
            self.date = self.date.addingTimeInterval(seconds)
        }
    }
}

/// `DateCorrector` mock, correcting dates by adding predefined offset.
class DateCorrectorMock: DateCorrector {
    var offset: TimeInterval

    init(offset: TimeInterval = 0) {
        self.offset = offset
    }
}

extension AppState: AnyMockable, RandomMockable {
    static func mockAny() -> AppState {
        return .active
    }

    static func mockRandom() -> AppState {
        return [.active, .inactive, .background].randomElement()!
    }

    static func mockRandom(runningInForeground: Bool) -> AppState {
        return runningInForeground ? [.active, .inactive].randomElement()! : .background
    }
}

extension AppStateHistory: AnyMockable {
    static func mockAny() -> Self {
        return mockAppInForeground(since: .mockDecember15th2019At10AMUTC())
    }

    static func mockAppInForeground(since date: Date = Date()) -> Self {
        return .init(initialSnapshot: .init(state: .active, date: date), recentDate: date)
    }

    static func mockAppInBackground(since date: Date = Date()) -> Self {
        return .init(initialSnapshot: .init(state: .background, date: date), recentDate: date)
    }

    static func mockRandom(since date: Date = Date()) -> Self {
        return Bool.random() ? mockAppInForeground(since: date) : mockAppInBackground(since: date)
    }
}

class AppStateListenerMock: AppStateListening, AnyMockable {
    let history: AppStateHistory

    required init(history: AppStateHistory) {
        self.history = history
    }

    static func mockAny() -> Self {
        return mockAppInForeground(since: .mockDecember15th2019At10AMUTC())
    }

    static func mockAppInForeground(since date: Date = Date()) -> Self {
        return .init(
            history: .mockAppInForeground(since: date)
        )
    }

    static func mockAppInBackground(since date: Date = Date()) -> Self {
        return .init(
            history: .mockAppInBackground(since: date)
        )
    }

    static func mockRandom(since date: Date = Date()) -> Self {
        return .init(
            history: .mockRandom(since: date)
        )
    }

    func subscribe<Observer: AppStateHistoryObserver>(_ subscriber: Observer) where Observer.ObservedValue == AppStateHistory {}
}

extension UserInfo: AnyMockable, RandomMockable {
    static func mockAny() -> UserInfo {
        return mockEmpty()
    }

    static func mockEmpty() -> UserInfo {
        return UserInfo(id: nil, name: nil, email: nil, extraInfo: [:])
    }

    static func mockRandom() -> UserInfo {
        return .init(
            id: .mockRandom(),
            name: .mockRandom(),
            email: .mockRandom(),
            extraInfo: mockRandomAttributes()
        )
    }
}

extension UserInfo: EquatableInTests {}

extension UserInfoProvider {
    static func mockAny() -> UserInfoProvider {
        return mockWith()
    }

    static func mockWith(userInfo: UserInfo = .mockAny()) -> UserInfoProvider {
        let provider = UserInfoProvider()
        provider.value = userInfo
        return provider
    }
}

extension HTTPClient {
    static func mockAny() -> HTTPClient {
        return HTTPClient(session: URLSession())
    }
}

class NOPDataUploadWorker: DataUploadWorkerType {
    func flushSynchronously() {}
    func cancelSynchronously() {}
}

struct DataUploaderMock: DataUploaderType {
    let uploadStatus: DataUploadStatus

    var onUpload: (() -> Void)? = nil

    func upload(events: [Data], context: DatadogContext) -> DataUploadStatus {
        onUpload?()
        return uploadStatus
    }
}

extension DataUploadStatus: RandomMockable {
    static func mockRandom() -> DataUploadStatus {
        return DataUploadStatus(
            needsRetry: .random(),
            userDebugDescription: .mockRandom(),
            error: nil
        )
    }

    static func mockWith(
        needsRetry: Bool = .mockAny(),
        userDebugDescription: String = .mockAny(),
        error: DataUploadError? = nil
    ) -> DataUploadStatus {
        return DataUploadStatus(
            needsRetry: needsRetry,
            userDebugDescription: userDebugDescription,
            error: error
        )
    }
}

extension DeviceInfo {
    static func mockAny() -> DeviceInfo {
        return .mockWith()
    }

    static func mockWith(
        name: String = .mockAny(),
        model: String = .mockAny(),
        osName: String = .mockAny(),
        osVersion: String = .mockAny(),
        architecture: String = .mockAny()
    ) -> DeviceInfo {
        return .init(
            name: name,
            model: model,
            osName: osName,
            osVersion: osVersion,
            architecture: architecture
        )
    }

    static func mockRandom() -> DeviceInfo {
        return .init(
            name: .mockRandom(),
            model: .mockRandom(),
            osName: .mockRandom(),
            osVersion: .mockRandom(),
            architecture: .mockRandom()
        )
    }
}

extension BatteryStatus.State {
    static func mockRandom(within cases: [BatteryStatus.State] = [.unknown, .unplugged, .charging, .full]) -> BatteryStatus.State {
        return cases.randomElement()!
    }
}

extension BatteryStatus {
    static func mockAny() -> BatteryStatus {
        return mockWith()
    }

    static func mockWith(
        state: State = .charging,
        level: Float = 0.5
    ) -> BatteryStatus {
        return BatteryStatus(state: state, level: level)
    }
}

extension NetworkConnectionInfo.Reachability {
    static func mockAny() -> NetworkConnectionInfo.Reachability {
        return .maybe
    }

    static func mockRandom(
        within cases: [NetworkConnectionInfo.Reachability] = [.yes, .no, .maybe]
    ) -> NetworkConnectionInfo.Reachability {
        return cases.randomElement()!
    }
}

extension NetworkConnectionInfo.Interface: RandomMockable {
    static func mockRandom() -> NetworkConnectionInfo.Interface {
        return allCases.randomElement()!
    }
}

extension NetworkConnectionInfo: RandomMockable {
    static func mockAny() -> NetworkConnectionInfo {
        return mockWith()
    }

    static func mockWith(
        reachability: NetworkConnectionInfo.Reachability = .mockAny(),
        availableInterfaces: [NetworkConnectionInfo.Interface] = [.wifi],
        supportsIPv4: Bool = true,
        supportsIPv6: Bool = true,
        isExpensive: Bool = true,
        isConstrained: Bool = true
    ) -> NetworkConnectionInfo {
        return NetworkConnectionInfo(
            reachability: reachability,
            availableInterfaces: availableInterfaces,
            supportsIPv4: supportsIPv4,
            supportsIPv6: supportsIPv6,
            isExpensive: isExpensive,
            isConstrained: isConstrained
        )
    }

    static func mockRandom() -> NetworkConnectionInfo {
        return NetworkConnectionInfo(
            reachability: .mockRandom(),
            availableInterfaces: .mockRandom(),
            supportsIPv4: .random(),
            supportsIPv6: .random(),
            isExpensive: .random(),
            isConstrained: .random()
        )
    }
}

class NetworkConnectionInfoProviderMock: NetworkConnectionInfoProviderType, WrappedNetworkConnectionInfoProvider {
    private let queue = DispatchQueue(label: "com.datadoghq.NetworkConnectionInfoProviderMock")
    private var _current: NetworkConnectionInfo?

    init(networkConnectionInfo: NetworkConnectionInfo?) {
        _current = networkConnectionInfo
    }

    func set(current: NetworkConnectionInfo?) {
        queue.async { self._current = current }
    }

    // MARK: - NetworkConnectionInfoProviderType

    var current: NetworkConnectionInfo? {
        queue.sync { _current }
    }

    func subscribe<Observer: NetworkConnectionInfoObserver>(_ subscriber: Observer) where Observer.ObservedValue == NetworkConnectionInfo? {
    }

    // MARK: - Mocking

    static func mockAny() -> NetworkConnectionInfoProviderMock {
        return mockWith()
    }

    static func mockWith(
        networkConnectionInfo: NetworkConnectionInfo? = .mockAny()
    ) -> NetworkConnectionInfoProviderMock {
        return NetworkConnectionInfoProviderMock(networkConnectionInfo: networkConnectionInfo)
    }
}

extension CarrierInfo.RadioAccessTechnology: RandomMockable {
    static func mockAny() -> CarrierInfo.RadioAccessTechnology { .LTE }

    static func mockRandom() -> CarrierInfo.RadioAccessTechnology {
        return allCases.randomElement()!
    }
}

extension CarrierInfo: RandomMockable {
    static func mockAny() -> CarrierInfo {
        return mockWith()
    }

    static func mockWith(
        carrierName: String? = .mockAny(),
        carrierISOCountryCode: String? = .mockAny(),
        carrierAllowsVOIP: Bool = .mockAny(),
        radioAccessTechnology: CarrierInfo.RadioAccessTechnology = .mockAny()
    ) -> CarrierInfo {
        return CarrierInfo(
            carrierName: carrierName,
            carrierISOCountryCode: carrierISOCountryCode,
            carrierAllowsVOIP: carrierAllowsVOIP,
            radioAccessTechnology: radioAccessTechnology
        )
    }

    static func mockRandom() -> CarrierInfo {
        return CarrierInfo(
            carrierName: .mockRandom(),
            carrierISOCountryCode: .mockRandom(),
            carrierAllowsVOIP: .random(),
            radioAccessTechnology: .mockRandom()
        )
    }
}

class CarrierInfoProviderMock: CarrierInfoProviderType {
    private let queue = DispatchQueue(label: "com.datadoghq.CarrierInfoProviderMock")
    private var _current: CarrierInfo?

    init(carrierInfo: CarrierInfo?) {
        _current = carrierInfo
    }

    func set(current: CarrierInfo?) {
        queue.async { self._current = current }
    }

    // MARK: - CarrierInfoProviderType

    var current: CarrierInfo? {
        queue.sync { _current }
    }

    func subscribe<Observer: CarrierInfoObserver>(_ subscriber: Observer) where Observer.ObservedValue == CarrierInfo? {
    }

    // MARK: - Mocking

    static func mockAny() -> CarrierInfoProviderMock {
        return mockWith()
    }

    static func mockWith(
        carrierInfo: CarrierInfo = .mockAny()
    ) -> CarrierInfoProviderMock {
        return CarrierInfoProviderMock(carrierInfo: carrierInfo)
    }
}

extension AppVersionProvider: AnyMockable {
    static func mockAny() -> AppVersionProvider {
        return AppVersionProvider(configuration: .mockAny())
    }

    static func mockWith(version: String) -> AppVersionProvider {
        return AppVersionProvider(configuration: .mockWith(applicationVersion: version))
    }
}

extension CodableValue {
    static func mockAny() -> CodableValue {
        return CodableValue(String.mockAny())
    }
}

extension ValuePublisher: AnyMockable where Value: AnyMockable {
    static func mockAny() -> Self {
        return .init(initialValue: .mockAny())
    }
}

extension ValuePublisher: RandomMockable where Value: RandomMockable {
    static func mockRandom() -> Self {
        return .init(initialValue: .mockRandom())
    }
}

extension ValuePublisher {
    /// Publishes `newValue` using `publishSync(:_)` or `publishAsync(:_)`.
    func publishSyncOrAsync(_ newValue: Value) {
        if Bool.random() {
            publishSync(newValue)
        } else {
            publishAsync(newValue)
        }
    }
}

internal class ValueObserverMock<Value>: ValueObserver {
    typealias ObservedValue = Value

    private(set) var onValueChange: ((Value, Value) -> Void)?
    private(set) var lastChange: (oldValue: Value, newValue: Value)?

    init(onValueChange: ((Value, Value) -> Void)? = nil) {
        self.onValueChange = onValueChange
    }

    func onValueChanged(oldValue: Value, newValue: Value) {
        lastChange = (oldValue, newValue)
        onValueChange?(oldValue, newValue)
    }
}

extension DDError: AnyMockable, RandomMockable {
    static func mockAny() -> DDError {
        return DDError(
            type: .mockAny(),
            message: .mockAny(),
            stack: .mockAny()
        )
    }

    static func mockRandom() -> DDError {
        return DDError(
            type: .mockRandom(),
            message: .mockRandom(),
            stack: .mockRandom()
        )
    }
}

class MockHostsSanitizer: HostsSanitizing {
    private(set) var sanitizations = [(hosts: Set<String>, warningMessage: String)]()
    func sanitized(hosts: Set<String>, warningMessage: String) -> Set<String> {
        sanitizations.append((hosts: hosts, warningMessage: warningMessage))
        return hosts
    }
}

// MARK: - Global Dependencies Mocks

/// Mock which can be used to intercept messages printed by `developerLogger` or
/// `userLogger` by overwriting `Datadog.consolePrint` function:
///
///     let printFunction = PrintFunctionMock()
///     consolePrint = printFunction.print
///
class PrintFunctionMock {
    private(set) var printedMessages: [String] = []
    var printedMessage: String? { printedMessages.last }

    func print(message: String) {
        printedMessages.append(message)
    }

    func reset() {
        printedMessages = []
    }
}

class CoreLoggerMock: CoreLogger {
    private let queue = DispatchQueue(label: "core-logger-mock")
    private(set) var recordedLogs: [(level: CoreLoggerLevel, message: String, error: Error?)] = []

    // MARK: - CoreLogger

    func log(_ level: CoreLoggerLevel, message: @autoclosure () -> String, error: Error?) {
        let newLog = (level, message(), error)
        queue.async { self.recordedLogs.append(newLog) }
    }

    func reset() {
        queue.async { self.recordedLogs = [] }
    }

    // MARK: - Matching

    typealias RecordedLog = (message: String, error: DDError?)

    private func recordedLogs(ofLevel level: CoreLoggerLevel) -> [RecordedLog] {
        return queue.sync {
            recordedLogs
                .filter({ $0.level == level })
                .map { ($0.message, $0.error.map({ DDError(error: $0) })) }
        }
    }

    var debugLogs: [RecordedLog] { recordedLogs(ofLevel: .debug) }
    var warnLogs: [RecordedLog] { recordedLogs(ofLevel: .warn) }
    var errorLogs: [RecordedLog] { recordedLogs(ofLevel: .error) }
    var criticalLogs: [RecordedLog] { recordedLogs(ofLevel: .critical) }

    var debugLog: RecordedLog? { debugLogs.last }
    var warnLog: RecordedLog? { warnLogs.last }
    var errorLog: RecordedLog? { errorLogs.last }
    var criticalLog: RecordedLog? { criticalLogs.last }
}

/// `Telemtry` recording received telemetry.
class TelemetryMock: Telemetry, CustomStringConvertible {
    private(set) var debugs: [String] = []
    private(set) var errors: [(message: String, kind: String?, stack: String?)] = []
    private(set) var configurations: [FeaturesConfiguration] = []
    private(set) var description: String = "Telemetry logs:"

    func debug(id: String, message: String) {
        debugs.append(message)
        description.append("\n- [debug] \(message)")
    }

    func error(id: String, message: String, kind: String?, stack: String?) {
        errors.append((message: message, kind: kind, stack: stack))
        description.append("\n - [error] \(message), kind: \(kind ?? "nil"), stack: \(stack ?? "nil")")
    }

    func configuration(configuration: FeaturesConfiguration) {
        configurations.append(configuration)
        description.append("\n - [configuration] \(configuration)")
    }
}

extension DD {
    /// Syntactic sugar for patching the `dd` bundle by replacing `logger`.
    ///
    /// ```
    /// let dd = DD.mockWith(logger: CoreLoggerMock())
    /// defer { dd.reset() }
    /// ```
    static func mockWith<CL: CoreLogger>(logger: CL) -> DDMock<CL, TelemetryMock> {
        let mock = DDMock(
            oldLogger: DD.logger,
            oldTelemetry: DD.telemetry,
            logger: logger,
            telemetry: TelemetryMock()
        )
        DD.logger = logger
        return mock
    }

    /// Syntactic sugar for patching the `dd` bundle by replacing `telemetry`.
    ///
    /// ```
    /// let dd = DD.mockWith(telemetry: TelemetryMock())
    /// defer { dd.reset() }
    /// ```
    static func mockWith<TM: Telemetry>(telemetry: TM) -> DDMock<CoreLoggerMock, TM> {
        let mock = DDMock(
            oldLogger: DD.logger,
            oldTelemetry: DD.telemetry,
            logger: CoreLoggerMock(),
            telemetry: telemetry
        )
        DD.telemetry = telemetry
        return mock
    }
}

struct DDMock<CL: CoreLogger, TM: Telemetry> {
    let oldLogger: CoreLogger
    let oldTelemetry: Telemetry

    let logger: CL
    let telemetry: TM

    func reset() {
        DD.logger = oldLogger
        DD.telemetry = oldTelemetry
    }
}<|MERGE_RESOLUTION|>--- conflicted
+++ resolved
@@ -243,22 +243,16 @@
     static func mockWith(
         uploadURL: URL = .mockAny(),
         logEventMapper: LogEventMapper? = nil,
-<<<<<<< HEAD
         dateProvider: DateProvider = SystemDateProvider(),
-        applicationBundleIdentifier: String = .mockAny()
-=======
+        applicationBundleIdentifier: String = .mockAny(),
         remoteLoggingSampler: Sampler = Sampler(samplingRate: 100.0)
->>>>>>> 4fee0f25
     ) -> Self {
         return .init(
             uploadURL: uploadURL,
             logEventMapper: logEventMapper,
-<<<<<<< HEAD
             dateProvider: dateProvider,
-            applicationBundleIdentifier: applicationBundleIdentifier
-=======
+            applicationBundleIdentifier: applicationBundleIdentifier,
             remoteLoggingSampler: remoteLoggingSampler
->>>>>>> 4fee0f25
         )
     }
 }
