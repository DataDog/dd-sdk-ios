/*
 * Unless explicitly stated otherwise all files in this repository are licensed under the Apache License Version 2.0.
 * This product includes software developed at Datadog (https://www.datadoghq.com/).
 * Copyright 2019-2020 Datadog, Inc.
 */

import XCTest
@testable import Datadog

class DateCorrectorTests: XCTestCase {
    func testWhenInitialized_itSynchronizesWithOneOfDatadogNTPServers() throws {
        let kronos = KronosClockMock()
        let serverDateProvider = DatadogNTPDateProvider(kronos: kronos)

        var randomlyChosenServers: Set<String> = []

        try (0..<100).forEach { _ in
            serverDateProvider.synchronize { _ in }
            let pool = try XCTUnwrap(kronos.currentPool)
            XCTAssertTrue(pool.hasSuffix(".datadog.pool.ntp.org"))
            randomlyChosenServers.insert(pool)
        }

        let allAvailableServers = Set(DatadogNTPServers)
        XCTAssertEqual(randomlyChosenServers, allAvailableServers, "Each time Datadog NTP server should be picked randomly.")
    }

    func testWhenNTPSynchronizationSucceedsOnce_itPrintsInfoMessage() throws {
        let dd = DD.mockWith(logger: CoreLoggerMock())
        defer { dd.reset() }

        // When
        let kronos = KronosClockMock()
        let serverDateProvider = DatadogNTPDateProvider(kronos: kronos)
        serverDateProvider.synchronize { _ in }
<<<<<<< HEAD
        kronos.update(offset: -1)
        kronos.complete()
=======
        kronos.completion?(.init(timeIntervalSinceNow: -1), nil)

        // Then
        XCTAssertEqual(
            dd.logger.debugLog?.message,
            """
            NTP time synchronization completed.
            Server time will be used for signing events (-1.0s difference with device time).
            """
        )
    }

    func testWhenNTPSynchronizationSucceeds_itPrintsInfoMessage() throws {
        let dd = DD.mockWith(logger: CoreLoggerMock())
        defer { dd.reset() }

        // When
        let kronos = KronosClockMock()
        let serverDateProvider = DatadogNTPDateProvider(kronos: kronos)
        serverDateProvider.synchronize { _ in }
        kronos.completion?(nil, -1)
>>>>>>> bd72d6af

        // Then
        XCTAssertEqual(
            dd.logger.debugLog?.message,
            """
            NTP time synchronization completed.
            Server time will be used for signing events (-1.0s difference with device time).
            """
        )
    }

    func testWhenNTPSynchronizationFails_itPrintsWarning() throws {
        let dd = DD.mockWith(logger: CoreLoggerMock())
        defer { dd.reset() }

        // When
        let kronos = KronosClockMock()
        let serverDateProvider = DatadogNTPDateProvider(kronos: kronos)
        serverDateProvider.synchronize { _ in }
        kronos.complete()

        // Then
        XCTAssertEqual(
            dd.logger.errorLog?.message,
            """
            NTP time synchronization failed.
            Device time will be used for signing events.
            """
        )
    }

    func testWhenServerTimeIsNotAvailable_itDoesNoCorrection() {
        let kronos = KronosClockMock()
        let serverDateProvider = DatadogNTPDateProvider(kronos: kronos)

        // When
        let corrector = ServerDateCorrector(serverDateProvider: serverDateProvider)
        kronos.complete()

        // Then
        let randomDeviceTime: Date = .mockRandomInThePast()
        XCTAssertEqual(randomDeviceTime.addingTimeInterval(corrector.offset), randomDeviceTime)
    }

    func testWhenServerTimeIsAvailable_itCorrectsDatesByTimeDifference() {
        let deviceDateProvider = RelativeDateProvider(using: .mockRandomInThePast())

        let kronos = KronosClockMock()
        let serverDateProvider = DatadogNTPDateProvider(kronos: kronos)

        // When
        var serverOffset: TimeInterval = .mockRandomInThePast()
        let corrector = ServerDateCorrector(serverDateProvider: serverDateProvider)
        kronos.update(offset: serverOffset)

        // Then
        XCTAssertTrue(
            datesEqual(
                deviceDateProvider.now.addingTimeInterval(corrector.offset),
                deviceDateProvider.now.addingTimeInterval(serverOffset)
            ),
            "The device current time should be corrected to the server time."
        )

        let randomDeviceTime: Date = .mockRandomInThePast()
        XCTAssertTrue(
            datesEqual(
                randomDeviceTime.addingTimeInterval(corrector.offset),
                randomDeviceTime.addingTimeInterval(serverOffset)
            ),
            "Any device time should be corrected by the server-to-device time difference."
        )

        serverOffset = .mockRandomInThePast()
        kronos.update(offset: serverOffset)
        kronos.complete()

        XCTAssertTrue(
            datesEqual(
                randomDeviceTime.addingTimeInterval(corrector.offset),
                randomDeviceTime.addingTimeInterval(serverOffset)
            ),
            "When the server time goes on, any next correction should include new server-to-device time difference."
        )
    }

    /// As we randomize dates in this tests, they must be compared using some granularity, otherwise comparison may fail due to precision error.
    private func datesEqual(_ date1: Date, _ date2: Date) -> Bool {
        let calendar = Calendar.current
        return calendar.compare(date1, to: date2, toGranularity: .nanosecond) == .orderedSame
    }

    // MARK: - Thread Safety

    func testRandomlyCallingCorrectionConcurrentlyDoesNotCrash() {
        let kronos = KronosClockMock()
        let serverDateProvider = DatadogNTPDateProvider(kronos: kronos)
        let corrector = ServerDateCorrector(serverDateProvider: serverDateProvider)
        kronos.update(offset: .mockRandomInThePast())

        DispatchQueue.concurrentPerform(iterations: 50) { iteration in
            _ = Date.mockRandomInThePast().addingTimeInterval(corrector.offset)
        }
    }
}<|MERGE_RESOLUTION|>--- conflicted
+++ resolved
@@ -33,11 +33,8 @@
         let kronos = KronosClockMock()
         let serverDateProvider = DatadogNTPDateProvider(kronos: kronos)
         serverDateProvider.synchronize { _ in }
-<<<<<<< HEAD
         kronos.update(offset: -1)
         kronos.complete()
-=======
-        kronos.completion?(.init(timeIntervalSinceNow: -1), nil)
 
         // Then
         XCTAssertEqual(
@@ -57,15 +54,14 @@
         let kronos = KronosClockMock()
         let serverDateProvider = DatadogNTPDateProvider(kronos: kronos)
         serverDateProvider.synchronize { _ in }
-        kronos.completion?(nil, -1)
->>>>>>> bd72d6af
+        kronos.complete()
 
         // Then
         XCTAssertEqual(
-            dd.logger.debugLog?.message,
+            dd.logger.errorLog?.message,
             """
-            NTP time synchronization completed.
-            Server time will be used for signing events (-1.0s difference with device time).
+            NTP time synchronization failed.
+            Device time will be used for signing events.
             """
         )
     }
