/*
 * Unless explicitly stated otherwise all files in this repository are licensed under the Apache License Version 2.0.
 * This product includes software developed at Datadog (https://www.datadoghq.com/).
 * Copyright 2019-2020 Datadog, Inc.
 */

import XCTest
@testable import Datadog

// swiftlint:disable multiline_arguments_brackets
class LoggerTests: XCTestCase {
    private var core: DatadogCoreMock! // swiftlint:disable:this implicitly_unwrapped_optional

    override func setUp() {
        super.setUp()
        core = DatadogCoreMock()
    }

    override func tearDown() {
        core.flush()
        core = nil
        super.tearDown()
    }

    // MARK: - Customizing Logger

    func testSendingLogWithDefaultLogger() throws {
        core.context = .mockWith(
            configuration: .mockWith(
                applicationVersion: "1.0.0",
                applicationBundleIdentifier: "com.datadoghq.ios-sdk",
                serviceName: "default-service-name",
                environment: "tests",
                sdkVersion: "1.2.3"
            ),
            dependencies: .mockWith(
                dateProvider: RelativeDateProvider(using: .mockDecember15th2019At10AMUTC())
            )
        )

        let feature: LoggingFeature = .mockByRecordingLogMatchers()
        core.register(feature: feature)

        let logger = Logger.builder.build(in: core)
        logger.debug("message")

        let logMatcher = try feature.waitAndReturnLogMatchers(count: 1)[0]
        try logMatcher.assertItFullyMatches(jsonString: """
        {
          "status" : "debug",
          "message" : "message",
          "service" : "default-service-name",
          "logger.name" : "com.datadoghq.ios-sdk",
          "logger.version": "1.2.3",
          "logger.thread_name" : "main",
          "date" : "2019-12-15T10:00:00.000Z",
          "version": "1.0.0",
          "ddtags": "env:tests,version:1.0.0"
        }
        """)
    }

    func testSendingLogWithCustomizedLogger() throws {
        core.context = .mockAny()

        let feature: LoggingFeature = .mockByRecordingLogMatchers()
        core.register(feature: feature)

        let logger = Logger.builder
            .set(serviceName: "custom-service-name")
            .set(loggerName: "custom-logger-name")
            .sendNetworkInfo(true)
            .build(in: core)
        logger.debug("message")

        let logMatcher = try feature.waitAndReturnLogMatchers(count: 1)[0]

        logMatcher.assertServiceName(equals: "custom-service-name")
        logMatcher.assertLoggerName(equals: "custom-logger-name")
        logMatcher.assertValue(forKeyPath: "network.client.sim_carrier.name", isTypeOf: String.self)
        logMatcher.assertValue(forKeyPath: "network.client.sim_carrier.iso_country", isTypeOf: String.self)
        logMatcher.assertValue(forKeyPath: "network.client.sim_carrier.technology", isTypeOf: String.self)
        logMatcher.assertValue(forKeyPath: "network.client.sim_carrier.allows_voip", isTypeOf: Bool.self)
        logMatcher.assertValue(forKeyPath: "network.client.available_interfaces", isTypeOf: [String].self)
        logMatcher.assertValue(forKeyPath: "network.client.reachability", isTypeOf: String.self)
        logMatcher.assertValue(forKeyPath: "network.client.is_expensive", isTypeOf: Bool.self)
        logMatcher.assertValue(forKeyPath: "network.client.supports_ipv4", isTypeOf: Bool.self)
        logMatcher.assertValue(forKeyPath: "network.client.supports_ipv6", isTypeOf: Bool.self)
        if #available(iOS 13.0, *) {
            logMatcher.assertValue(forKeyPath: "network.client.is_constrained", isTypeOf: Bool.self)
        }
    }

    // MARK: - Sending Customized Logs

    func testSendingLogsWithDifferentDates() throws {
        core.context = .mockWith(
            dependencies: .mockWith(
                dateProvider: RelativeDateProvider(startingFrom: .mockDecember15th2019At10AMUTC(), advancingBySeconds: 1)
            )
        )

        let feature: LoggingFeature = .mockByRecordingLogMatchers()
        core.register(feature: feature)

        let logger = Logger.builder.build(in: core)
        logger.info("message 1")
        logger.info("message 2")
        logger.info("message 3")

        let logMatchers = try feature.waitAndReturnLogMatchers(count: 3)
        logMatchers[0].assertDate(matches: { $0 == Date.mockDecember15th2019At10AMUTC() })
        logMatchers[1].assertDate(matches: { $0 == Date.mockDecember15th2019At10AMUTC(addingTimeInterval: 1) })
        logMatchers[2].assertDate(matches: { $0 == Date.mockDecember15th2019At10AMUTC(addingTimeInterval: 2) })
    }

    func testSendingLogsWithDifferentLevels() throws {
        core.context = .mockAny()

        let feature: LoggingFeature = .mockByRecordingLogMatchers()
        core.register(feature: feature)

        let logger = Logger.builder.build(in: core)
        logger.debug("message")
        logger.info("message")
        logger.notice("message")
        logger.warn("message")
        logger.error("message")
        logger.critical("message")

        let logMatchers = try feature.waitAndReturnLogMatchers(count: 6)
        logMatchers[0].assertStatus(equals: "debug")
        logMatchers[1].assertStatus(equals: "info")
        logMatchers[2].assertStatus(equals: "notice")
        logMatchers[3].assertStatus(equals: "warn")
        logMatchers[4].assertStatus(equals: "error")
        logMatchers[5].assertStatus(equals: "critical")
    }

    // MARK: - Logging an error

    func testLoggingError() throws {
        core.context = .mockAny()

        let feature: LoggingFeature = .mockByRecordingLogMatchers()
        core.register(feature: feature)

        struct TestError: Error {
            var description = "Test description"
        }
        let error = TestError()

        let logger = Logger.builder.build(in: core)
        logger.debug("message", error: error)
        logger.info("message", error: error)
        logger.notice("message", error: error)
        logger.warn("message", error: error)
        logger.error("message", error: error)
        logger.critical("message", error: error)

        let logMatchers = try feature.waitAndReturnLogMatchers(count: 6)
        for matcher in logMatchers {
            matcher.assertValue(forKeyPath: "error.stack", equals: "TestError(description: \"Test description\")")
            matcher.assertValue(forKeyPath: "error.message", equals: "TestError(description: \"Test description\")")
            matcher.assertValue(forKeyPath: "error.kind", equals: "TestError")
        }
    }

    // MARK: - Sending user info

    func testSendingUserInfo() throws {
        let userInfoProvider = UserInfoProvider()

        core.context = .mockWith(
            dependencies: .mockWith(
                userInfoProvider: userInfoProvider
            )
        )

        let feature: LoggingFeature = .mockByRecordingLogMatchers()
        core.register(feature: feature)

        let logger = Logger.builder.build(in: core)

        userInfoProvider.value = .empty
        logger.debug("message with no user info")

        userInfoProvider.value = UserInfo(id: "abc-123", name: "Foo", email: nil, extraInfo: [:])
        logger.debug("message with user `id` and `name`")

        userInfoProvider.value = UserInfo(
            id: "abc-123",
            name: "Foo",
            email: "foo@example.com",
            extraInfo: [
                "str": "value",
                "int": 11_235,
                "bool": true
            ]
        )
        logger.debug("message with user `id`, `name`, `email` and `extraInfo`")

        userInfoProvider.value = .empty
        logger.debug("message with no user info")

        let logMatchers = try feature.waitAndReturnLogMatchers(count: 4)
        logMatchers[0].assertUserInfo(equals: nil)

        logMatchers[1].assertUserInfo(equals: (id: "abc-123", name: "Foo", email: nil))

        logMatchers[2].assertUserInfo(
            equals: (
                id: "abc-123",
                name: "Foo",
                email: "foo@example.com"
            )
        )
        logMatchers[2].assertValue(forKey: "usr.str", equals: "value")
        logMatchers[2].assertValue(forKey: "usr.int", equals: 11_235)
        logMatchers[2].assertValue(forKey: "usr.bool", equals: true)

        logMatchers[3].assertUserInfo(equals: nil)
    }

    // MARK: - Sending carrier info

    func testSendingCarrierInfoWhenEnteringAndLeavingCellularServiceRange() throws {
        let carrierInfoProvider = CarrierInfoProviderMock(carrierInfo: nil)

        core.context = .mockWith(
            dependencies: .mockWith(
                carrierInfoProvider: carrierInfoProvider
            )
        )

        let feature: LoggingFeature = .mockByRecordingLogMatchers()
        core.register(feature: feature)

        let logger = Logger.builder
            .sendNetworkInfo(true)
            .build(in: core)

        // simulate entering cellular service range
        carrierInfoProvider.set(
            current: .mockWith(
                carrierName: "Carrier",
                carrierISOCountryCode: "US",
                carrierAllowsVOIP: true,
                radioAccessTechnology: .LTE
            )
        )

        logger.debug("message")

        // simulate leaving cellular service range
        carrierInfoProvider.set(current: nil)

        logger.debug("message")

        let logMatchers = try feature.waitAndReturnLogMatchers(count: 2)
        logMatchers[0].assertValue(forKeyPath: "network.client.sim_carrier.name", equals: "Carrier")
        logMatchers[0].assertValue(forKeyPath: "network.client.sim_carrier.iso_country", equals: "US")
        logMatchers[0].assertValue(forKeyPath: "network.client.sim_carrier.technology", equals: "LTE")
        logMatchers[0].assertValue(forKeyPath: "network.client.sim_carrier.allows_voip", equals: true)
        logMatchers[1].assertNoValue(forKeyPath: "network.client.sim_carrier")
    }

    // MARK: - Sending network info

    func testSendingNetworkConnectionInfoWhenReachabilityChanges() throws {
        let networkConnectionInfoProvider = NetworkConnectionInfoProviderMock.mockAny()

        core.context = .mockWith(
            dependencies: .mockWith(
                networkConnectionInfoProvider: networkConnectionInfoProvider
            )
        )

        let feature: LoggingFeature = .mockByRecordingLogMatchers()
        core.register(feature: feature)

        let logger = Logger.builder
            .sendNetworkInfo(true)
            .build(in: core)

        // simulate reachable network
        networkConnectionInfoProvider.set(
            current: .mockWith(
                reachability: .yes,
                availableInterfaces: [.wifi, .cellular],
                supportsIPv4: true,
                supportsIPv6: true,
                isExpensive: false,
                isConstrained: false
            )
        )

        logger.debug("message")

        // simulate unreachable network
        networkConnectionInfoProvider.set(
            current: .mockWith(
                reachability: .no,
                availableInterfaces: [],
                supportsIPv4: false,
                supportsIPv6: false,
                isExpensive: false,
                isConstrained: false
            )
        )

        logger.debug("message")

        let logMatchers = try feature.waitAndReturnLogMatchers(count: 2)
        logMatchers[0].assertValue(forKeyPath: "network.client.reachability", equals: "yes")
        logMatchers[0].assertValue(forKeyPath: "network.client.available_interfaces", equals: ["wifi", "cellular"])
        logMatchers[0].assertValue(forKeyPath: "network.client.is_constrained", equals: false)
        logMatchers[0].assertValue(forKeyPath: "network.client.is_expensive", equals: false)
        logMatchers[0].assertValue(forKeyPath: "network.client.supports_ipv4", equals: true)
        logMatchers[0].assertValue(forKeyPath: "network.client.supports_ipv6", equals: true)

        logMatchers[1].assertValue(forKeyPath: "network.client.reachability", equals: "no")
        logMatchers[1].assertValue(forKeyPath: "network.client.available_interfaces", equals: [String]())
        logMatchers[1].assertValue(forKeyPath: "network.client.is_constrained", equals: false)
        logMatchers[1].assertValue(forKeyPath: "network.client.is_expensive", equals: false)
        logMatchers[1].assertValue(forKeyPath: "network.client.supports_ipv4", equals: false)
        logMatchers[1].assertValue(forKeyPath: "network.client.supports_ipv6", equals: false)
    }

    // MARK: - Sending attributes

    func testSendingLoggerAttributesOfDifferentEncodableValues() throws {
        core.context = .mockAny()

        let feature: LoggingFeature = .mockByRecordingLogMatchers()
        core.register(feature: feature)

        let logger = Logger.builder.build(in: core)

        // string literal
        logger.addAttribute(forKey: "string", value: "hello")

        // boolean literal
        logger.addAttribute(forKey: "bool", value: true)

        // integer literal
        logger.addAttribute(forKey: "int", value: 10)

        // Typed 8-bit unsigned Integer
        logger.addAttribute(forKey: "uint-8", value: UInt8(10))

        // double-precision, floating-point value
        logger.addAttribute(forKey: "double", value: 10.5)

        // array of `Encodable` integer
        logger.addAttribute(forKey: "array-of-int", value: [1, 2, 3])

        // dictionary of `Encodable` date types
        logger.addAttribute(forKey: "dictionary-of-date", value: [
            "date1": Date.mockDecember15th2019At10AMUTC(),
            "date2": Date.mockDecember15th2019At10AMUTC(addingTimeInterval: 60 * 60)
        ])

        struct Person: Codable {
            let name: String
            let age: Int
            let nationality: String
        }

        // custom `Encodable` structure
        logger.addAttribute(forKey: "person", value: Person(name: "Adam", age: 30, nationality: "Polish"))

        // nested string literal
        logger.addAttribute(forKey: "nested.string", value: "hello")

        // URL
        logger.addAttribute(forKey: "url", value: URL(string: "https://example.com/image.png")!)

        logger.info("message")

        let logMatcher = try feature.waitAndReturnLogMatchers(count: 1)[0]
        logMatcher.assertValue(forKey: "string", equals: "hello")
        logMatcher.assertValue(forKey: "bool", equals: true)
        logMatcher.assertValue(forKey: "int", equals: 10)
        logMatcher.assertValue(forKey: "uint-8", equals: UInt8(10))
        logMatcher.assertValue(forKey: "double", equals: 10.5)
        logMatcher.assertValue(forKey: "array-of-int", equals: [1, 2, 3])
        logMatcher.assertValue(forKeyPath: "dictionary-of-date.date1", equals: "2019-12-15T10:00:00.000Z")
        logMatcher.assertValue(forKeyPath: "dictionary-of-date.date2", equals: "2019-12-15T11:00:00.000Z")
        logMatcher.assertValue(forKeyPath: "person.name", equals: "Adam")
        logMatcher.assertValue(forKeyPath: "person.age", equals: 30)
        logMatcher.assertValue(forKeyPath: "person.nationality", equals: "Polish")
        logMatcher.assertValue(forKeyPath: "nested.string", equals: "hello")
        /// URLs are encoded explicitly as `String` - see the comment in `EncodableValue`
        logMatcher.assertValue(forKeyPath: "url", equals: "https://example.com/image.png")
    }

    func testSendingMessageAttributes() throws {
        core.context = .mockAny()

        let feature: LoggingFeature = .mockByRecordingLogMatchers()
        core.register(feature: feature)

        let logger = Logger.builder.build(in: core)

        // add logger attribute
        logger.addAttribute(forKey: "attribute", value: "logger's value")

        // send message with no attributes
        logger.info("info message 1")

        // send message with attribute overriding logger's attribute
        logger.info("info message 2", attributes: ["attribute": "message's value"])

        // remove logger attribute
        logger.removeAttribute(forKey: "attribute")

        // send message
        logger.info("info message 3")

        let logMatchers = try feature.waitAndReturnLogMatchers(count: 3)
        logMatchers[0].assertValue(forKey: "attribute", equals: "logger's value")
        logMatchers[1].assertValue(forKey: "attribute", equals: "message's value")
        logMatchers[2].assertNoValue(forKey: "attribute")
    }

    // MARK: - Sending tags

    func testSendingTags() throws {
<<<<<<< HEAD
        core.context = .mockWith(
            configuration: .mockWith(environment: "tests")
=======
        LoggingFeature.instance = .mockByRecordingLogMatchers(
            directories: temporaryFeatureDirectories,
            configuration: .mockWith(common: .mockWith(applicationVersion: "1.2.3", environment: "tests"))
>>>>>>> 4b9ceb70
        )

        let feature: LoggingFeature = .mockByRecordingLogMatchers()
        core.register(feature: feature)

        let logger = Logger.builder.build(in: core)

        // add tag
        logger.add(tag: "tag1")

        // send message
        logger.info("info message 1")

        // add tag with key
        logger.addTag(withKey: "tag2", value: "abcd")

        // send message
        logger.info("info message 2")

        // remove tag with key
        logger.removeTag(withKey: "tag2")

        // remove tag
        logger.remove(tag: "tag1")

        // send message
        logger.info("info message 3")

<<<<<<< HEAD
        let logMatchers = try feature.waitAndReturnLogMatchers(count: 3)
        logMatchers[0].assertTags(equal: ["tag1", "env:tests"])
        logMatchers[1].assertTags(equal: ["tag1", "tag2:abcd", "env:tests"])
        logMatchers[2].assertTags(equal: ["env:tests"])
=======
        let logMatchers = try LoggingFeature.waitAndReturnLogMatchers(count: 3)
        logMatchers[0].assertTags(equal: ["tag1", "env:tests", "version:1.2.3"])
        logMatchers[1].assertTags(equal: ["tag1", "tag2:abcd", "env:tests", "version:1.2.3"])
        logMatchers[2].assertTags(equal: ["env:tests", "version:1.2.3"])
>>>>>>> 4b9ceb70
    }

    // MARK: - Integration With RUM Feature

    func testGivenBundlingWithRUMEnabledAndRUMMonitorRegistered_whenSendingLog_itContainsCurrentRUMContext() throws {
        core.context = .mockAny()

        let logging: LoggingFeature = .mockByRecordingLogMatchers()
        core.register(feature: logging)

        let rum: RUMFeature = .mockNoOp()
        core.register(feature: rum)

        // given
        let logger = Logger.builder.build(in: core)
        Global.rum = RUMMonitor.initialize(in: core)
        Global.rum.startView(viewController: mockView)
        Global.rum.startUserAction(type: .tap, name: .mockAny())
        defer { Global.rum = DDNoopRUMMonitor() }

        // when
        logger.info("info message")

        // then
        let logMatcher = try logging.waitAndReturnLogMatchers(count: 1)[0]
        logMatcher.assertValue(
            forKeyPath: RUMContextIntegration.Attributes.applicationID,
            equals: rum.configuration.applicationID
        )
        logMatcher.assertValue(
            forKeyPath: RUMContextIntegration.Attributes.sessionID,
            isTypeOf: String.self
        )
        logMatcher.assertValue(
            forKeyPath: RUMContextIntegration.Attributes.viewID,
            isTypeOf: String.self
        )
        logMatcher.assertValue(
            forKeyPath: RUMContextIntegration.Attributes.actionID,
            isTypeOf: String.self
        )
    }

    func testGivenBundlingWithRUMEnabledButRUMMonitorNotRegistered_whenSendingLog_itPrintsWarning() throws {
        core.context = .mockAny()

        let logging: LoggingFeature = .mockByRecordingLogMatchers()
        core.register(feature: logging)

        let rum: RUMFeature = .mockNoOp()
        core.register(feature: rum)

        let dd = DD.mockWith(logger: CoreLoggerMock())
        defer { dd.reset() }

        // given
        let logger = Logger.builder.build(in: core)
        XCTAssertTrue(Global.rum is DDNoopRUMMonitor)

        // when
        logger.info("info message")

        // then
        try XCTAssertTrue(
            XCTUnwrap(dd.logger.warnLog?.message)
                .contains("RUM feature is enabled, but no `RUMMonitor` is registered. The RUM integration with Logging will not work.")
        )

        let logMatcher = try logging.waitAndReturnLogMatchers(count: 1)[0]
        logMatcher.assertNoValue(forKeyPath: RUMContextIntegration.Attributes.applicationID)
        logMatcher.assertNoValue(forKeyPath: RUMContextIntegration.Attributes.sessionID)
        logMatcher.assertNoValue(forKeyPath: RUMContextIntegration.Attributes.viewID)
        logMatcher.assertNoValue(forKeyPath: RUMContextIntegration.Attributes.actionID)
    }

    func testWhenSendingErrorOrCriticalLogs_itCreatesRUMErrorForCurrentView() throws {
        let v1Context: DatadogV1Context = .mockAny()
        core.context = v1Context

        let logging: LoggingFeature = .mockNoOp()
        core.register(feature: logging)

        let rum: RUMFeature = .mockByRecordingRUMEventMatchers()
        core.register(feature: rum)

        // given
        let logger = Logger.builder.build(in: core)
        Global.rum = RUMMonitor(
            core: core,
            dependencies: RUMScopeDependencies(
                rumFeature: rum,
                crashReportingFeature: nil,
                context: v1Context,
                telemetry: nil
            ).replacing(viewUpdatesThrottlerFactory: { NoOpRUMViewUpdatesThrottler() }),
            dateProvider: v1Context.dateProvider
        )
        Global.rum.startView(viewController: mockView)
        defer { Global.rum = DDNoopRUMMonitor() }

        // when
        logger.debug("debug message")
        logger.info("info message")
        logger.notice("notice message")
        logger.warn("warn message")
        logger.error("error message")
        logger.critical("critical message")

        // then
        // [RUMView, RUMAction, RUMError, RUMView, RUMError, RUMView] events sent:
        let rumEventMatchers = try rum.waitAndReturnRUMEventMatchers(count: 6)
        let rumErrorMatcher1 = rumEventMatchers.first { $0.model(isTypeOf: RUMErrorEvent.self) }
        let rumErrorMatcher2 = rumEventMatchers.last { $0.model(isTypeOf: RUMErrorEvent.self) }
        try XCTUnwrap(rumErrorMatcher1).model(ofType: RUMErrorEvent.self) { rumModel in
            XCTAssertEqual(rumModel.error.message, "error message")
            XCTAssertEqual(rumModel.error.source, .logger)
            XCTAssertNil(rumModel.error.stack)
        }
        try XCTUnwrap(rumErrorMatcher2).model(ofType: RUMErrorEvent.self) { rumModel in
            XCTAssertEqual(rumModel.error.message, "critical message")
            XCTAssertEqual(rumModel.error.source, .logger)
            XCTAssertNil(rumModel.error.stack)
        }
    }

    // MARK: - Integration With Active Span

    func testGivenBundlingWithTraceEnabledAndTracerRegistered_whenSendingLog_itContainsActiveSpanAttributes() throws {
        core.context = .mockAny()

        let logging: LoggingFeature = .mockByRecordingLogMatchers()
        core.register(feature: logging)

        let tracing: TracingFeature = .mockNoOp()
        core.register(feature: tracing)

        // given
        let logger = Logger.builder.build(in: core)
        Global.sharedTracer = Tracer.initialize(configuration: .init(), in: core)
        defer { Global.sharedTracer = DDNoopGlobals.tracer }

        // when
        let span = Global.sharedTracer.startSpan(operationName: "span").setActive()
        logger.info("info message 1")
        span.finish()
        logger.info("info message 2")

        // then
        let logMatchers = try logging.waitAndReturnLogMatchers(count: 2)
        logMatchers[0].assertValue(
            forKeyPath: LoggingWithActiveSpanIntegration.Attributes.traceID,
            equals: "\(span.context.dd.traceID.rawValue)"
        )
        logMatchers[0].assertValue(
            forKeyPath: LoggingWithActiveSpanIntegration.Attributes.spanID,
            equals: "\(span.context.dd.spanID.rawValue)"
        )
        logMatchers[1].assertNoValue(forKey: LoggingWithActiveSpanIntegration.Attributes.traceID)
        logMatchers[1].assertNoValue(forKey: LoggingWithActiveSpanIntegration.Attributes.spanID)
    }

    func testGivenBundlingWithTraceEnabledButTracerNotRegistered_whenSendingLog_itPrintsWarning() throws {
        core.context = .mockAny()

        let logging: LoggingFeature = .mockByRecordingLogMatchers()
        core.register(feature: logging)

        let tracing: TracingFeature = .mockNoOp()
        core.register(feature: tracing)

        let dd = DD.mockWith(logger: CoreLoggerMock())
        defer { dd.reset() }

        // given
        let logger = Logger.builder.build(in: core)
        XCTAssertTrue(Global.sharedTracer is DDNoopTracer)

        // when
        logger.info("info message")

        // then
        try XCTAssertTrue(
            XCTUnwrap(dd.logger.warnLog?.message)
                .contains("Tracing feature is enabled, but no `Tracer` is registered. The Tracing integration with Logging will not work.")
        )

        let logMatcher = try logging.waitAndReturnLogMatchers(count: 1)[0]
        logMatcher.assertNoValue(forKeyPath: LoggingWithActiveSpanIntegration.Attributes.traceID)
        logMatcher.assertNoValue(forKeyPath: LoggingWithActiveSpanIntegration.Attributes.spanID)
    }

    // MARK: - Log Dates Correction

    func testGivenTimeDifferenceBetweenDeviceAndServer_whenCollectingLogs_thenLogDateUsesServerTime() throws {
        // Given
        let deviceTime: Date = .mockDecember15th2019At10AMUTC()
        let serverTimeDifference = TimeInterval.random(in: -5..<5).rounded() // few seconds difference

        core.context = .mockWith(
            dependencies: .mockWith(
                dateProvider: RelativeDateProvider(using: deviceTime),
                dateCorrector: DateCorrectorMock(offset: serverTimeDifference)
            )
        )

        // When
        let feature: LoggingFeature = .mockByRecordingLogMatchers()
        core.register(feature: feature)

        let logger = Logger.builder.build(in: core)
        logger.debug("message")

        // Then
        let logMatchers = try feature.waitAndReturnLogMatchers(count: 1)
        logMatchers[0].assertDate { logDate in
            logDate == deviceTime.addingTimeInterval(serverTimeDifference)
        }
    }

    // MARK: - Thread safety

    func testRandomlyCallingDifferentAPIsConcurrentlyDoesNotCrash() {
        struct NoOpLogOutput: LogOutput {
            func write(log: LogEvent) {}
        }

        let logger = Logger(
            core: core,
            identifier: .mockAny(),
            serviceName: nil,
            loggerName: nil,
            sendNetworkInfo: false,
            useCoreOutput: true,
            validation: nil,
            rumContextIntegration: nil,
            activeSpanIntegration: nil,
            additionalOutput: nil,
            logEventMapper: nil
        )

        DispatchQueue.concurrentPerform(iterations: 900) { iteration in
            let modulo = iteration % 3

            switch modulo {
            case 0:
                logger.debug("message")
                logger.debug("message", attributes: ["attribute": "value"])
            case 1:
                logger.addAttribute(forKey: "att\(modulo)", value: "value")
                logger.addTag(withKey: "t\(modulo)", value: "value")
            case 2:
                logger.removeAttribute(forKey: "att\(modulo)")
                logger.removeTag(withKey: "att\(modulo)")
            default:
                break
            }
        }
    }

    // MARK: - Usage

    func testGivenDatadogNotInitialized_whenInitializingLogger_itPrintsError() {
        let printFunction = PrintFunctionMock()
        consolePrint = printFunction.print
        defer { consolePrint = { print($0) } }

        // given
        core.context = nil

        // when
        let logger = Logger.builder.build(in: core)

        // then
        XCTAssertEqual(
            printFunction.printedMessage,
            "🔥 Datadog SDK usage error: `Datadog.initialize()` must be called prior to `Logger.builder.build()`."
        )
        XCTAssertTrue(logger.core is NOOPDatadogCore)
    }

    func testGivenLoggingFeatureDisabled_whenInitializingLogger_itPrintsError() {
        let printFunction = PrintFunctionMock()
        consolePrint = printFunction.print
        defer { consolePrint = { print($0) } }

        // given
        core.context = .mockAny()
        XCTAssertNil(core.feature(LoggingFeature.self))

        // when
        let logger = Logger.builder.build(in: core)

        // then
        XCTAssertEqual(
            printFunction.printedMessage,
            "🔥 Datadog SDK usage error: `Logger.builder.build()` produces a non-functional logger, as the logging feature is disabled."
        )
        XCTAssertTrue(logger.core is NOOPDatadogCore)
    }

    func testDDLoggerIsLoggerTypealias() {
        XCTAssertTrue(DDLogger.self == Logger.self)
    }
}
// swiftlint:enable multiline_arguments_brackets<|MERGE_RESOLUTION|>--- conflicted
+++ resolved
@@ -135,6 +135,29 @@
         logMatchers[3].assertStatus(equals: "warn")
         logMatchers[4].assertStatus(equals: "error")
         logMatchers[5].assertStatus(equals: "critical")
+    }
+
+    func testSendingLogsAboveCertainLevel() throws {
+        core.context = .mockAny()
+
+        let feature: LoggingFeature = .mockByRecordingLogMatchers()
+        core.register(feature: feature)
+
+        let logger = Logger.builder
+            .set(datadogReportingThreshold: .warn)
+            .build(in: core)
+
+        logger.debug("message")
+        logger.info("message")
+        logger.notice("message")
+        logger.warn("message")
+        logger.error("message")
+        logger.critical("message")
+
+        let logMatchers = try feature.waitAndReturnLogMatchers(count: 3)
+        logMatchers[0].assertStatus(equals: "warn")
+        logMatchers[1].assertStatus(equals: "error")
+        logMatchers[2].assertStatus(equals: "critical")
     }
 
     // MARK: - Logging an error
@@ -427,14 +450,11 @@
     // MARK: - Sending tags
 
     func testSendingTags() throws {
-<<<<<<< HEAD
         core.context = .mockWith(
-            configuration: .mockWith(environment: "tests")
-=======
-        LoggingFeature.instance = .mockByRecordingLogMatchers(
-            directories: temporaryFeatureDirectories,
-            configuration: .mockWith(common: .mockWith(applicationVersion: "1.2.3", environment: "tests"))
->>>>>>> 4b9ceb70
+            configuration: .mockWith(
+                applicationVersion: "1.2.3",
+                environment: "tests"
+            )
         )
 
         let feature: LoggingFeature = .mockByRecordingLogMatchers()
@@ -463,17 +483,10 @@
         // send message
         logger.info("info message 3")
 
-<<<<<<< HEAD
         let logMatchers = try feature.waitAndReturnLogMatchers(count: 3)
-        logMatchers[0].assertTags(equal: ["tag1", "env:tests"])
-        logMatchers[1].assertTags(equal: ["tag1", "tag2:abcd", "env:tests"])
-        logMatchers[2].assertTags(equal: ["env:tests"])
-=======
-        let logMatchers = try LoggingFeature.waitAndReturnLogMatchers(count: 3)
         logMatchers[0].assertTags(equal: ["tag1", "env:tests", "version:1.2.3"])
         logMatchers[1].assertTags(equal: ["tag1", "tag2:abcd", "env:tests", "version:1.2.3"])
         logMatchers[2].assertTags(equal: ["env:tests", "version:1.2.3"])
->>>>>>> 4b9ceb70
     }
 
     // MARK: - Integration With RUM Feature
@@ -707,7 +720,7 @@
             loggerName: nil,
             sendNetworkInfo: false,
             useCoreOutput: true,
-            validation: nil,
+            logsFilter: { _ in true },
             rumContextIntegration: nil,
             activeSpanIntegration: nil,
             additionalOutput: nil,
