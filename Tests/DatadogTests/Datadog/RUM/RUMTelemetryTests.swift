/*
 * Unless explicitly stated otherwise all files in this repository are licensed under the Apache License Version 2.0.
 * This product includes software developed at Datadog (https://www.datadoghq.com/).
 * Copyright 2019-2022 Datadog, Inc.
 */

import XCTest
@testable import Datadog

class RUMTelemetryTests: XCTestCase {
    let core = DatadogCoreMock()

    override func setUp() {
        super.setUp()
        temporaryFeatureDirectories.create()

        let rum: RUMFeature = .mockByRecordingRUMEventMatchers(directories: temporaryFeatureDirectories)
        core.register(feature: rum)
        Global.rum = RUMMonitor.initialize(in: core)
    }

    override func tearDown() {
        core.flush()
        Global.rum = DDNoopRUMMonitor()
        temporaryFeatureDirectories.delete()
        super.tearDown()
    }

    // MARK: - Sending Telemetry events

    func testSendTelemetryDebug() throws {
        // Given
        let configuredSource = String.mockAnySource()
        let telemetry: RUMTelemetry = .mockWith(
<<<<<<< HEAD
            core: core,
=======
            source: configuredSource,
>>>>>>> e2a961dd
            dateProvider: RelativeDateProvider(
                using: .init(timeIntervalSince1970: 0)
            )
        )

        // When
        telemetry.debug("Hello world!")

<<<<<<< HEAD
        let rumEventMatchers = try RUMFeature.waitAndReturnRUMEventMatchers(in: core, count: 1)
=======
        // Then
        let rumEventMatchers = try RUMFeature.waitAndReturnRUMEventMatchers(count: 1)
>>>>>>> e2a961dd
        try rumEventMatchers.lastRUMEvent(ofType: TelemetryDebugEvent.self).model(ofType: TelemetryDebugEvent.self) { event in
            XCTAssertEqual(event.date, 0)
            XCTAssertEqual(event.application?.id, telemetry.applicationID)
            XCTAssertEqual(event.version, telemetry.sdkVersion)
            XCTAssertEqual(event.service, "dd-sdk-ios")
            XCTAssertEqual(event.source, TelemetryDebugEvent.Source(rawValue: configuredSource))
            XCTAssertEqual(event.telemetry.message, "Hello world!")
        }
    }

    func testSendTelemetryError() throws {
        // Given
        let configuredSource = String.mockAnySource()
        let telemetry: RUMTelemetry = .mockWith(
<<<<<<< HEAD
            core: core,
=======
            source: configuredSource,
>>>>>>> e2a961dd
            dateProvider: RelativeDateProvider(
                using: .init(timeIntervalSince1970: 0)
            )
        )

        // When
        telemetry.error("Oops", kind: "OutOfMemory", stack: "a\nhay\nneedle\nstack")

<<<<<<< HEAD
        let rumEventMatchers = try RUMFeature.waitAndReturnRUMEventMatchers(in: core, count: 1)
=======
        // Then
        let rumEventMatchers = try RUMFeature.waitAndReturnRUMEventMatchers(count: 1)
>>>>>>> e2a961dd
        try rumEventMatchers.lastRUMEvent(ofType: TelemetryErrorEvent.self).model(ofType: TelemetryErrorEvent.self) { event in
            XCTAssertEqual(event.date, 0)
            XCTAssertEqual(event.application?.id, telemetry.applicationID)
            XCTAssertEqual(event.version, telemetry.sdkVersion)
            XCTAssertEqual(event.service, "dd-sdk-ios")
            XCTAssertEqual(event.source, TelemetryErrorEvent.Source(rawValue: configuredSource))
            XCTAssertEqual(event.telemetry.message, "Oops")
            XCTAssertEqual(event.telemetry.error?.kind, "OutOfMemory")
            XCTAssertEqual(event.telemetry.error?.stack, "a\nhay\nneedle\nstack")
        }
    }

    func testSendTelemetryDebug_withRUMContext() throws {
<<<<<<< HEAD
        let telemetry: RUMTelemetry = .mockAny(in: core)
=======
        // Given
        let telemetry: RUMTelemetry = .mockAny()
>>>>>>> e2a961dd

        // When
        Global.rum.startView(viewController: mockView)
        Global.rum.startUserAction(type: .scroll, name: .mockAny())
        telemetry.debug("telemetry debug")

<<<<<<< HEAD
        let rumEventMatchers = try RUMFeature.waitAndReturnRUMEventMatchers(in: core, count: 3)
=======
        // Then
        let rumEventMatchers = try RUMFeature.waitAndReturnRUMEventMatchers(count: 3)
>>>>>>> e2a961dd
        try rumEventMatchers.lastRUMEvent(ofType: TelemetryDebugEvent.self).model(ofType: TelemetryDebugEvent.self) { event in
            XCTAssertEqual(event.telemetry.message, "telemetry debug")
            XCTAssertValidRumUUID(event.action?.id)
            XCTAssertValidRumUUID(event.view?.id)
            XCTAssertValidRumUUID(event.session?.id)
        }
    }

    func testSendTelemetryError_withRUMContext() throws {
<<<<<<< HEAD
        let telemetry: RUMTelemetry = .mockAny(in: core)
=======
        // Given
        let telemetry: RUMTelemetry = .mockAny()
>>>>>>> e2a961dd

        // When
        Global.rum.startView(viewController: mockView)
        Global.rum.startUserAction(type: .scroll, name: .mockAny())
        telemetry.error("telemetry error")

<<<<<<< HEAD
        let rumEventMatchers = try RUMFeature.waitAndReturnRUMEventMatchers(in: core, count: 3)
=======
        // Then
        let rumEventMatchers = try RUMFeature.waitAndReturnRUMEventMatchers(count: 3)
>>>>>>> e2a961dd
        try rumEventMatchers.lastRUMEvent(ofType: TelemetryErrorEvent.self).model(ofType: TelemetryErrorEvent.self) { event in
            XCTAssertEqual(event.telemetry.message, "telemetry error")
            XCTAssertValidRumUUID(event.action?.id)
            XCTAssertValidRumUUID(event.view?.id)
            XCTAssertValidRumUUID(event.session?.id)
        }
    }

    func testTelemetryErrorFormatting() {
        class TelemetryTest: Telemetry {
            var record: (id: String, message: String, kind: String?, stack: String?)?

            func debug(id: String, message: String) { }

            func error(id: String, message: String, kind: String?, stack: String?) {
                record = (id: id, message: message, kind: kind, stack: stack)
            }
        }

        let telemetry = TelemetryTest()

        struct SwiftError: Error {
            let description = "error description"
        }

        let swiftError = SwiftError()

        let nsError = NSError(
            domain: "custom-domain",
            code: 10,
            userInfo: [
                NSLocalizedDescriptionKey: "error description"
            ]
        )

        #sourceLocation(file: "File.swift", line: 1)
        telemetry.error(swiftError)
        #sourceLocation()

        XCTAssertEqual(telemetry.record?.id, #"File.swift:1:SwiftError(description: "error description")"#)
        XCTAssertEqual(telemetry.record?.message, #"SwiftError(description: "error description")"#)
        XCTAssertEqual(telemetry.record?.kind, "SwiftError")
        XCTAssertEqual(telemetry.record?.stack, #"SwiftError(description: "error description")"#)

        #sourceLocation(file: "File.swift", line: 2)
        telemetry.error(nsError)
        #sourceLocation()

        XCTAssertEqual(telemetry.record?.id, "File.swift:2:error description")
        XCTAssertEqual(telemetry.record?.message, "error description")
        XCTAssertEqual(telemetry.record?.kind, "custom-domain - 10")
        XCTAssertEqual(
            telemetry.record?.stack,
            """
            Error Domain=custom-domain Code=10 "error description" UserInfo={NSLocalizedDescription=error description}
            """
        )

        telemetry.error("swift error", error: swiftError)
        XCTAssertEqual(telemetry.record?.message, #"swift error - SwiftError(description: "error description")"#)

        telemetry.error("ns error", error: nsError)
        XCTAssertEqual(telemetry.record?.message, "ns error - error description")
    }
    func testSendTelemetry_discardDuplicates() throws {
        // Given
        let telemetry: RUMTelemetry = .mockAny()

        // When
        telemetry.debug(id: "0", message: "telemetry debug 0")
        telemetry.error(id: "0", message: "telemetry debug 1", kind: nil, stack: nil)
        telemetry.debug(id: "0", message: "telemetry debug 2")
        telemetry.debug(id: "1", message: "telemetry debug 3")

        for _ in 0...10 {
            // telemetry id is composed of the file, line number, and message
            telemetry.debug("telemetry debug 4")
        }

        for index in 5...10 {
            // telemetry id is composed of the file, line number, and message
            telemetry.debug("telemetry debug \(index)")
        }

        telemetry.debug("telemetry debug 11")

        // Then
        let events = try RUMFeature.waitAndReturnRUMEventMatchers(count: 10).compactMap(TelemetryDebugEvent.self)
        XCTAssertEqual(events.count, 10)
        XCTAssertEqual(events[0].telemetry.message, "telemetry debug 0")
        XCTAssertEqual(events[1].telemetry.message, "telemetry debug 3")
        XCTAssertEqual(events[2].telemetry.message, "telemetry debug 4")
        XCTAssertEqual(events[3].telemetry.message, "telemetry debug 5")
        XCTAssertEqual(events.last?.telemetry.message, "telemetry debug 11")
    }

    func testSendTelemetry_toSessionLimit() throws {
        // Given
        let telemetry: RUMTelemetry = .mockAny()

        // When
        // sends 101 telemetry events
        for index in 0...RUMTelemetry.MaxEventsPerSessions {
            telemetry.debug(id: "\(index)", message: "telemetry debug")
        }

        // Then
        let eventMatchers = try RUMFeature.waitAndReturnRUMEventMatchers(count: 100)
        let events = try eventMatchers.compactMap(TelemetryDebugEvent.self)
        XCTAssertEqual(events.count, 100)
    }

    func testSampledTelemetry_rejectAll() throws {
        // Given
        let telemetry: RUMTelemetry = .mockWith(sampler: .mockRejectAll())

        // When
        // sends 10 telemetry events
        for index in 0..<10 {
            telemetry.debug(id: "\(index)", message: "telemetry debug")
        }

        // Then
        let eventMatchers = try RUMFeature.waitAndReturnRUMEventMatchers(count: 0)
        let events = try eventMatchers.compactMap(TelemetryDebugEvent.self)
        XCTAssertEqual(events.count, 0)
    }

    func testSendTelemetry_resetAfterSessionExpire() throws {
        // Given
        let monitor = try XCTUnwrap(Global.rum as? RUMMonitor, "Global RUM monitor must be of type `RUMMonitor`")
        let telemetry: RUMTelemetry = .mockAny()
        var currentTime = Date()

        // When
        let view = createMockViewInWindow()
        telemetry.debug(id: "0", message: "telemetry debug")
        monitor.process(command: RUMStartViewCommand.mockWith(time: currentTime, identity: view))

        // push time forward by the max session duration:
        currentTime.addTimeInterval(RUMSessionScope.Constants.sessionMaxDuration)
        monitor.process(command: RUMAddUserActionCommand.mockWith(time: currentTime))
        telemetry.debug(id: "0", message: "telemetry debug")

        // Then
        let eventMatchers = try RUMFeature.waitAndReturnRUMEventMatchers(count: 2)
        let events = try eventMatchers.compactMap(TelemetryDebugEvent.self)
        XCTAssertEqual(events.count, 2)
    }

    // MARK: - Thread safety

    func testSendTelemetryAndReset_onAnyThread() throws {
        let monitor = try XCTUnwrap(Global.rum as? RUMMonitor, "Global RUM monitor must be of type `RUMMonitor`")
        let telemetry: RUMTelemetry = .mockAny()

        let view = createMockViewInWindow()
        monitor.process(command: RUMStartViewCommand.mockWith(time: .init(), identity: view))

        // timeoffset will be incremented to force session renewal
        let timeoffset = ValuePublisher(initialValue: RUMSessionScope.Constants.sessionMaxDuration)

        // swiftlint:disable opening_brace
        callConcurrently(
            closures: [
                { telemetry.debug(id: .mockRandom(), message: "telemetry debug") },
                { telemetry.error(id: .mockRandom(), message: "telemetry error", kind: nil, stack: nil) },
                {
                    let offset = timeoffset.currentValue
                    let time = Date(timeIntervalSinceNow: offset)
                    monitor.process(command: RUMAddUserActionCommand.mockWith(time: time))
                    timeoffset.publishSync(offset + RUMSessionScope.Constants.sessionMaxDuration)
                }
            ],
            iterations: 50
        )
        // swiftlint:enable opening_brace
    }
}<|MERGE_RESOLUTION|>--- conflicted
+++ resolved
@@ -32,11 +32,8 @@
         // Given
         let configuredSource = String.mockAnySource()
         let telemetry: RUMTelemetry = .mockWith(
-<<<<<<< HEAD
             core: core,
-=======
             source: configuredSource,
->>>>>>> e2a961dd
             dateProvider: RelativeDateProvider(
                 using: .init(timeIntervalSince1970: 0)
             )
@@ -45,12 +42,8 @@
         // When
         telemetry.debug("Hello world!")
 
-<<<<<<< HEAD
+        // Then
         let rumEventMatchers = try RUMFeature.waitAndReturnRUMEventMatchers(in: core, count: 1)
-=======
-        // Then
-        let rumEventMatchers = try RUMFeature.waitAndReturnRUMEventMatchers(count: 1)
->>>>>>> e2a961dd
         try rumEventMatchers.lastRUMEvent(ofType: TelemetryDebugEvent.self).model(ofType: TelemetryDebugEvent.self) { event in
             XCTAssertEqual(event.date, 0)
             XCTAssertEqual(event.application?.id, telemetry.applicationID)
@@ -65,11 +58,8 @@
         // Given
         let configuredSource = String.mockAnySource()
         let telemetry: RUMTelemetry = .mockWith(
-<<<<<<< HEAD
             core: core,
-=======
             source: configuredSource,
->>>>>>> e2a961dd
             dateProvider: RelativeDateProvider(
                 using: .init(timeIntervalSince1970: 0)
             )
@@ -78,12 +68,8 @@
         // When
         telemetry.error("Oops", kind: "OutOfMemory", stack: "a\nhay\nneedle\nstack")
 
-<<<<<<< HEAD
+        // Then
         let rumEventMatchers = try RUMFeature.waitAndReturnRUMEventMatchers(in: core, count: 1)
-=======
-        // Then
-        let rumEventMatchers = try RUMFeature.waitAndReturnRUMEventMatchers(count: 1)
->>>>>>> e2a961dd
         try rumEventMatchers.lastRUMEvent(ofType: TelemetryErrorEvent.self).model(ofType: TelemetryErrorEvent.self) { event in
             XCTAssertEqual(event.date, 0)
             XCTAssertEqual(event.application?.id, telemetry.applicationID)
@@ -97,24 +83,16 @@
     }
 
     func testSendTelemetryDebug_withRUMContext() throws {
-<<<<<<< HEAD
-        let telemetry: RUMTelemetry = .mockAny(in: core)
-=======
-        // Given
-        let telemetry: RUMTelemetry = .mockAny()
->>>>>>> e2a961dd
+        // Given
+        let telemetry: RUMTelemetry = .mockAny(in: core)
 
         // When
         Global.rum.startView(viewController: mockView)
         Global.rum.startUserAction(type: .scroll, name: .mockAny())
         telemetry.debug("telemetry debug")
 
-<<<<<<< HEAD
+        // Then
         let rumEventMatchers = try RUMFeature.waitAndReturnRUMEventMatchers(in: core, count: 3)
-=======
-        // Then
-        let rumEventMatchers = try RUMFeature.waitAndReturnRUMEventMatchers(count: 3)
->>>>>>> e2a961dd
         try rumEventMatchers.lastRUMEvent(ofType: TelemetryDebugEvent.self).model(ofType: TelemetryDebugEvent.self) { event in
             XCTAssertEqual(event.telemetry.message, "telemetry debug")
             XCTAssertValidRumUUID(event.action?.id)
@@ -124,24 +102,16 @@
     }
 
     func testSendTelemetryError_withRUMContext() throws {
-<<<<<<< HEAD
-        let telemetry: RUMTelemetry = .mockAny(in: core)
-=======
-        // Given
-        let telemetry: RUMTelemetry = .mockAny()
->>>>>>> e2a961dd
+        // Given
+        let telemetry: RUMTelemetry = .mockAny(in: core)
 
         // When
         Global.rum.startView(viewController: mockView)
         Global.rum.startUserAction(type: .scroll, name: .mockAny())
         telemetry.error("telemetry error")
 
-<<<<<<< HEAD
+        // Then
         let rumEventMatchers = try RUMFeature.waitAndReturnRUMEventMatchers(in: core, count: 3)
-=======
-        // Then
-        let rumEventMatchers = try RUMFeature.waitAndReturnRUMEventMatchers(count: 3)
->>>>>>> e2a961dd
         try rumEventMatchers.lastRUMEvent(ofType: TelemetryErrorEvent.self).model(ofType: TelemetryErrorEvent.self) { event in
             XCTAssertEqual(event.telemetry.message, "telemetry error")
             XCTAssertValidRumUUID(event.action?.id)
@@ -208,7 +178,7 @@
     }
     func testSendTelemetry_discardDuplicates() throws {
         // Given
-        let telemetry: RUMTelemetry = .mockAny()
+        let telemetry: RUMTelemetry = .mockAny(in: core)
 
         // When
         telemetry.debug(id: "0", message: "telemetry debug 0")
@@ -229,7 +199,7 @@
         telemetry.debug("telemetry debug 11")
 
         // Then
-        let events = try RUMFeature.waitAndReturnRUMEventMatchers(count: 10).compactMap(TelemetryDebugEvent.self)
+        let events = try RUMFeature.waitAndReturnRUMEventMatchers(in: core, count: 10).compactMap(TelemetryDebugEvent.self)
         XCTAssertEqual(events.count, 10)
         XCTAssertEqual(events[0].telemetry.message, "telemetry debug 0")
         XCTAssertEqual(events[1].telemetry.message, "telemetry debug 3")
@@ -240,7 +210,7 @@
 
     func testSendTelemetry_toSessionLimit() throws {
         // Given
-        let telemetry: RUMTelemetry = .mockAny()
+        let telemetry: RUMTelemetry = .mockAny(in: core)
 
         // When
         // sends 101 telemetry events
@@ -249,14 +219,14 @@
         }
 
         // Then
-        let eventMatchers = try RUMFeature.waitAndReturnRUMEventMatchers(count: 100)
+        let eventMatchers = try RUMFeature.waitAndReturnRUMEventMatchers(in: core, count: 100)
         let events = try eventMatchers.compactMap(TelemetryDebugEvent.self)
         XCTAssertEqual(events.count, 100)
     }
 
     func testSampledTelemetry_rejectAll() throws {
         // Given
-        let telemetry: RUMTelemetry = .mockWith(sampler: .mockRejectAll())
+        let telemetry: RUMTelemetry = .mockWith(core: core, sampler: .mockRejectAll())
 
         // When
         // sends 10 telemetry events
@@ -265,7 +235,7 @@
         }
 
         // Then
-        let eventMatchers = try RUMFeature.waitAndReturnRUMEventMatchers(count: 0)
+        let eventMatchers = try RUMFeature.waitAndReturnRUMEventMatchers(in: core, count: 0)
         let events = try eventMatchers.compactMap(TelemetryDebugEvent.self)
         XCTAssertEqual(events.count, 0)
     }
@@ -273,7 +243,7 @@
     func testSendTelemetry_resetAfterSessionExpire() throws {
         // Given
         let monitor = try XCTUnwrap(Global.rum as? RUMMonitor, "Global RUM monitor must be of type `RUMMonitor`")
-        let telemetry: RUMTelemetry = .mockAny()
+        let telemetry: RUMTelemetry = .mockAny(in: core)
         var currentTime = Date()
 
         // When
@@ -287,7 +257,7 @@
         telemetry.debug(id: "0", message: "telemetry debug")
 
         // Then
-        let eventMatchers = try RUMFeature.waitAndReturnRUMEventMatchers(count: 2)
+        let eventMatchers = try RUMFeature.waitAndReturnRUMEventMatchers(in: core, count: 2)
         let events = try eventMatchers.compactMap(TelemetryDebugEvent.self)
         XCTAssertEqual(events.count, 2)
     }
@@ -296,7 +266,7 @@
 
     func testSendTelemetryAndReset_onAnyThread() throws {
         let monitor = try XCTUnwrap(Global.rum as? RUMMonitor, "Global RUM monitor must be of type `RUMMonitor`")
-        let telemetry: RUMTelemetry = .mockAny()
+        let telemetry: RUMTelemetry = .mockAny(in: core)
 
         let view = createMockViewInWindow()
         monitor.process(command: RUMStartViewCommand.mockWith(time: .init(), identity: view))
