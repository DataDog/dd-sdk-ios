--- conflicted
+++ resolved
@@ -59,11 +59,7 @@
 
         let httpClient = NetworkFlagsHTTPClient()
         let featureScope = core.scope(for: FlagsFeature.self)
-<<<<<<< HEAD
-        let store = FlagsStore(featureScope: featureScope)
-        return FlagsClient(configuration: configuration, httpClient: httpClient, store: store, featureScope: featureScope)
-=======
-
+        let store = FlagsStore()
         return FlagsClient(
             configuration: configuration,
             httpClient: httpClient,
@@ -72,7 +68,6 @@
             dateProvider: SystemDateProvider(),
             featureScope: featureScope
         )
->>>>>>> 8a532feb
     }
 
     public func setEvaluationContext(_ context: FlagsEvaluationContext, completion: @escaping (Result<Void, FlagsError>) -> Void) {
