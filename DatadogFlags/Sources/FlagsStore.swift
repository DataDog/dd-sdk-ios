/*
 * Unless explicitly stated otherwise all files in this repository are licensed under the Apache License Version 2.0.
 * This product includes software developed at Datadog (https://www.datadoghq.com/).
 * Copyright 2019-Present Datadog, Inc.
 */

import Foundation
import DatadogInternal

<<<<<<< HEAD
/// High-level business logic layer for Flags storage.
///
/// This class manages the application-level concerns for flag storage:
/// - In-memory caching of flags for fast access
/// - Thread-safe operations using concurrent queues
/// - Flag metadata management (timestamps, evaluation contexts)
/// - Business logic for setting/getting flags with proper context
internal class FlagsStore {
    private let featureScope: FeatureScope
    private var cachedFlags: [String: Any] = [:]
    private var cachedMetadata: FlagsMetadata?
    // TODO: FFL-1016 Also scope queues by clientKey
    private let syncQueue = DispatchQueue(label: "com.datadoghq.flags.store", attributes: .concurrent)
=======
// TODO: FFL-1048 Use the Core SDK’s DataStore instead
internal class FlagsStore {
    private struct State: Codable {
        var flags: [String: FlagAssignment]
        var context: FlagsEvaluationContext
        var date: Date
    }

    var context: FlagsEvaluationContext? {
        state?.context
    }

    @ReadWriteLock
    private var state: State?

    private let cacheFileURL: URL?
    private static let persistenceQueue = DispatchQueue(label: "com.datadoghq.flags.persistence", qos: .background)

    init(withPersistentCache: Bool = true) {
        self.cacheFileURL = withPersistentCache ? Self.findCacheFileURL() : nil
        loadFromDisk()
    }

    private static func findCacheFileURL() -> URL? {
        guard let cacheDirectoryURL = FileManager.default.urls(for: .cachesDirectory, in: .userDomainMask)
            .first?
            .appendingPathComponent("datadog-flags", isDirectory: true) else {
            return nil
        }

        do {
            try FileManager.default.createDirectory(
                at: cacheDirectoryURL,
                withIntermediateDirectories: true,
                attributes: nil
            )
        } catch {
            print("Error creating cache directory: \(error)")
            return nil
        }
>>>>>>> 8a532feb

    init(featureScope: FeatureScope) {
        self.featureScope = featureScope
        loadFromDataStore()
    }

    func flagAssignment(for key: String) -> FlagAssignment? {
        state?.flags[key]
    }

<<<<<<< HEAD
    func setFlags(_ flags: [String: Any]) {
        setFlags(flags, context: nil)
    }

    func setFlags(_ flags: [String: Any], context: FlagsEvaluationContext?) {
        let timestamp = Date().timeIntervalSince1970 * 1_000 // JavaScript-style timestamp in milliseconds

        syncQueue.sync(flags: .barrier) {
            self.cachedFlags = flags
            self.cachedMetadata = FlagsMetadata(
                fetchedAt: timestamp,
                context: context
            )
            self.saveToDataStore()
        }
    }

    func getFlagsMetadata() -> FlagsMetadata? {
        return syncQueue.sync { self.cachedMetadata }
    }

    /// Persists in-memory flags and metadata to the underlying data store.
    private func saveToDataStore() {
        let dataStore = featureScope.flagsDataStore

        // Save flags
        let codableFlags = CodableFlags(flags: cachedFlags)
        dataStore.setValue(codableFlags, forKey: .flags)
        // Save metadata if available
        if let metadata = cachedMetadata {
            dataStore.setValue(metadata, forKey: .flagsMetadata)
        }
    }

    private func loadFromDataStore() {
        let dataStore = featureScope.flagsDataStore
        // Load flags
        dataStore.value(forKey: .flags) { [weak self] (codableFlags: CodableFlags?) in
            if let codableFlags = codableFlags {
                self?.syncQueue.sync(flags: .barrier) {
                    self?.cachedFlags = codableFlags.toDictionary()
                }
            }
        }
        // Load metadata
        dataStore.value(forKey: .flagsMetadata) { [weak self] (metadata: FlagsMetadata?) in
            if let metadata = metadata {
                self?.syncQueue.sync(flags: .barrier) {
                    self?.cachedMetadata = metadata
                }
            }
=======
    func setFlagAssignments(_ flags: [String: FlagAssignment], for context: FlagsEvaluationContext, date: Date) {
        state = .init(flags: flags, context: context, date: date)
        saveToDisk()
    }

    private func saveToDisk() {
        guard let cacheFileURL = self.cacheFileURL else {
            return
        }

        Self.persistenceQueue.async { [state] in
            guard let state else {
                return
            }
            do {
                let data = try JSONEncoder().encode(state)
                try data.write(to: cacheFileURL, options: .atomic)
            } catch {
                print("Error saving flags to disk: \(error)")
            }
        }
    }

    private func loadFromDisk() {
        guard let cacheFileURL = self.cacheFileURL else {
            return
        }

        do {
            let data = try Data(contentsOf: cacheFileURL)
            state = try JSONDecoder().decode(State.self, from: data)
        } catch {
            print("No flags found on disk or error decoding: \(error)")
>>>>>>> 8a532feb
        }
    }
}<|MERGE_RESOLUTION|>--- conflicted
+++ resolved
@@ -7,21 +7,6 @@
 import Foundation
 import DatadogInternal
 
-<<<<<<< HEAD
-/// High-level business logic layer for Flags storage.
-///
-/// This class manages the application-level concerns for flag storage:
-/// - In-memory caching of flags for fast access
-/// - Thread-safe operations using concurrent queues
-/// - Flag metadata management (timestamps, evaluation contexts)
-/// - Business logic for setting/getting flags with proper context
-internal class FlagsStore {
-    private let featureScope: FeatureScope
-    private var cachedFlags: [String: Any] = [:]
-    private var cachedMetadata: FlagsMetadata?
-    // TODO: FFL-1016 Also scope queues by clientKey
-    private let syncQueue = DispatchQueue(label: "com.datadoghq.flags.store", attributes: .concurrent)
-=======
 // TODO: FFL-1048 Use the Core SDK’s DataStore instead
 internal class FlagsStore {
     private struct State: Codable {
@@ -62,70 +47,14 @@
             print("Error creating cache directory: \(error)")
             return nil
         }
->>>>>>> 8a532feb
 
-    init(featureScope: FeatureScope) {
-        self.featureScope = featureScope
-        loadFromDataStore()
+        return cacheDirectoryURL.appendingPathComponent("flags-cache.json", isDirectory: false)
     }
 
     func flagAssignment(for key: String) -> FlagAssignment? {
         state?.flags[key]
     }
 
-<<<<<<< HEAD
-    func setFlags(_ flags: [String: Any]) {
-        setFlags(flags, context: nil)
-    }
-
-    func setFlags(_ flags: [String: Any], context: FlagsEvaluationContext?) {
-        let timestamp = Date().timeIntervalSince1970 * 1_000 // JavaScript-style timestamp in milliseconds
-
-        syncQueue.sync(flags: .barrier) {
-            self.cachedFlags = flags
-            self.cachedMetadata = FlagsMetadata(
-                fetchedAt: timestamp,
-                context: context
-            )
-            self.saveToDataStore()
-        }
-    }
-
-    func getFlagsMetadata() -> FlagsMetadata? {
-        return syncQueue.sync { self.cachedMetadata }
-    }
-
-    /// Persists in-memory flags and metadata to the underlying data store.
-    private func saveToDataStore() {
-        let dataStore = featureScope.flagsDataStore
-
-        // Save flags
-        let codableFlags = CodableFlags(flags: cachedFlags)
-        dataStore.setValue(codableFlags, forKey: .flags)
-        // Save metadata if available
-        if let metadata = cachedMetadata {
-            dataStore.setValue(metadata, forKey: .flagsMetadata)
-        }
-    }
-
-    private func loadFromDataStore() {
-        let dataStore = featureScope.flagsDataStore
-        // Load flags
-        dataStore.value(forKey: .flags) { [weak self] (codableFlags: CodableFlags?) in
-            if let codableFlags = codableFlags {
-                self?.syncQueue.sync(flags: .barrier) {
-                    self?.cachedFlags = codableFlags.toDictionary()
-                }
-            }
-        }
-        // Load metadata
-        dataStore.value(forKey: .flagsMetadata) { [weak self] (metadata: FlagsMetadata?) in
-            if let metadata = metadata {
-                self?.syncQueue.sync(flags: .barrier) {
-                    self?.cachedMetadata = metadata
-                }
-            }
-=======
     func setFlagAssignments(_ flags: [String: FlagAssignment], for context: FlagsEvaluationContext, date: Date) {
         state = .init(flags: flags, context: context, date: date)
         saveToDisk()
@@ -159,7 +88,6 @@
             state = try JSONDecoder().decode(State.self, from: data)
         } catch {
             print("No flags found on disk or error decoding: \(error)")
->>>>>>> 8a532feb
         }
     }
 }